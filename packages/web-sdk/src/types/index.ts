--- conflicted
+++ resolved
@@ -344,20 +344,12 @@
 }
 
 export interface Event {
-<<<<<<< HEAD
-    event: string;
-    uuid: string;
-    timestamp: number;
-    properties?: EventProperties;
-    userId?: ID;
-=======
   event: string;
   uuid: string;
   timestamp: number;
   properties?: EventProperties;
   attributes?: UserAttributes;
   userId?: ID;
->>>>>>> a93ffffe
 }
 
 export interface State {
