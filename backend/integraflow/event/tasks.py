--- conflicted
+++ resolved
@@ -8,6 +8,8 @@
 from dateutil.relativedelta import relativedelta
 from django.db import IntegrityError
 from django.utils import timezone
+from sentry_sdk import capture_exception
+
 from integraflow.event.models import (
     Event,
     EventDefinition,
@@ -17,7 +19,6 @@
     PropertyType,
 )
 from integraflow.project.models import Project
-from sentry_sdk import capture_exception
 
 from .utils import get_or_create_person, get_person
 
@@ -104,10 +105,6 @@
     except ValueError:
         return False
 
-<<<<<<< HEAD
-=======
-
->>>>>>> 4e533e22
 def handle_timestamp(data: dict, now: str, sent_at: Optional[str]) -> datetime:
     if data.get("timestamp"):
         if sent_at:
