import graphene

from integraflow.graphql.core.doc_category import DOC_CATEGORY_USERS
from integraflow.graphql.core.fields import BaseField
from integraflow.graphql.user.mutations.authentication.google_user_auth_challenge import (
    GoogleUserAuthChallenge,
)

from .mutations.authentication import EmailTokenUserAuth
from .mutations.authentication import EmailUserAuthChallenge
from .types import User


class UserQueries(graphene.ObjectType):
    me = BaseField(
        User,
        description="Return the currently authenticated user.",
        doc_category=DOC_CATEGORY_USERS,
    )

    @staticmethod
    def resolve_me(_root, info):
        user = info.context.user
        return user if user else None


class UserMutations(graphene.ObjectType):
    # Base mutations
<<<<<<< HEAD
    email_user_auth_challenge = EmailUserAuthChallenge.Field()
    google_user_auth_challenge = GoogleUserAuthChallenge.Field()
=======
    email_token_user_auth = EmailTokenUserAuth.Field()
    email_user_auth_challenge = EmailUserAuthChallenge.Field()
>>>>>>> 9ff406dc
<|MERGE_RESOLUTION|>--- conflicted
+++ resolved
@@ -6,8 +6,7 @@
     GoogleUserAuthChallenge,
 )
 
-from .mutations.authentication import EmailTokenUserAuth
-from .mutations.authentication import EmailUserAuthChallenge
+from .mutations.authentication import EmailTokenUserAuth, EmailUserAuthChallenge
 from .types import User
 
 
@@ -26,10 +25,6 @@
 
 class UserMutations(graphene.ObjectType):
     # Base mutations
-<<<<<<< HEAD
-    email_user_auth_challenge = EmailUserAuthChallenge.Field()
-    google_user_auth_challenge = GoogleUserAuthChallenge.Field()
-=======
     email_token_user_auth = EmailTokenUserAuth.Field()
     email_user_auth_challenge = EmailUserAuthChallenge.Field()
->>>>>>> 9ff406dc
+    google_user_auth_challenge = GoogleUserAuthChallenge.Field()