--- conflicted
+++ resolved
@@ -1034,7 +1034,6 @@
   LAST_MODIFIED_AT
 }
 
-<<<<<<< HEAD
 type BaseSurveyCountableConnection @doc(category: "Surveys") {
   """Pagination data for this connection."""
   pageInfo: PageInfo!
@@ -1053,8 +1052,6 @@
   cursor: String!
 }
 
-=======
->>>>>>> a055bb77
 """Represents a survey from used by our sdk."""
 type BaseSurvey implements Node @doc(category: "Surveys") {
   """The ID of the survey."""
