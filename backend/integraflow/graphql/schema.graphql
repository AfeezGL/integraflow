schema {
  query: Query
  mutation: Mutation
}

"""Groups fields and operations into named groups."""
directive @doc(
  """Name of the grouping category"""
  category: String!
) on ENUM | FIELD | FIELD_DEFINITION | INPUT_OBJECT | OBJECT

type Query {
  """
  Return the currently authenticated user.
  
  Requires one of the following permissions: AUTHENTICATED_USER.
  """
  viewer: User @doc(category: "Users")

  """
  List of channels for a specific survey.
  
  Requires one of the following permissions: PROJECT_MEMBER_ACCESS.
  """
  channels(
    """The ID of the survey."""
    id: ID!

    """Return the elements in the list that come before the specified cursor."""
    before: String

    """Return the elements in the list that come after the specified cursor."""
    after: String

    """
    Retrieve the first n elements from the list. Note that the system only allows fetching a maximum of 100 objects in a single query.
    """
    first: Int

    """
    Retrieve the last n elements from the list. Note that the system only allows fetching a maximum of 100 objects in a single query.
    """
    last: Int
  ): SurveyChannelCountableConnection @doc(category: "Surveys")

  """
  List of questions for a specific survey.
  
  Requires one of the following permissions: PROJECT_MEMBER_ACCESS.
  """
  questions(
    """The ID of the survey."""
    id: ID!

    """Return the elements in the list that come before the specified cursor."""
    before: String

    """Return the elements in the list that come after the specified cursor."""
    after: String

    """
    Retrieve the first n elements from the list. Note that the system only allows fetching a maximum of 100 objects in a single query.
    """
    first: Int

    """
    Retrieve the last n elements from the list. Note that the system only allows fetching a maximum of 100 objects in a single query.
    """
    last: Int
  ): SurveyQuestionCountableConnection @doc(category: "Surveys")

  """
  List of the project's surveys.
  
  Requires one of the following permissions: PROJECT_MEMBER_ACCESS.
  """
  surveys(
    """Filtering options for surveys."""
    filter: SurveyFilterInput

    """Sort surveys."""
    sortBy: SurveySortingInput

    """Return the elements in the list that come before the specified cursor."""
    before: String

    """Return the elements in the list that come after the specified cursor."""
    after: String

    """
    Retrieve the first n elements from the list. Note that the system only allows fetching a maximum of 100 objects in a single query.
    """
    first: Int

    """
    Retrieve the last n elements from the list. Note that the system only allows fetching a maximum of 100 objects in a single query.
    """
    last: Int
  ): SurveyCountableConnection @doc(category: "Surveys")

  """
  List of the project's surveys.
  
  Requires one of the following permissions: AUTHENTICATED_API.
  """
  activeSurveys(
    """Filtering options for surveys."""
    filter: SurveyFilterInput

    """Sort surveys."""
    sortBy: SurveySortingInput

    """Return the elements in the list that come before the specified cursor."""
    before: String

    """Return the elements in the list that come after the specified cursor."""
    after: String

    """
    Retrieve the first n elements from the list. Note that the system only allows fetching a maximum of 100 objects in a single query.
    """
    first: Int

    """
    Retrieve the last n elements from the list. Note that the system only allows fetching a maximum of 100 objects in a single query.
    """
    last: Int
  ): BaseSurveyCountableConnection @doc(category: "Surveys")

  """
  Look up a survey by ID or slug.
  
  Requires one of the following permissions: PROJECT_MEMBER_ACCESS, AUTHENTICATED_API.
  """
  survey(
    """The ID of the survey."""
    id: ID

    """Slug of the survey."""
    slug: String
  ): Survey @doc(category: "Surveys")

  """
  Look up a survey by channel ID or link.
  
  Requires one of the following permissions: AUTHENTICATED_API.
  """
  surveyByChannel(
    """The ID of the channel."""
    id: ID

    """Unique link of the channel."""
    link: String
  ): BaseSurvey @doc(category: "Surveys")

  """
  List of the project's themes.
  
  Requires one of the following permissions: PROJECT_MEMBER_ACCESS.
  """
  themes(
    """Return the elements in the list that come before the specified cursor."""
    before: String

    """Return the elements in the list that come after the specified cursor."""
    after: String

    """
    Retrieve the first n elements from the list. Note that the system only allows fetching a maximum of 100 objects in a single query.
    """
    first: Int

    """
    Retrieve the last n elements from the list. Note that the system only allows fetching a maximum of 100 objects in a single query.
    """
    last: Int
  ): ProjectThemeCountableConnection @doc(category: "Projects")

  """One specific organization invite."""
  organizationInviteDetails(
    """An invite link for an organization."""
    inviteLink: String!
  ): InviteDetails @doc(category: "Organizations")

  """
  The current organization invite link.
  
  Requires one of the following permissions: ORGANIZATION_MEMBER_ACCESS.
  """
  organizationInviteLink: OrganizationInviteLink @doc(category: "Organizations")

  """
  List of triggered events.
  
  Requires one of the following permissions: PROJECT_MEMBER_ACCESS.
  """
  events(
    """Return the elements in the list that come before the specified cursor."""
    before: String

    """Return the elements in the list that come after the specified cursor."""
    after: String

    """
    Retrieve the first n elements from the list. Note that the system only allows fetching a maximum of 100 objects in a single query.
    """
    first: Int

    """
    Retrieve the last n elements from the list. Note that the system only allows fetching a maximum of 100 objects in a single query.
    """
    last: Int
  ): EventCountableConnection @doc(category: "Events")

  """
  List of event's definitions.
  
  Requires one of the following permissions: PROJECT_MEMBER_ACCESS.
  """
  eventDefinitions(
    """Return the elements in the list that come before the specified cursor."""
    before: String

    """Return the elements in the list that come after the specified cursor."""
    after: String

    """
    Retrieve the first n elements from the list. Note that the system only allows fetching a maximum of 100 objects in a single query.
    """
    first: Int

    """
    Retrieve the last n elements from the list. Note that the system only allows fetching a maximum of 100 objects in a single query.
    """
    last: Int
  ): EventDefinitionCountableConnection @doc(category: "Events")

  """
  List of event's properties.
  
  Requires one of the following permissions: PROJECT_MEMBER_ACCESS.
  """
  eventProperties(
    """
    Filter properties by event. If not provided, all properties for the project will be returned.
    """
    event: String

    """Return the elements in the list that come before the specified cursor."""
    before: String

    """Return the elements in the list that come after the specified cursor."""
    after: String

    """
    Retrieve the first n elements from the list. Note that the system only allows fetching a maximum of 100 objects in a single query.
    """
    first: Int

    """
    Retrieve the last n elements from the list. Note that the system only allows fetching a maximum of 100 objects in a single query.
    """
    last: Int
  ): EventPropertyCountableConnection @doc(category: "Events")

  """
  List of persons.
  
  Requires one of the following permissions: PROJECT_MEMBER_ACCESS.
  """
  persons(
    """Return the elements in the list that come before the specified cursor."""
    before: String

    """Return the elements in the list that come after the specified cursor."""
    after: String

    """
    Retrieve the first n elements from the list. Note that the system only allows fetching a maximum of 100 objects in a single query.
    """
    first: Int

    """
    Retrieve the last n elements from the list. Note that the system only allows fetching a maximum of 100 objects in a single query.
    """
    last: Int
  ): PersonCountableConnection @doc(category: "Events")

  """
  List of the property definitions.
  
  Requires one of the following permissions: PROJECT_MEMBER_ACCESS.
  """
  propertyDefinitions(
    """
    Filter definitions by type. If not provided, all property definitions for the project will be returned.
    """
    definitionType: PropertyDefinitionTypeEnum

    """Return the elements in the list that come before the specified cursor."""
    before: String

    """Return the elements in the list that come after the specified cursor."""
    after: String

    """
    Retrieve the first n elements from the list. Note that the system only allows fetching a maximum of 100 objects in a single query.
    """
    first: Int

    """
    Retrieve the last n elements from the list. Note that the system only allows fetching a maximum of 100 objects in a single query.
    """
    last: Int
  ): PropertyDefinitionCountableConnection @doc(category: "Events")
  _entities(representations: [_Any]): [_Entity]
  _service: _Service
}

"""Represents user data."""
type User implements Node @doc(category: "Users") {
  """The ID of the user."""
  id: ID!

  """The email address of the user."""
  email: String!

  """The given name of the user."""
  firstName: String!

  """The family name of the user."""
  lastName: String!

  """Determine if the user is a staff admin."""
  isStaff: Boolean!

  """Determine if the user is active."""
  isActive: Boolean!

  """Determine if the user has finished onboarding."""
  isOnboarded: Boolean!

  """
  The current organization of the user.
  
  Requires one of the following permissions: AUTHENTICATED_USER.
  """
  organization: AuthOrganization

  """
  The current project of the user.
  
  Requires one of the following permissions: AUTHENTICATED_USER.
  """
  project: Project

  """
  Organizations the user is part of.
  
  Requires one of the following permissions: AUTHENTICATED_USER.
  """
  organizations(
    """Return the elements in the list that come before the specified cursor."""
    before: String

    """Return the elements in the list that come after the specified cursor."""
    after: String

    """
    Retrieve the first n elements from the list. Note that the system only allows fetching a maximum of 100 objects in a single query.
    """
    first: Int

    """
    Retrieve the last n elements from the list. Note that the system only allows fetching a maximum of 100 objects in a single query.
    """
    last: Int
  ): OrganizationCountableConnection

  """
  Projects the user has access to.
  
  Requires one of the following permissions: AUTHENTICATED_USER.
  """
  projects(
    """By which field should the pagination order by."""
    orderBy: ProjectSortingInput

    """Return the elements in the list that come before the specified cursor."""
    before: String

    """Return the elements in the list that come after the specified cursor."""
    after: String

    """
    Retrieve the first n elements from the list. Note that the system only allows fetching a maximum of 100 objects in a single query.
    """
    first: Int

    """
    Retrieve the last n elements from the list. Note that the system only allows fetching a maximum of 100 objects in a single query.
    """
    last: Int
  ): ProjectCountableConnection
}

"""An object with an ID"""
interface Node {
  """The ID of the object."""
  id: ID!
}

"""Represents an organization."""
type AuthOrganization implements Node @doc(category: "Organizations") {
  """The ID of the organization."""
  id: ID!

  """Slug of the organization."""
  slug: String!

  """
  Name of the organization.
  
  Requires one of the following permissions: AUTHENTICATED_USER.
  """
  name: String!

  """
  Member count
  
  Requires one of the following permissions: AUTHENTICATED_USER.
  """
  memberCount: Int!
}

"""Represents a project."""
type Project implements Node @doc(category: "Projects") {
  """The ID of the project."""
  id: ID!

  """Name of the project."""
  name: String!

  """API token for project."""
  apiToken: String!

  """Slug of the project."""
  slug: String!

  """Whether the project is private or not."""
  accessControl: Boolean

  """The data required for the onboarding process"""
  hasCompletedOnboardingFor: JSONString

  """The timezone of the project."""
  timezone: String!

  """Organization the project belongs to."""
  organization: AuthOrganization!
}

scalar JSONString

type OrganizationCountableConnection @doc(category: "Organizations") {
  """Pagination data for this connection."""
  pageInfo: PageInfo!
  edges: [OrganizationCountableEdge!]!

  """A total count of items in the collection."""
  totalCount: Int
  nodes: [Organization!]!
}

"""
The Relay compliant `PageInfo` type, containing data necessary to paginate this connection.
"""
type PageInfo {
  """When paginating forwards, are there more items?"""
  hasNextPage: Boolean!

  """When paginating backwards, are there more items?"""
  hasPreviousPage: Boolean!

  """When paginating backwards, the cursor to continue."""
  startCursor: String

  """When paginating forwards, the cursor to continue."""
  endCursor: String
}

type OrganizationCountableEdge @doc(category: "Organizations") {
  """The item at the end of the edge."""
  node: Organization!

  """A cursor for use in pagination."""
  cursor: String!
}

"""Represents an organization."""
type Organization implements Node @doc(category: "Organizations") {
  """The ID of the organization."""
  id: ID!

  """Slug of the organization."""
  slug: String!

  """
  Name of the organization.
  
  Requires one of the following permissions: AUTHENTICATED_USER.
  """
  name: String!

  """
  Member count
  
  Requires one of the following permissions: AUTHENTICATED_USER.
  """
  memberCount: Int!

  """
  Users associated with the organization.
  
  Requires one of the following permissions: ORGANIZATION_MEMBER_ACCESS.
  """
  members(
    """By which field should the pagination order by."""
    orderBy: UserSortingInput

    """Return the elements in the list that come before the specified cursor."""
    before: String

    """Return the elements in the list that come after the specified cursor."""
    after: String

    """
    Retrieve the first n elements from the list. Note that the system only allows fetching a maximum of 100 objects in a single query.
    """
    first: Int

    """
    Retrieve the last n elements from the list. Note that the system only allows fetching a maximum of 100 objects in a single query.
    """
    last: Int
  ): UserCountableConnection

  """
  Projects associated with the organization.
  
  Requires one of the following permissions: ORGANIZATION_MEMBER_ACCESS.
  """
  projects(
    """By which field should the pagination order by."""
    orderBy: UserSortingInput

    """Return the elements in the list that come before the specified cursor."""
    before: String

    """Return the elements in the list that come after the specified cursor."""
    after: String

    """
    Retrieve the first n elements from the list. Note that the system only allows fetching a maximum of 100 objects in a single query.
    """
    first: Int

    """
    Retrieve the last n elements from the list. Note that the system only allows fetching a maximum of 100 objects in a single query.
    """
    last: Int
  ): ProjectCountableConnection
}

type UserCountableConnection @doc(category: "Users") {
  """Pagination data for this connection."""
  pageInfo: PageInfo!
  edges: [UserCountableEdge!]!

  """A total count of items in the collection."""
  totalCount: Int
  nodes: [User!]!
}

type UserCountableEdge @doc(category: "Users") {
  """The item at the end of the edge."""
  node: User!

  """A cursor for use in pagination."""
  cursor: String!
}

input UserSortingInput @doc(category: "Users") {
  """Specifies the direction in which to sort users."""
  direction: OrderDirection!

  """Sort users by the selected field."""
  field: UserSortField!
}

enum OrderDirection {
  """Specifies an ascending sort order."""
  ASC

  """Specifies a descending sort order."""
  DESC
}

enum UserSortField @doc(category: "Users") {
  """Sort users by first name."""
  FIRST_NAME

  """Sort users by last name."""
  LAST_NAME

  """Sort users by email."""
  EMAIL

  """Sort users by created at."""
  CREATED_AT
}

type ProjectCountableConnection @doc(category: "Projects") {
  """Pagination data for this connection."""
  pageInfo: PageInfo!
  edges: [ProjectCountableEdge!]!

  """A total count of items in the collection."""
  totalCount: Int
  nodes: [Project!]!
}

type ProjectCountableEdge @doc(category: "Projects") {
  """The item at the end of the edge."""
  node: Project!

  """A cursor for use in pagination."""
  cursor: String!
}

input ProjectSortingInput @doc(category: "Projects") {
  """Specifies the direction in which to sort projects."""
  direction: OrderDirection!

  """Sort projects by the selected field."""
  field: ProjectSortField!
}

enum ProjectSortField @doc(category: "Projects") {
  """Sort projects by name."""
  NAME

  """Sort projects by created at."""
  CREATED_AT

  """Sort projects by updated at."""
  UPDATED_AT
}

type SurveyChannelCountableConnection @doc(category: "Surveys") {
  """Pagination data for this connection."""
  pageInfo: PageInfo!
  edges: [SurveyChannelCountableEdge!]!

  """A total count of items in the collection."""
  totalCount: Int
  nodes: [SurveyChannel!]!
}

type SurveyChannelCountableEdge @doc(category: "Surveys") {
  """The item at the end of the edge."""
  node: SurveyChannel!

  """A cursor for use in pagination."""
  cursor: String!
}

"""Represents a survey channel."""
type SurveyChannel implements Node @doc(category: "Surveys") {
  """The ID of the channel."""
  id: ID!

  """The type of the survey channel"""
  type: SurveyChannelTypeEnum!

  """The options of the question."""
  triggers: JSONString

  """The settings of the question."""
  conditions: JSONString

  """The settings of the question."""
  settings: JSONString

  """The time at which the channel was created."""
  createdAt: DateTime!

  """For internal purpose."""
  reference: ID

  """
  The project the survey belongs to
  
  Requires one of the following permissions: PROJECT_MEMBER_ACCESS.
  """
  survey: Survey
}

enum SurveyChannelTypeEnum {
  EMAIL
  LINK
  API
  CUSTOM
  MOBILE_SDK
  WEB_SDK
}

"""
The `DateTime` scalar type represents a DateTime
value as specified by
[iso8601](https://en.wikipedia.org/wiki/ISO_8601).
"""
scalar DateTime

"""Represents a survey."""
type Survey implements Node @doc(category: "Surveys") {
  """The ID of the survey."""
  id: ID!

  """For internal purpose."""
  reference: ID

  """Name of the survey."""
  name: String

  """Slug of the survey."""
  slug: String!

  """The type of the survey"""
  type: SurveyTypeEnum!

  """The status of the survey"""
  status: SurveyStatusEnum!

  """The settings of the survey."""
  settings: JSONString

  """
  The project the survey belongs to
  
  Requires one of the following permissions: PROJECT_MEMBER_ACCESS.
  """
  project: Project

  """
  The theme of the survey.
  
  Requires one of the following permissions: PROJECT_MEMBER_ACCESS.
  """
  theme: ProjectTheme

  """
  The user who created the theme.
  
  Requires one of the following permissions: PROJECT_MEMBER_ACCESS.
  """
  creator: User!

  """
  The questions in the the survey
  
  Requires one of the following permissions: PROJECT_MEMBER_ACCESS.
  """
  questions(
    """Return the elements in the list that come before the specified cursor."""
    before: String

    """Return the elements in the list that come after the specified cursor."""
    after: String

    """
    Retrieve the first n elements from the list. Note that the system only allows fetching a maximum of 100 objects in a single query.
    """
    first: Int

    """
    Retrieve the last n elements from the list. Note that the system only allows fetching a maximum of 100 objects in a single query.
    """
    last: Int
  ): SurveyQuestionCountableConnection!

  """
  The distribution channels supported by the survey
  
  Requires one of the following permissions: PROJECT_MEMBER_ACCESS.
  """
  channels(
    """Return the elements in the list that come before the specified cursor."""
    before: String

    """Return the elements in the list that come after the specified cursor."""
    after: String

    """
    Retrieve the first n elements from the list. Note that the system only allows fetching a maximum of 100 objects in a single query.
    """
    first: Int

    """
    Retrieve the last n elements from the list. Note that the system only allows fetching a maximum of 100 objects in a single query.
    """
    last: Int
  ): SurveyChannelCountableConnection!

  """The time at which the survey was created."""
  createdAt: DateTime!

  """The last time at which the survey was updated."""
  updatedAt: DateTime!
}

enum SurveyTypeEnum {
  SURVEY
  QUIZ
  POLL
  CUSTOM
}

enum SurveyStatusEnum {
  DRAFT
  IN_PROGRESS
  ACTIVE
  PAUSED
  ARCHIVED
  COMPLETED
}

"""Represents a theme."""
type ProjectTheme implements Node @doc(category: "Projects") {
  """The ID of the theme."""
  id: ID!

  """Name of the theme."""
  name: String!

  """The settings of the theme."""
  colorScheme: JSONString

  """The settings of the theme."""
  settings: JSONString

  """For internal purpose."""
  reference: ID

  """
  The project the theme belongs to.
  
  Requires one of the following permissions: PROJECT_MEMBER_ACCESS.
  """
  project: Project!

  """
  The user who created the theme.
  
  Requires one of the following permissions: PROJECT_MEMBER_ACCESS.
  """
  creator: User!

  """The time at which the invite was created."""
  createdAt: DateTime!

  """The last time at which the invite was updated."""
  updatedAt: DateTime!
}

type SurveyQuestionCountableConnection @doc(category: "Surveys") {
  """Pagination data for this connection."""
  pageInfo: PageInfo!
  edges: [SurveyQuestionCountableEdge!]!

  """A total count of items in the collection."""
  totalCount: Int
  nodes: [SurveyQuestion!]!
}

type SurveyQuestionCountableEdge @doc(category: "Surveys") {
  """The item at the end of the edge."""
  node: SurveyQuestion!

  """A cursor for use in pagination."""
  cursor: String!
}

"""Represents a question."""
type SurveyQuestion implements Node @doc(category: "Surveys") {
  """The ID of the question."""
  id: ID!

  """Label of the question."""
  label: String!

  """Description of the question."""
  description: String!

  """The type of the question"""
  type: SurveyQuestionTypeEnum!

  """The options of the question."""
  options: JSONString

  """The settings of the question."""
  settings: JSONString

  """The position of the question."""
  orderNumber: Int!

  """The position of the question."""
  maxPath: Int!

  """The time at which the question was created."""
  createdAt: DateTime!

  """For internal purpose."""
  reference: ID

  """
  The project the survey belongs to
  
  Requires one of the following permissions: PROJECT_MEMBER_ACCESS.
  """
  survey: Survey
}

enum SurveyQuestionTypeEnum {
  SINGLE
  MULTIPLE
  TEXT
  DATE
  CSAT
  SMILEY_SCALE
  NUMERICAL_SCALE
  RATING
  NPS
  FORM
  BOOLEAN
  CTA
  DROPDOWN
  INTEGRATION
  CUSTOM
}

type SurveyCountableConnection @doc(category: "Surveys") {
  """Pagination data for this connection."""
  pageInfo: PageInfo!
  edges: [SurveyCountableEdge!]!

  """A total count of items in the collection."""
  totalCount: Int
  nodes: [Survey!]!
}

type SurveyCountableEdge @doc(category: "Surveys") {
  """The item at the end of the edge."""
  node: Survey!

  """A cursor for use in pagination."""
  cursor: String!
}

input SurveyFilterInput @doc(category: "Surveys") {
  """Filter by type"""
  type: SurveyTypeEnum
  status: SurveyStatusEnum
  startDate: DateRangeInput
  endDate: DateTimeRangeInput
  createdAt: DateRangeInput
  updatedAt: DateTimeRangeInput

  """Filter by ids."""
  ids: [ID!]
}

input DateRangeInput {
  """Start date."""
  gte: Date

  """End date."""
  lte: Date
}

"""
The `Date` scalar type represents a Date
value as specified by
[iso8601](https://en.wikipedia.org/wiki/ISO_8601).
"""
scalar Date

input DateTimeRangeInput {
  """Start date."""
  gte: DateTime

  """End date."""
  lte: DateTime
}

input SurveySortingInput @doc(category: "Surveys") {
  """Specifies the direction in which to sort surveys."""
  direction: OrderDirection!

  """Sort surveys by the selected field."""
  field: SurveySortField!
}

enum SurveySortField @doc(category: "Surveys") {
  """Sort surveys by name."""
  NAME

  """Sort surveys by type."""
  TYPE

  """Sort surveys by status."""
  STATUS

  """Sort surveys by created at."""
  CREATED_AT

  """Sort surveys by last modified at."""
  LAST_MODIFIED_AT
}

<<<<<<< HEAD
type BaseSurveyCountableConnection @doc(category: "Surveys") {
  """Pagination data for this connection."""
  pageInfo: PageInfo!
  edges: [BaseSurveyCountableEdge!]!

  """A total count of items in the collection."""
  totalCount: Int
  nodes: [BaseSurvey!]!
}

type BaseSurveyCountableEdge @doc(category: "Surveys") {
  """The item at the end of the edge."""
  node: BaseSurvey!

  """A cursor for use in pagination."""
  cursor: String!
}

=======
>>>>>>> 5944be70
"""Represents a survey from used by our sdk."""
type BaseSurvey implements Node @doc(category: "Surveys") {
  """The ID of the survey."""
  id: ID!

  """Slug of the survey."""
  slug: String!

  """Name of the survey."""
  name: String

  """The status of the survey"""
  status: SurveyStatusEnum!

  """The settings of the survey."""
  settings: JSONString

  """The theme of the survey."""
  theme: BaseProjectTheme

  """The questions in the the survey"""
  questions: [BaseSurveyQuestion!]!

  """The distribution channels supported by the survey"""
  channels(
    """The type of the distribution channel"""
    channelType: SurveyChannelTypeEnum
  ): [BaseSurveyChannel!]!

<<<<<<< HEAD
=======
  """The project the survey belongs to"""
  project: BaseProject

>>>>>>> 5944be70
  """The time at which the survey was created."""
  createdAt: DateTime!

  """The date at which the survey was started."""
  startDate: DateTime

  """The date at which the survey was ended."""
  endDate: DateTime
}

"""Represents a theme."""
type BaseProjectTheme implements Node @doc(category: "Projects") {
  """The ID of the theme."""
  id: ID!

  """Name of the theme."""
  name: String!

  """The settings of the theme."""
  colorScheme: JSONString

  """The settings of the theme."""
  settings: JSONString
}

"""Represents a question."""
type BaseSurveyQuestion implements Node @doc(category: "Surveys") {
  """The ID of the question."""
  id: ID!

  """Label of the question."""
  label: String!

  """Description of the question."""
  description: String!

  """The type of the question"""
  type: SurveyQuestionTypeEnum!

  """The options of the question."""
  options: JSONString

  """The settings of the question."""
  settings: JSONString

  """The position of the question."""
  orderNumber: Int!

  """The position of the question."""
  maxPath: Int!

  """The time at which the question was created."""
  createdAt: DateTime!
}

"""Represents a survey channel."""
type BaseSurveyChannel implements Node @doc(category: "Surveys") {
  """The ID of the channel."""
  id: ID!

  """The type of the survey channel"""
  type: SurveyChannelTypeEnum!

  """The options of the question."""
  triggers: JSONString

  """The settings of the question."""
  conditions: JSONString

  """The settings of the question."""
  settings: JSONString

  """The time at which the channel was created."""
  createdAt: DateTime!
}

<<<<<<< HEAD
=======
"""Represents a project."""
type BaseProject implements Node @doc(category: "Projects") {
  """The ID of the project."""
  id: ID!

  """Name of the project."""
  name: String!

  """API token for project."""
  apiToken: String!
}

>>>>>>> 5944be70
type ProjectThemeCountableConnection @doc(category: "Projects") {
  """Pagination data for this connection."""
  pageInfo: PageInfo!
  edges: [ProjectThemeCountableEdge!]!

  """A total count of items in the collection."""
  totalCount: Int
  nodes: [ProjectTheme!]!
}

type ProjectThemeCountableEdge @doc(category: "Projects") {
  """The item at the end of the edge."""
  node: ProjectTheme!

  """A cursor for use in pagination."""
  cursor: String!
}

union InviteDetails = OrganizationInviteDetails | OrganizationInviteLinkDetails

"""The organization invite that was created or updated."""
type OrganizationInviteDetails implements Node @doc(category: "Organizations") {
  """The unique identifier of the invite."""
  id: ID!

  """The invitees email address."""
  email: String!

  """First name of the invite."""
  firstName: String

  """The user role that the invitee will receive upon accepting the invite."""
  role: RoleLevel!

  """The time at which the invite was created."""
  createdAt: DateTime!

  """The last time at which the invite was updated."""
  updatedAt: DateTime!

  """If the invite has expired."""
  expired: Boolean!

  """The name/email of the inviter."""
  inviter: String!

  """The ID of the organization the invite is for."""
  organizationId: ID!

  """The name of the organization the invite is for."""
  organizationName: String!

  """The logo of the organization the invite is for."""
  organizationLogo: String
}

enum RoleLevel {
  MEMBER
  ADMIN
}

"""The organization invite that was created or updated."""
type OrganizationInviteLinkDetails implements Node @doc(category: "Organizations") {
  """The ID of the object."""
  id: ID!

  """The ID of the organization the invite is for."""
  organizationId: ID!

  """The name of the organization the invite is for."""
  organizationName: String!

  """The logo of the organization the invite is for."""
  organizationLogo: String
}

"""The organization invite link."""
type OrganizationInviteLink @doc(category: "Organizations") {
  """
  The link of the organization the invite is for.
  
  Requires one of the following permissions: ORGANIZATION_MEMBER_ACCESS.
  """
  inviteLink: String!
}

type EventCountableConnection @doc(category: "Events") {
  """Pagination data for this connection."""
  pageInfo: PageInfo!
  edges: [EventCountableEdge!]!

  """A total count of items in the collection."""
  totalCount: Int
  nodes: [Event!]!
}

type EventCountableEdge @doc(category: "Events") {
  """The item at the end of the edge."""
  node: Event!

  """A cursor for use in pagination."""
  cursor: String!
}

"""Represents an event."""
type Event implements Node @doc(category: "Events") {
  """The ID of the event."""
  id: ID!

  """
  The project the event belongs to
  
  Requires one of the following permissions: PROJECT_MEMBER_ACCESS.
  """
  project: Project!

  """The event name"""
  event: String!

  """The event name"""
  distinctId: String!

  """The event properties"""
  properties: JSONString

  """The time the event occurred"""
  timestamp: DateTime

  """The time the event was created"""
  createdAt: DateTime
}

type EventDefinitionCountableConnection @doc(category: "Events") {
  """Pagination data for this connection."""
  pageInfo: PageInfo!
  edges: [EventDefinitionCountableEdge!]!

  """A total count of items in the collection."""
  totalCount: Int
  nodes: [EventDefinition!]!
}

type EventDefinitionCountableEdge @doc(category: "Events") {
  """The item at the end of the edge."""
  node: EventDefinition!

  """A cursor for use in pagination."""
  cursor: String!
}

"""Represents an event definition."""
type EventDefinition implements Node @doc(category: "Events") {
  """The ID of the event definition."""
  id: ID!

  """
  The project the event definition belongs to
  
  Requires one of the following permissions: PROJECT_MEMBER_ACCESS.
  """
  project: Project!

  """The name of the event definition"""
  name: String!

  """The time the event was created"""
  createdAt: DateTime

  """The time the event was last seen"""
  lastSeenAt: DateTime
}

type EventPropertyCountableConnection @doc(category: "Events") {
  """Pagination data for this connection."""
  pageInfo: PageInfo!
  edges: [EventPropertyCountableEdge!]!

  """A total count of items in the collection."""
  totalCount: Int
  nodes: [EventProperty!]!
}

type EventPropertyCountableEdge @doc(category: "Events") {
  """The item at the end of the edge."""
  node: EventProperty!

  """A cursor for use in pagination."""
  cursor: String!
}

"""Represents an event property."""
type EventProperty implements Node @doc(category: "Events") {
  """The ID of the event property."""
  id: ID!

  """
  The project the event property belongs to
  
  Requires one of the following permissions: PROJECT_MEMBER_ACCESS.
  """
  project: Project!

  """The name of the event"""
  event: String!

  """The property of the event"""
  property: String!
}

type PersonCountableConnection @doc(category: "Events") {
  """Pagination data for this connection."""
  pageInfo: PageInfo!
  edges: [PersonCountableEdge!]!

  """A total count of items in the collection."""
  totalCount: Int
  nodes: [Person!]!
}

type PersonCountableEdge @doc(category: "Events") {
  """The item at the end of the edge."""
  node: Person!

  """A cursor for use in pagination."""
  cursor: String!
}

"""Represents a person."""
type Person implements Node @doc(category: "Events") {
  """The ID of the event property."""
  id: ID!

  """
  The project the person belongs to
  
  Requires one of the following permissions: PROJECT_MEMBER_ACCESS.
  """
  project: Project!

  """The person's uuid"""
  uuid: UUID!

  """The person's attributes"""
  attributes: JSONString

  """The person's distinct ids"""
  distinctIds: [String!]

  """Whether the person has been identified"""
  isIdentified: Boolean!

  """The time the person was created"""
  createdAt: DateTime
}

"""
Leverages the internal Python implmeentation of UUID (uuid.UUID) to provide native UUID objects
in fields, resolvers and input.
"""
scalar UUID

type PropertyDefinitionCountableConnection @doc(category: "Events") {
  """Pagination data for this connection."""
  pageInfo: PageInfo!
  edges: [PropertyDefinitionCountableEdge!]!

  """A total count of items in the collection."""
  totalCount: Int
  nodes: [PropertyDefinition!]!
}

type PropertyDefinitionCountableEdge @doc(category: "Events") {
  """The item at the end of the edge."""
  node: PropertyDefinition!

  """A cursor for use in pagination."""
  cursor: String!
}

"""Represents a property definition."""
type PropertyDefinition implements Node @doc(category: "Events") {
  """The ID of the event property."""
  id: ID!

  """
  The project the person belongs to
  
  Requires one of the following permissions: PROJECT_MEMBER_ACCESS.
  """
  project: Project!

  """The name of the property definition"""
  name: String!

  """Whether property accepts a numerical value"""
  isNumerical: Boolean!

  """The type of the property definition"""
  type: PropertyDefinitionTypeEnum!

  """The property type"""
  propertyType: PropertyTypeEnum!
}

enum PropertyDefinitionTypeEnum {
  EVENT
  PERSON
  GROUP
}

enum PropertyTypeEnum {
  Datetime
  String
  Numeric
  Boolean
}

type Mutation {
  """Authenticates a user account via email and authentication token."""
  emailTokenUserAuth(
    """The email which to login via the magic login code."""
    email: String!

    """An optional invite link for an organization."""
    inviteLink: String

    """The magic login code."""
    token: String!
  ): EmailTokenUserAuth @doc(category: "Authentication")

  """
  Finds or creates a new user account by email and sends an email with token.
  """
  emailUserAuthChallenge(
    """The email for which to generate the magic login code."""
    email: String!

    """An optional invite link for an organization."""
    inviteLink: String
  ): EmailUserAuthChallenge @doc(category: "Authentication")

  """Finds or creates a new user account from google auth credentials."""
  googleUserAuth(
    """Code gotten from google auth consent screen."""
    code: String!

    """An optional invite link for an organization."""
    inviteLink: String
  ): GoogleUserAuth @doc(category: "Authentication")

  """
  Deactivate all JWT tokens of the currently authenticated user. 
  
  Requires one of the following permissions: AUTHENTICATED_USER.
  """
  logout: Logout @doc(category: "Authentication")

  """
  Refresh JWT token. Mutation tries to take refreshToken from the input. If it fails it will try to take `refreshToken` from the http-only cookie `refreshToken`. `csrfToken` is required when `refreshToken` is provided as a cookie.
  """
  tokenRefresh(
    """
    CSRF token required to refresh token. This argument is required when `refreshToken` is provided as a cookie.
    """
    csrfToken: String

    """Refresh token."""
    refreshToken: String
  ): RefreshToken @doc(category: "Authentication")

  """
  Updates a user. 
  
  Requires one of the following permissions: AUTHENTICATED_USER.
  """
  userUpdate(
    """A partial object to update the user with."""
    input: UserInput!
  ): UserUpdate @doc(category: "Authentication")

  """
  Creates a new distibution channel 
  
  Requires one of the following permissions: PROJECT_MEMBER_ACCESS.
  """
  surveyChannelCreate(
    """The channel object to create."""
    input: SurveyChannelCreateInput!
  ): SurveyChannelCreate @doc(category: "Surveys")

  """
  Deletes a channel. 
  
  Requires one of the following permissions: PROJECT_MEMBER_ACCESS.
  """
  surveyChannelDelete(
    """ID of a channel to delete."""
    id: ID!
  ): SurveyChannelDelete @doc(category: "Surveys")

  """
  Updates a channel 
  
  Requires one of the following permissions: PROJECT_MEMBER_ACCESS.
  """
  surveyChannelUpdate(
    """ID of a channel to update."""
    id: ID!

    """A partial object to update the channel with."""
    input: SurveyChannelUpdateInput!
  ): SurveyChannelUpdate @doc(category: "Surveys")

  """
  Creates a new survey 
  
  Requires one of the following permissions: PROJECT_MEMBER_ACCESS.
  """
  surveyCreate(
    """The survey object to create."""
    input: SurveyCreateInput!
  ): SurveyCreate @doc(category: "Surveys")

  """
  Deletes a survey. 
  
  Requires one of the following permissions: PROJECT_MEMBER_ACCESS.
  """
  surveyDelete(
    """ID of a survey to delete."""
    id: ID!
  ): SurveyDelete @doc(category: "Surveys")

  """
  Creates a new question 
  
  Requires one of the following permissions: PROJECT_MEMBER_ACCESS.
  """
  surveyQuestionCreate(
    """The question object to create."""
    input: SurveyQuestionCreateInput!
  ): SurveyQuestionCreate @doc(category: "Surveys")

  """
  Deletes a question. 
  
  Requires one of the following permissions: PROJECT_MEMBER_ACCESS.
  """
  surveyQuestionDelete(
    """ID of a question to delete."""
    id: ID!
  ): SurveyQuestionDelete @doc(category: "Surveys")

  """
  Updates a question 
  
  Requires one of the following permissions: PROJECT_MEMBER_ACCESS.
  """
  surveyQuestionUpdate(
    """ID of a question to update."""
    id: ID!

    """A partial object to update the question with."""
    input: SurveyQuestionUpdateInput!
  ): SurveyQuestionUpdate @doc(category: "Surveys")

  """
  Updates a survey 
  
  Requires one of the following permissions: PROJECT_MEMBER_ACCESS.
  """
  surveyUpdate(
    """ID of a survey to update."""
    id: ID!

    """A partial object to update the survey with."""
    input: SurveyUpdateInput!
  ): SurveyUpdate @doc(category: "Surveys")

  """Creates a new project"""
  projectCreate(
    """The project object to create."""
    input: ProjectCreateInput!
  ): ProjectCreate @doc(category: "Projects")

  """
  Creates a new theme 
  
  Requires one of the following permissions: PROJECT_MEMBER_ACCESS.
  """
  projectThemeCreate(
    """The theme object to create."""
    input: ProjectThemeCreateInput!
  ): ProjectThemeCreate @doc(category: "Projects")

  """
  Deletes a theme. 
  
  Requires one of the following permissions: PROJECT_ADMIN_ACCESS.
  """
  projectThemeDelete(
    """ID of a theme to delete."""
    id: ID!
  ): ProjectThemeDelete @doc(category: "Projects")

  """
  Updates an existing theme 
  
  Requires one of the following permissions: PROJECT_MEMBER_ACCESS.
  """
  projectThemeUpdate(
    """ID of a theme to update."""
    id: ID!

    """The theme object to create."""
    input: ProjectThemeUpdateInput!
  ): ProjectThemeUpdate @doc(category: "Projects")

  """Updates a project."""
  projectUpdate(
    """A partial object to update the project with."""
    input: ProjectUpdateInput!
  ): ProjectUpdate @doc(category: "Projects")

  """
  Creates new organization. 
  
  Requires one of the following permissions: AUTHENTICATED_USER.
  """
  organizationCreate(
    """Organization details for the new organization."""
    input: OrganizationCreateInput!

    """Onboarding survey."""
    survey: OnboardingCustomerSurvey
  ): OrganizationCreate @doc(category: "Organizations")

  """
  Creates a new organization invite. 
  
  Requires one of the following permissions: ORGANIZATION_MEMBER_ACCESS.
  """
  organizationInviteCreate(
    """The organization invite object to create."""
    input: OrganizationInviteCreateInput!
  ): OrganizationInviteCreate @doc(category: "Organizations")

  """
  Reset the current organization invite link.. 
  
  Requires one of the following permissions: ORGANIZATION_MEMBER_ACCESS.
  """
  organizationInviteLinkReset: OrganizationInviteLinkReset @doc(category: "Organizations")

  """
  Joins an organization 
  
  Requires one of the following permissions: AUTHENTICATED_USER.
  """
  organizationJoin(
    """Organization details for the new organization."""
    input: OrganizationJoinInput!
  ): OrganizationJoin @doc(category: "Organizations")

  """Captures event."""
  eventCapture(
    """Onboarding survey."""
    batch: [EventCaptureInput!]

    """Organization details for the new organization."""
    input: EventCaptureInput

    """The time the event(s) is/are sent."""
    sentAt: DateTime
  ): EventCapture @doc(category: "Events")
}

"""Authenticates a user account via email and authentication token."""
type EmailTokenUserAuth @doc(category: "Authentication") {
  """Access token to authenticate the user."""
  token: String

  """JWT refresh token, required to re-generate access token."""
  refreshToken: String

  """CSRF token required to re-generate access token."""
  csrfToken: String

  """A user that has access to the the resources of an organization."""
  user: AuthUser
  userErrors: [UserError!]!
  errors: [UserError!]!
}

"""Represents an authenticated user data."""
type AuthUser implements Node @doc(category: "Users") {
  """The ID of the user."""
  id: ID!

  """The email address of the user."""
  email: String!

  """The given name of the user."""
  firstName: String!

  """The family name of the user."""
  lastName: String!

  """Determine if the user is a staff admin."""
  isStaff: Boolean!

  """Determine if the user is active."""
  isActive: Boolean!

  """Determine if the user has finished onboarding."""
  isOnboarded: Boolean!

  """
  The current organization of the user.
  
  Requires one of the following permissions: AUTHENTICATED_USER.
  """
  organization: AuthOrganization

  """
  The current project of the user.
  
  Requires one of the following permissions: AUTHENTICATED_USER.
  """
  project: Project
}

"""Represents errors in user mutations."""
type UserError @doc(category: "Users") {
  """
  Name of a field that caused the error. A value of `null` indicates that the error isn't associated with a particular field.
  """
  field: String

  """The error message."""
  message: String

  """The error code."""
  code: UserErrorCode!
}

"""An enumeration."""
enum UserErrorCode @doc(category: "Users") {
  GRAPHQL_ERROR
  INACTIVE
  INVALID
  NOT_FOUND
  REQUIRED
  UNIQUE
  INVALID_MAGIC_CODE
  MAGIC_CODE_EXPIRED
  JWT_SIGNATURE_EXPIRED
  JWT_INVALID_TOKEN
  JWT_DECODE_ERROR
  JWT_MISSING_TOKEN
  JWT_INVALID_CSRF_TOKEN
}

"""
Finds or creates a new user account by email and sends an email with token.
"""
type EmailUserAuthChallenge @doc(category: "Authentication") {
  """Whether the operation was successful."""
  success: Boolean

  """Supported challenge for this user."""
  authType: String
  userErrors: [UserError!]!
  errors: [UserError!]!
}

"""Finds or creates a new user account from google auth credentials."""
type GoogleUserAuth @doc(category: "Authentication") {
  """Whether the operation was successful."""
  success: Boolean

  """Access token to authenticate the user."""
  token: String

  """JWT refresh token, required to re-generate access token."""
  refreshToken: String

  """CSRF token required to re-generate access token."""
  csrfToken: String

  """A user that has access to the the resources of an organization."""
  user: AuthUser
  userErrors: [UserError!]!
  errors: [UserError!]!
}

"""
Deactivate all JWT tokens of the currently authenticated user. 

Requires one of the following permissions: AUTHENTICATED_USER.
"""
type Logout @doc(category: "Authentication") {
  userErrors: [UserError!]!
  errors: [UserError!]!
}

"""
Refresh JWT token. Mutation tries to take refreshToken from the input. If it fails it will try to take `refreshToken` from the http-only cookie `refreshToken`. `csrfToken` is required when `refreshToken` is provided as a cookie.
"""
type RefreshToken @doc(category: "Authentication") {
  """Acess token to authenticate the user."""
  token: String
  userErrors: [UserError!]!
  errors: [UserError!]!
}

"""
Updates a user. 

Requires one of the following permissions: AUTHENTICATED_USER.
"""
type UserUpdate @doc(category: "Authentication") {
  userErrors: [UserError!]!
  errors: [UserError!]!
  user: User
}

input UserInput @doc(category: "Authentication") {
  """The given name of the user."""
  firstName: String

  """The family name of the user."""
  lastName: String

  """Determine if the user has finished onboarding."""
  isOnboarded: Boolean

  """The avatar of the user."""
  avatar: String
}

"""
Creates a new distibution channel 

Requires one of the following permissions: PROJECT_MEMBER_ACCESS.
"""
type SurveyChannelCreate @doc(category: "Surveys") {
  surveyErrors: [SurveyError!]!
  errors: [SurveyError!]!
  surveyChannel: SurveyChannel
}

"""Represents errors in survey mutations."""
type SurveyError @doc(category: "Surveys") {
  """
  Name of a field that caused the error. A value of `null` indicates that the error isn't associated with a particular field.
  """
  field: String

  """The error message."""
  message: String

  """The error code."""
  code: SurveyErrorCode!
}

"""An enumeration."""
enum SurveyErrorCode @doc(category: "Surveys") {
  GRAPHQL_ERROR
  INACTIVE
  INVALID
  NOT_FOUND
  REQUIRED
  UNIQUE
}

input SurveyChannelCreateInput @doc(category: "Surveys") {
  """The type of the distribution channel"""
  type: SurveyChannelTypeEnum

  """The triggers for the channel."""
  triggers: JSONString

  """The conditions for the channel."""
  conditions: JSONString

  """The settings of the channel."""
  settings: JSONString

  """The id of the channel."""
  id: UUID

  """The survey ID the channel belongs to."""
  surveyId: ID!
}

"""
Deletes a channel. 

Requires one of the following permissions: PROJECT_MEMBER_ACCESS.
"""
type SurveyChannelDelete @doc(category: "Surveys") {
  surveyErrors: [SurveyError!]!
  errors: [SurveyError!]!
  surveyChannel: SurveyChannel
}

"""
Updates a channel 

Requires one of the following permissions: PROJECT_MEMBER_ACCESS.
"""
type SurveyChannelUpdate @doc(category: "Surveys") {
  surveyErrors: [SurveyError!]!
  errors: [SurveyError!]!
  surveyChannel: SurveyChannel
}

input SurveyChannelUpdateInput @doc(category: "Surveys") {
  """The type of the distribution channel"""
  type: SurveyChannelTypeEnum

  """The triggers for the channel."""
  triggers: JSONString

  """The conditions for the channel."""
  conditions: JSONString

  """The settings of the channel."""
  settings: JSONString
}

"""
Creates a new survey 

Requires one of the following permissions: PROJECT_MEMBER_ACCESS.
"""
type SurveyCreate @doc(category: "Surveys") {
  surveyErrors: [SurveyError!]!
  errors: [SurveyError!]!
  survey: Survey
}

input SurveyCreateInput @doc(category: "Surveys") {
  """The name of the survey."""
  name: String

  """The slug of the survey."""
  slug: String

  """The type of the survey"""
  type: SurveyTypeEnum

  """The status of the survey"""
  status: SurveyStatusEnum

  """The settings of the survey."""
  settings: JSONString

  """The theme of the survey."""
  themeId: ID

  """The id of the survey."""
  id: UUID
}

"""
Deletes a survey. 

Requires one of the following permissions: PROJECT_MEMBER_ACCESS.
"""
type SurveyDelete @doc(category: "Surveys") {
  surveyErrors: [SurveyError!]!
  errors: [SurveyError!]!
  survey: Survey
}

"""
Creates a new question 

Requires one of the following permissions: PROJECT_MEMBER_ACCESS.
"""
type SurveyQuestionCreate @doc(category: "Surveys") {
  surveyErrors: [SurveyError!]!
  errors: [SurveyError!]!
  surveyQuestion: SurveyQuestion
}

input SurveyQuestionCreateInput @doc(category: "Surveys") {
  """The label of the question."""
  label: String

  """The description of the question."""
  description: String

  """The type of the question"""
  type: SurveyQuestionTypeEnum

  """The settings of the question."""
  settings: JSONString

  """The options of the question."""
  options: JSONString

  """The settings of the question."""
  orderNumber: Int!

  """The id of the question."""
  id: UUID

  """The survey ID the question belongs to."""
  surveyId: ID!
}

"""
Deletes a question. 

Requires one of the following permissions: PROJECT_MEMBER_ACCESS.
"""
type SurveyQuestionDelete @doc(category: "Surveys") {
  surveyErrors: [SurveyError!]!
  errors: [SurveyError!]!
  surveyQuestion: SurveyQuestion
}

"""
Updates a question 

Requires one of the following permissions: PROJECT_MEMBER_ACCESS.
"""
type SurveyQuestionUpdate @doc(category: "Surveys") {
  surveyErrors: [SurveyError!]!
  errors: [SurveyError!]!
  surveyQuestion: SurveyQuestion
}

input SurveyQuestionUpdateInput @doc(category: "Surveys") {
  """The label of the question."""
  label: String

  """The description of the question."""
  description: String

  """The type of the question"""
  type: SurveyQuestionTypeEnum

  """The settings of the question."""
  settings: JSONString

  """The options of the question."""
  options: JSONString

  """The settings of the question."""
  orderNumber: Int
}

"""
Updates a survey 

Requires one of the following permissions: PROJECT_MEMBER_ACCESS.
"""
type SurveyUpdate @doc(category: "Surveys") {
  surveyErrors: [SurveyError!]!
  errors: [SurveyError!]!
  survey: Survey
}

input SurveyUpdateInput @doc(category: "Surveys") {
  """The name of the survey."""
  name: String

  """The slug of the survey."""
  slug: String

  """The type of the survey"""
  type: SurveyTypeEnum

  """The status of the survey"""
  status: SurveyStatusEnum

  """The settings of the survey."""
  settings: JSONString

  """The theme of the survey."""
  themeId: ID
}

"""Creates a new project"""
type ProjectCreate @doc(category: "Projects") {
  projectErrors: [ProjectError!]!
  errors: [ProjectError!]!
  project: Project
}

"""Represents errors in project mutations."""
type ProjectError @doc(category: "Projects") {
  """
  Name of a field that caused the error. A value of `null` indicates that the error isn't associated with a particular field.
  """
  field: String

  """The error message."""
  message: String

  """The error code."""
  code: ProjectErrorCode!
}

"""An enumeration."""
enum ProjectErrorCode @doc(category: "Projects") {
  ALREADY_EXISTS
  GRAPHQL_ERROR
  INVALID
  INVALID_PERMISSION
  NOT_FOUND
  REQUIRED
  UNIQUE
}

input ProjectCreateInput @doc(category: "Projects") {
  """The name of the project."""
  name: String!

  """The timezone of the project."""
  timezone: String

  """Whether the project is private or not."""
  private: Boolean

  """
  The identifier in UUID v4 format. If none is provided, the backend will generate one.
  """
  id: UUID
}

"""
Creates a new theme 

Requires one of the following permissions: PROJECT_MEMBER_ACCESS.
"""
type ProjectThemeCreate @doc(category: "Projects") {
  projectErrors: [ProjectError!]!
  errors: [ProjectError!]!
  projectTheme: ProjectTheme
}

input ProjectThemeCreateInput @doc(category: "Projects") {
  """The name of the theme."""
  name: String!

  """The color scheme of the theme."""
  colorScheme: JSONString

  """The id of the theme."""
  id: UUID
}

"""
Deletes a theme. 

Requires one of the following permissions: PROJECT_ADMIN_ACCESS.
"""
type ProjectThemeDelete @doc(category: "Projects") {
  projectErrors: [ProjectError!]!
  errors: [ProjectError!]!
  projectTheme: ProjectTheme
}

"""
Updates an existing theme 

Requires one of the following permissions: PROJECT_MEMBER_ACCESS.
"""
type ProjectThemeUpdate @doc(category: "Projects") {
  projectErrors: [ProjectError!]!
  errors: [ProjectError!]!
  projectTheme: ProjectTheme
}

input ProjectThemeUpdateInput @doc(category: "Projects") {
  """The name of the theme."""
  name: String

  """The color scheme of the theme."""
  colorScheme: JSONString
}

"""Updates a project."""
type ProjectUpdate @doc(category: "Projects") {
  projectErrors: [ProjectError!]!
  errors: [ProjectError!]!
  project: Project
}

input ProjectUpdateInput @doc(category: "Projects") {
  """The name of the project."""
  name: String

  """The timezone of the project."""
  timezone: String

  """Whether the project is private or not."""
  private: Boolean

  """The icon of the project."""
  icon: String

  """The data required for the onboarding process."""
  hasCompletedOnboardingFor: JSONString
}

"""
Creates new organization. 

Requires one of the following permissions: AUTHENTICATED_USER.
"""
type OrganizationCreate @doc(category: "Organizations") {
  """
  An organization. Organizations are root-level objects that contain users and projects.
  """
  organization: AuthOrganization

  """A user that has access to the the resources of an organization."""
  user: AuthUser
  organizationErrors: [OrganizationError!]!
  errors: [OrganizationError!]!
}

"""Represents errors in organization mutations."""
type OrganizationError @doc(category: "Organizations") {
  """
  Name of a field that caused the error. A value of `null` indicates that the error isn't associated with a particular field.
  """
  field: String

  """The error message."""
  message: String

  """The error code."""
  code: OrganizationErrorCode!
}

"""An enumeration."""
enum OrganizationErrorCode @doc(category: "Organizations") {
  ALREADY_EXISTS
  GRAPHQL_ERROR
  INVALID
  NOT_FOUND
  REQUIRED
  UNIQUE
}

input OrganizationCreateInput @doc(category: "Organizations") {
  """The name of the organization."""
  name: String!

  """The slug of the organization."""
  slug: String!

  """The timezone of the organization, passed in by client."""
  timezone: String!
}

input OnboardingCustomerSurvey @doc(category: "Organizations") {
  """Your role in your company"""
  companyRole: String

  """Size of your company"""
  companySize: String
}

"""
Creates a new organization invite. 

Requires one of the following permissions: ORGANIZATION_MEMBER_ACCESS.
"""
type OrganizationInviteCreate @doc(category: "Organizations") {
  organizationErrors: [OrganizationError!]!
  errors: [OrganizationError!]!
  organizationInvite: OrganizationInvite
}

"""The organization invite that was created or updated."""
type OrganizationInvite implements Node @doc(category: "Organizations") {
  """The unique identifier of the invite."""
  id: ID!

  """The invitees email address."""
  email: String!

  """First name of the invite."""
  firstName: String

  """The user role that the invitee will receive upon accepting the invite."""
  role: RoleLevel!

  """The time at which the invite was created."""
  createdAt: DateTime!

  """The last time at which the invite was updated."""
  updatedAt: DateTime!

  """If the invite has expired."""
  expired: Boolean!

  """
  The user who created the invitation.
  
  Requires one of the following permissions: ORGANIZATION_MEMBER_ACCESS.
  """
  inviter: User!

  """
  The current project of the user.
  
  Requires one of the following permissions: ORGANIZATION_MEMBER_ACCESS.
  """
  organization: Organization!
}

input OrganizationInviteCreateInput @doc(category: "Organizations") {
  """
  The identifier in UUID v4 format. If none is provided, the backend will generate one.
  """
  id: UUID

  """The email of the invitee."""
  email: String!

  """The message to send to the invitee."""
  message: String

  """What member role the invite should grant."""
  role: RoleLevel = 1
}

"""
Reset the current organization invite link.. 

Requires one of the following permissions: ORGANIZATION_MEMBER_ACCESS.
"""
type OrganizationInviteLinkReset @doc(category: "Organizations") {
  """The current organization invite link."""
  inviteLink: String

  """Whether the operation was successful."""
  success: Boolean
  organizationErrors: [OrganizationError!]!
  errors: [OrganizationError!]!
}

"""
Joins an organization 

Requires one of the following permissions: AUTHENTICATED_USER.
"""
type OrganizationJoin @doc(category: "Organizations") {
  """A user that has access to the the resources of an organization."""
  user: AuthUser!
  organizationErrors: [OrganizationError!]!
  errors: [OrganizationError!]!
}

input OrganizationJoinInput @doc(category: "Organizations") {
  """An invite link for an organization."""
  inviteLink: String!
}

"""Captures event."""
type EventCapture @doc(category: "Events") {
  """Whether the operation was successful."""
  status: Boolean
  eventErrors: [EventError!]!
  errors: [EventError!]!
}

"""Represents errors in event mutations."""
type EventError @doc(category: "Events") {
  """
  Name of a field that caused the error. A value of `null` indicates that the error isn't associated with a particular field.
  """
  field: String

  """The error message."""
  message: String

  """The error code."""
  code: EventErrorCode!
}

"""An enumeration."""
enum EventErrorCode {
  FORBIDDEN
  GRAPHQL_ERROR
  INVALID
}

input EventCaptureInput @doc(category: "Events") {
  """The name of the event."""
  event: String!

  """The payload ID."""
  uuid: UUID

  """The distinct ID."""
  userId: ID

  """The event properties."""
  properties: JSONString

  """The user attributes."""
  attributes: JSONString

  """The time the event happened"""
  timestamp: DateTime!
}

"""_Any value scalar as defined by Federation spec."""
scalar _Any

"""_Entity union as defined by Federation spec."""
union _Entity = AuthUser | User

"""_Service manifest as defined by Federation spec."""
type _Service {
  sdl: String
}<|MERGE_RESOLUTION|>--- conflicted
+++ resolved
@@ -968,6 +968,8 @@
 }
 
 input SurveyFilterInput @doc(category: "Surveys") {
+  search: String
+
   """Filter by type"""
   type: SurveyTypeEnum
   status: SurveyStatusEnum
@@ -1028,7 +1030,6 @@
   LAST_MODIFIED_AT
 }
 
-<<<<<<< HEAD
 type BaseSurveyCountableConnection @doc(category: "Surveys") {
   """Pagination data for this connection."""
   pageInfo: PageInfo!
@@ -1047,8 +1048,6 @@
   cursor: String!
 }
 
-=======
->>>>>>> 5944be70
 """Represents a survey from used by our sdk."""
 type BaseSurvey implements Node @doc(category: "Surveys") {
   """The ID of the survey."""
@@ -1078,12 +1077,9 @@
     channelType: SurveyChannelTypeEnum
   ): [BaseSurveyChannel!]!
 
-<<<<<<< HEAD
-=======
   """The project the survey belongs to"""
   project: BaseProject
 
->>>>>>> 5944be70
   """The time at which the survey was created."""
   createdAt: DateTime!
 
@@ -1160,8 +1156,6 @@
   createdAt: DateTime!
 }
 
-<<<<<<< HEAD
-=======
 """Represents a project."""
 type BaseProject implements Node @doc(category: "Projects") {
   """The ID of the project."""
@@ -1174,7 +1168,6 @@
   apiToken: String!
 }
 
->>>>>>> 5944be70
 type ProjectThemeCountableConnection @doc(category: "Projects") {
   """Pagination data for this connection."""
   pageInfo: PageInfo!
@@ -1430,10 +1423,6 @@
   createdAt: DateTime
 }
 
-"""
-Leverages the internal Python implmeentation of UUID (uuid.UUID) to provide native UUID objects
-in fields, resolvers and input.
-"""
 scalar UUID
 
 type PropertyDefinitionCountableConnection @doc(category: "Events") {
@@ -2476,10 +2465,10 @@
   """The name of the event."""
   event: String!
 
-  """The payload ID."""
+  """The event payload ID."""
   uuid: UUID
 
-  """The distinct ID."""
+  """The user distinct ID."""
   userId: ID
 
   """The event properties."""
