--- conflicted
+++ resolved
@@ -2,13 +2,10 @@
 
 from integraflow.graphql.core.connection import (
     create_connection_slice,
-    filter_connection_queryset
+    filter_connection_queryset,
 )
 from integraflow.graphql.core.doc_category import DOC_CATEGORY_SURVEYS
-from integraflow.graphql.core.fields import (
-    FilterConnectionField,
-    PermissionsField
-)
+from integraflow.graphql.core.fields import FilterConnectionField, PermissionsField
 from integraflow.permission.auth_filters import AuthorizationFilters
 
 from .filters import SurveyFilterInput
@@ -21,7 +18,7 @@
     SurveyQuestionCreate,
     SurveyQuestionDelete,
     SurveyQuestionUpdate,
-    SurveyUpdate
+    SurveyUpdate,
 )
 from .resolvers import (
     resolve_active_surveys,
@@ -29,19 +26,16 @@
     resolve_questions,
     resolve_survey,
     resolve_survey_by_channel,
-    resolve_surveys
+    resolve_surveys,
 )
 from .sorters import SurveySortingInput
 from .types import (
-<<<<<<< HEAD
+    BaseSurvey,
     BaseSurveyCountableConnection,
-=======
-    BaseSurvey,
->>>>>>> 5944be70
     Survey,
     SurveyChannelCountableConnection,
     SurveyCountableConnection,
-    SurveyQuestionCountableConnection
+    SurveyQuestionCountableConnection,
 )
 
 
