import graphene

from integraflow.graphql.core.connection import (
    create_connection_slice,
    filter_connection_queryset,
)
from integraflow.graphql.core.doc_category import DOC_CATEGORY_SURVEYS
from integraflow.graphql.core.fields import FilterConnectionField, PermissionsField
from integraflow.permission.auth_filters import AuthorizationFilters

from .filters import SurveyFilterInput
from .mutations import (
    SurveyChannelCreate,
    SurveyChannelDelete,
    SurveyChannelUpdate,
    SurveyCreate,
    SurveyDelete,
    SurveyQuestionCreate,
    SurveyQuestionDelete,
    SurveyQuestionUpdate,
<<<<<<< HEAD
    SurveyUpdate,
=======
    SurveyResponseCreate,
    SurveyResponseUpdate,
    SurveyUpdate
>>>>>>> 4b744485
)
from .resolvers import (
    resolve_active_surveys,
    resolve_channels,
    resolve_questions,
    resolve_survey,
    resolve_survey_by_channel,
    resolve_surveys,
)
from .sorters import SurveySortingInput
from .types import (
    BaseSurvey,
    BaseSurveyCountableConnection,
    Survey,
    SurveyChannelCountableConnection,
    SurveyCountableConnection,
    SurveyQuestionCountableConnection,
)


class SurveyQueries(graphene.ObjectType):
    channels = FilterConnectionField(
        SurveyChannelCountableConnection,
        id=graphene.Argument(
            graphene.ID,
            description="The ID of the survey.",
            required=True
        ),
        description="List of channels for a specific survey.",
        permissions=[AuthorizationFilters.PROJECT_MEMBER_ACCESS],
        doc_category=DOC_CATEGORY_SURVEYS,
    )
    questions = FilterConnectionField(
        SurveyQuestionCountableConnection,
        id=graphene.Argument(
            graphene.ID,
            description="The ID of the survey.",
            required=True
        ),
        description="List of questions for a specific survey.",
        permissions=[AuthorizationFilters.PROJECT_MEMBER_ACCESS],
        doc_category=DOC_CATEGORY_SURVEYS,
    )
    surveys = FilterConnectionField(
        SurveyCountableConnection,
        filter=SurveyFilterInput(description="Filtering options for surveys."),
        sort_by=SurveySortingInput(description="Sort surveys."),
        description="List of the project's surveys.",
        permissions=[AuthorizationFilters.PROJECT_MEMBER_ACCESS],
        doc_category=DOC_CATEGORY_SURVEYS,
    )
    active_surveys = FilterConnectionField(
        BaseSurveyCountableConnection,
        filter=SurveyFilterInput(description="Filtering options for surveys."),
        sort_by=SurveySortingInput(description="Sort surveys."),
        description="List of the project's surveys.",
        permissions=[AuthorizationFilters.AUTHENTICATED_API],
        doc_category=DOC_CATEGORY_SURVEYS,
    )
    survey = PermissionsField(
        Survey,
        id=graphene.Argument(
            graphene.ID,
            description="The ID of the survey.",
            required=False
        ),
        slug=graphene.Argument(
            graphene.String,
            description="Slug of the survey.",
            required=False
        ),
        description="Look up a survey by ID or slug.",
        permissions=[
            AuthorizationFilters.PROJECT_MEMBER_ACCESS,
            AuthorizationFilters.AUTHENTICATED_API
        ],
        doc_category=DOC_CATEGORY_SURVEYS,
    )
    survey_by_channel = PermissionsField(
        BaseSurvey,
        id=graphene.Argument(
            graphene.ID,
            description="The ID of the channel.",
            required=False
        ),
        link=graphene.Argument(
            graphene.String,
            description="Unique link of the channel.",
            required=False
        ),
        description="Look up a survey by channel ID or link.",
        permissions=[AuthorizationFilters.AUTHENTICATED_API],
        doc_category=DOC_CATEGORY_SURVEYS,
    )

    @staticmethod
    def resolve_channels(_root, info, **kwargs):
        qs = resolve_channels(info, id=kwargs["id"])
        return create_connection_slice(
            qs,
            info,
            kwargs,
            SurveyChannelCountableConnection
        )

    @staticmethod
    def resolve_questions(_root, info, **kwargs):
        qs = resolve_questions(info, id=kwargs["id"])
        return create_connection_slice(
            qs,
            info,
            kwargs,
            SurveyCountableConnection
        )

    @staticmethod
    def resolve_surveys(_root, info, **kwargs):
        qs = resolve_surveys(info)
        qs = filter_connection_queryset(qs, kwargs)
        return create_connection_slice(
            qs,
            info,
            kwargs,
            SurveyQuestionCountableConnection
        )

    @staticmethod
    def resolve_active_surveys(_root, info, **kwargs):
        qs = resolve_active_surveys(info)
        qs = filter_connection_queryset(qs, kwargs)
        return create_connection_slice(
            qs,
            info,
            kwargs,
            SurveyQuestionCountableConnection
        )

    @staticmethod
    def resolve_survey(_root, info, *, id=None, slug=None):
        return resolve_survey(info, id, slug)

    @staticmethod
    def resolve_survey_by_channel(_root, info, *, id=None, link=None):
        return resolve_survey_by_channel(info, id, link)


class SurveyMutations(graphene.ObjectType):
    survey_channel_create = SurveyChannelCreate.Field()
    survey_channel_delete = SurveyChannelDelete.Field()
    survey_channel_update = SurveyChannelUpdate.Field()
    survey_create = SurveyCreate.Field()
    survey_delete = SurveyDelete.Field()
    survey_question_create = SurveyQuestionCreate.Field()
    survey_question_delete = SurveyQuestionDelete.Field()
    survey_question_update = SurveyQuestionUpdate.Field()
    survey_response_create = SurveyResponseCreate.Field()
    survey_response_update = SurveyResponseUpdate.Field()
    survey_update = SurveyUpdate.Field()<|MERGE_RESOLUTION|>--- conflicted
+++ resolved
@@ -18,13 +18,9 @@
     SurveyQuestionCreate,
     SurveyQuestionDelete,
     SurveyQuestionUpdate,
-<<<<<<< HEAD
-    SurveyUpdate,
-=======
     SurveyResponseCreate,
     SurveyResponseUpdate,
-    SurveyUpdate
->>>>>>> 4b744485
+    SurveyUpdate,
 )
 from .resolvers import (
     resolve_active_surveys,
