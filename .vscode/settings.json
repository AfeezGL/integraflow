--- conflicted
+++ resolved
@@ -23,15 +23,9 @@
     "[javascript][typescript][javascriptreact][typescriptreact]": {
         "editor.formatOnSave": true,
         "editor.codeActionsOnSave": {
-<<<<<<< HEAD
-            "source.organizeImports": "explicit",
-            "source.formatDocument": "explicit",
-            "source.fixAll.eslint": "explicit"
-=======
             "source.organizeImports": "always",
             "source.formatDocument": "always",
             "source.fixAll.eslint": "always"
->>>>>>> afb810e6
         },
         "editor.guides.bracketPairs": "active"
     },
