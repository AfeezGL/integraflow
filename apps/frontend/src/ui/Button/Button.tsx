--- conflicted
+++ resolved
@@ -5,15 +5,10 @@
     extends React.ButtonHTMLAttributes<HTMLButtonElement> {
     text?: string;
     className?: string;
-<<<<<<< HEAD
-    variant?: "primary" | "secondary";
-    children?: React.ReactNode;
-=======
     variant?: "primary" | "secondary" | "custom";
     children?: React.ReactNode;
     icon?: React.ReactNode;
     size?: "full" | "md";
->>>>>>> 4cbf1eb6
 }
 
 const Button = React.forwardRef(
@@ -23,11 +18,8 @@
             className,
             children,
             variant = "primary",
-<<<<<<< HEAD
-=======
             size = "full",
             icon,
->>>>>>> 4cbf1eb6
             ...props
         }: ButtonProps,
         forwardedRef: React.ForwardedRef<HTMLButtonElement>,
@@ -36,12 +28,6 @@
             <button
                 {...props}
                 className={cn(
-<<<<<<< HEAD
-                    "w-full rounded-lg px-8 py-4 text-base font-medium text-white hover:bg-gradient-button-hover",
-                    variant === "primary"
-                        ? "bg-gradient-button"
-                        : "border border-intg-bg-2 bg-intg-bg-3",
-=======
                     "w-full rounded-lg text-base font-medium text-white",
                     size === "full" ? "px-8 py-4" : "p-3",
                     icon ? "flex  items-center space-x-2" : "",
@@ -50,15 +36,11 @@
                         : variant === "secondary"
                         ? "border border-intg-bg-2 bg-intg-bg-3 hover:bg-gradient-button-hover"
                         : "",
->>>>>>> 4cbf1eb6
                     className ?? "",
                 )}
                 ref={forwardedRef}
             >
-<<<<<<< HEAD
-=======
                 {icon && <span>{icon}</span>}
->>>>>>> 4cbf1eb6
                 {text && <span>{text}</span>}
                 {children}
             </button>
