--- conflicted
+++ resolved
@@ -38,13 +38,7 @@
                 <TremorTextInput
                     {...props}
                     ref={ref}
-<<<<<<< HEAD
-                    className="rounded-lg border border-transparent bg-[#272138] py-[6px] pl-1 text-sm
-           font-medium tracking-[-0.408px] text-intg-text-1 placeholder:text-intg-text-3 
-           focus:border-intg-text-3 focus:outline-none"
-=======
                     className="rounded-lg border border-transparent bg-[#272138] py-[6px] pl-1 text-sm font-medium tracking-[-0.408px] text-intg-text-1 placeholder:text-intg-text-3 focus:border-intg-text-3 focus:outline-none"
->>>>>>> 3bd13c36
                     icon={prefix ? Prefix : icon}
                 />
 
