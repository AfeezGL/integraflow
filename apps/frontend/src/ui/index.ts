--- conflicted
+++ resolved
@@ -13,18 +13,13 @@
     DropdownMenuSubTrigger,
     DropdownMenuTrigger,
 } from "./Dropdown/DropdownMenu";
-<<<<<<< HEAD
 export { AcronynmBox } from "./NavItem/AcronynmBox";
 export { NavItem } from "./NavItem/NavItem";
 export { NavLink } from "./NavItem/NavLink";
-export { Screen } from "./Screen/Screen";
-export { GlobalSpinner } from "./Spinner/GlobalSpinner";
-=======
 export { ProgressRadial } from "./ProgressRadial";
 export { Screen } from "./Screen/Screen";
 export { GlobalSpinner } from "./Spinner/GlobalSpinner";
 export { CodeBlock } from "./Typography/CodeBlock";
->>>>>>> 3225bec4
 export { Header } from "./Typography/Header";
 export { SelectInput } from "./input/SelectInput";
 export {SwitchButton} from './Switch/Switch'
