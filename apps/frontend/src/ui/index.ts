--- conflicted
+++ resolved
@@ -20,12 +20,9 @@
 export { ProgressRadial } from "./ProgressRadial";
 export { Screen } from "./Screen/Screen";
 export { GlobalSpinner } from "./Spinner/GlobalSpinner";
-<<<<<<< HEAD
+export { Switch } from "./Switch/Switch";
 export { Tab } from "./Tab";
 export { SwitchToggle } from "./ToggleSwitch";
-=======
-export { Switch } from "./Switch/Switch";
->>>>>>> 031315f2
 export { CodeBlock } from "./Typography/CodeBlock";
 export { Header } from "./Typography/Header";
 export { DatePicker } from "./input/DatePicker";
