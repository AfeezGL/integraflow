export { default as Button } from "./Button/Button";
<<<<<<< HEAD
export { Select } from "./Select/Select";
export { TextInput } from "./TextInput";
=======
export { TextInput } from "./input/TextInput";
>>>>>>> 7b9b370d
<|MERGE_RESOLUTION|>--- conflicted
+++ resolved
@@ -1,7 +1,3 @@
 export { default as Button } from "./Button/Button";
-<<<<<<< HEAD
 export { Select } from "./Select/Select";
-export { TextInput } from "./TextInput";
-=======
-export { TextInput } from "./input/TextInput";
->>>>>>> 7b9b370d
+export { TextInput } from "./input/TextInput";