--- conflicted
+++ resolved
@@ -6,11 +6,7 @@
     return (
         <ApolloProvider>
             <Outlet />
-<<<<<<< HEAD
-            <Toaster position='bottom-right' />
-=======
             <Toaster position="bottom-right" />
->>>>>>> db8c5b11
         </ApolloProvider>
     );
 }