import useStudioState from "@/modules/surveys/hooks/useStudioState";
import { Outlet } from "react-router-dom";
import { Navbar } from ".";
import { PrivateRoute } from "./PrivateRoute";

export const AppCore = () => {
    const { studioModeIsActive } = useStudioState();
    return (
        <PrivateRoute>
            <div
                className="flex bg-intg-black"
                style={{
                    backgroundImage:
                        "radial-gradient(rgba(28, 15, 89, 0.30) 50%, rgba(5, 5, 5, 0.30))",
                    backgroundRepeat: "no-repeat",
                    backgroundPosition: "center",
                    backgroundSize: "cover",
                }}
            >
                {!studioModeIsActive && <Navbar />}
<<<<<<< HEAD
                <div className="custom-scrollbar  h-screen flex-1 overflow-y-auto overflow-x-hidden">
=======
                <div className="custom-scrollbar h-screen flex-1 overflow-y-auto overflow-x-hidden">
>>>>>>> 943efe85
                    <Outlet />
                </div>
            </div>
        </PrivateRoute>
    );
};<|MERGE_RESOLUTION|>--- conflicted
+++ resolved
@@ -18,11 +18,7 @@
                 }}
             >
                 {!studioModeIsActive && <Navbar />}
-<<<<<<< HEAD
-                <div className="custom-scrollbar  h-screen flex-1 overflow-y-auto overflow-x-hidden">
-=======
                 <div className="custom-scrollbar h-screen flex-1 overflow-y-auto overflow-x-hidden">
->>>>>>> 943efe85
                     <Outlet />
                 </div>
             </div>
