--- conflicted
+++ resolved
@@ -1,4 +1,4 @@
-import PublicRoute from '@/modules/auth/components/PublicRoute';
+import PublicRoute from "@/modules/auth/components/PublicRoute";
 import { GoogleOAuthProvider } from "@react-oauth/google";
 import { Outlet } from "react-router-dom";
 import AuthBG from "../assets/images/auth-bg.png";
@@ -12,85 +12,13 @@
 export function AuthLayout() {
     return (
         <GoogleOAuthProvider clientId={clientId}>
-<<<<<<< HEAD
-            <main className="flex h-screen w-screen bg-intg-black">
-                <div
-                    className="flex w-[45%] flex-col justify-between px-12 pb-8 pt-12"
-                    style={{
-                        backgroundImage:
-                            "radial-gradient(rgba(28, 15, 89, 0.30) 50%, rgba(5, 5, 5, 0.30))",
-                        backgroundRepeat: "no-repeat",
-                        backgroundPosition: "center",
-                        backgroundSize: "cover",
-                    }}
-                >
-                    <div>
-                        <img src={Logo} alt="Logo" />
-                    </div>
-
-                    <Outlet />
-                </div>
-
-                <div
-                    className="flex flex-1 flex-col justify-end rounded-b-3xl"
-                    style={{
-                        padding: "4px",
-                        border: "4px solid transparent",
-                        backgroundImage: `linear-gradient(90deg, rgba(28, 15, 89, 0.30) 40%, rgba(0, 107, 41, 0.50)), url(${AuthBG}), linear-gradient(rgba(0, 107, 41) 30%, rgba(28, 15, 89))`,
-                        backgroundRepeat: "no-repeat, no-repeat, no-repeat",
-                        backgroundPosition: "center, center, center",
-                        backgroundSize: "cover, cover, cover",
-                        backgroundClip: "padding-box, content-box, padding-box",
-                    }}
-                >
-                    <div className="flex flex-col gap-[60px] px-[60px] pb-[60px]">
-                        <header className="flex flex-col gap-4 text-white">
-                            <h2 className="max-w-[631px] text-[52px] font-semibold leading-[60px]">
-                                Redefine customer experience with organic
-                                feedback
-                            </h2>
-                            <p className="max-w-[476px] text-xl ">
-                                Automate. Simplify. Track Your Ever-Changing
-                                Customer's Journey in One Space
-                            </p>
-                        </header>
-
-                        <div className="flex items-center gap-[14px]">
-                            <div className="flex w-max">
-                                <img
-                                    src={Profile1}
-                                    className="h-10 w-10 rounded-full"
-                                    alt="user"
-                                />
-                                <img
-                                    src={Profile2}
-                                    className="-ml-4 h-10 w-10 rounded-full"
-                                    alt="user"
-                                />
-                                <img
-                                    src={Profile3}
-                                    className="-ml-4 h-10 w-10 rounded-full"
-                                    alt="user"
-                                />
-                            </div>
-
-                            <p className="max-w-[295px] text-lg text-intg-text-5">
-                                Join over{" "}
-                                <span className="text-white">(50+)</span> other
-                                businesses from around the globe
-                            </p>
-                        </div>
-                    </div>
-                </div>
-            </main>
-=======
             <PublicRoute>
                 <main className="flex h-screen w-screen bg-intg-black">
                     <div
                         className="flex w-[45%] flex-col justify-between px-12 pb-8 pt-12"
                         style={{
                             backgroundImage:
-                            "radial-gradient(rgba(28, 15, 89, 0.30) 50%, rgba(5, 5, 5, 0.30))",
+                                "radial-gradient(rgba(28, 15, 89, 0.30) 50%, rgba(5, 5, 5, 0.30))",
                             backgroundRepeat: "no-repeat",
                             backgroundPosition: "center",
                             backgroundSize: "cover",
@@ -112,17 +40,19 @@
                             backgroundRepeat: "no-repeat, no-repeat, no-repeat",
                             backgroundPosition: "center, center, center",
                             backgroundSize: "cover, cover, cover",
-                            backgroundClip: "padding-box, content-box, padding-box",
+                            backgroundClip:
+                                "padding-box, content-box, padding-box",
                         }}
                     >
                         <div className="flex flex-col gap-[60px] px-[60px] pb-[60px]">
                             <header className="flex flex-col gap-4 text-white">
                                 <h2 className="max-w-[631px] text-[52px] font-semibold leading-[60px]">
-                                    Redefine customer experience with organic feedback
+                                    Redefine customer experience with organic
+                                    feedback
                                 </h2>
                                 <p className="max-w-[476px] text-xl ">
-                                    Automate. Simplify. Track Your Ever-Changing Customer's Journey
-                                    in One Space
+                                    Automate. Simplify. Track Your Ever-Changing
+                                    Customer's Journey in One Space
                                 </p>
                             </header>
 
@@ -146,15 +76,15 @@
                                 </div>
 
                                 <p className="max-w-[295px] text-lg text-intg-text-5">
-                                    Join over <span className="text-white">(50+)</span> other
-                                    businesses from around the globe
+                                    Join over{" "}
+                                    <span className="text-white">(50+)</span>{" "}
+                                    other businesses from around the globe
                                 </p>
                             </div>
                         </div>
                     </div>
                 </main>
-        </PublicRoute>
->>>>>>> cb3407c2
+            </PublicRoute>
         </GoogleOAuthProvider>
     );
 }