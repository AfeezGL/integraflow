import { ChevronDown } from "lucide-react";
import { useNavigate, useParams } from "react-router-dom";

import { useWorkspace } from "@/modules/workspace/hooks/useWorkspace";
import { AcronynmBox, Button, NavItem, NavLink } from "@/ui";
import {
    DropdownMenu,
    DropdownMenuContent,
    DropdownMenuItem,
    DropdownMenuLabel,
    DropdownMenuSeparator,
    DropdownMenuSub,
    DropdownMenuSubContent,
    DropdownMenuSubTrigger,
    DropdownMenuTrigger,
} from "@/ui/Dropdown/DropdownMenu";
import {
    CheckCircleIcon,
    CirclePlusIcon,
    CircleStackIcon,
    LogoutIcon,
    NewspaperIcon,
    QuestionIcon,
    SettingsIcon,
} from "@/ui/icons";

import { AuthOrganization, Project } from "@/generated/graphql";
import { useAuth } from "@/modules/auth/hooks/useAuth";
<<<<<<< HEAD
=======
import { convertToAuthOrganization } from "@/modules/auth/states/user";
>>>>>>> 14240664
import { ROUTES } from "@/routes";
import Frame from "assets/images/Frame.png";

const profileNavItems = [
    {
        id: 1,
        title: "Billing",
        icon: <NewspaperIcon />,
    },
    {
        id: 2,
        title: "Status Page",
        icon: <CircleStackIcon />,
    },
    {
        id: 3,
        title: "Help and doc",
        icon: <QuestionIcon />,
    },
];

export const UserProfile = () => {
    const { user, organizations, logout, switchWorkspace } = useAuth();
    const { workspace } = useWorkspace();
    const navigate = useNavigate();
    const { orgSlug, projectSlug } = useParams();

    return (
        <DropdownMenu>
            <DropdownMenuTrigger className="flex w-full items-center text-intg-text outline-none">
                <div className="flex items-center gap-2">
                    <img src={Frame} alt="picture frame" className="h-[31px] w-[31px] rounded object-contain" />
                    <span className="text-sm">Profile</span>
                </div>
                <span className="ml-auto">
                    <ChevronDown size={16} />
                </span>
            </DropdownMenuTrigger>
            <DropdownMenuContent
                align="start"
                alignOffset={50}
                className="w-[310px] rounded border-[0.5px] border-intg-bg-10 bg-intg-bg-9 px-2 py-3 text-intg-text"
            >
                <DropdownMenuLabel className="pb-1">
                    <p className="text-xs">SIGNED IN AS USER</p>
                </DropdownMenuLabel>
                <DropdownMenuItem>
                    <div className="flex items-center justify-between px-2 py-[6px]">
                        <div className="flex items-center gap-2">
                            <img src={Frame} alt="user avatar" className="h-[31px] w-[31px] rounded object-contain" />
                            <div>
                                <p className="text-sm text-intg-text-7">
                                    {user?.firstName} {user?.lastName}
                                </p>
                                <p className="text-sm">{user?.email}</p>
                            </div>
                        </div>
                        <div>
                            <SettingsIcon />
                        </div>
                    </div>
                </DropdownMenuItem>
                <DropdownMenuSeparator className="my-3 border-[.5px] border-intg-bg-4" />
                <DropdownMenuSub>
                    <DropdownMenuLabel>
                        <p className="text-xs">CURRENT WORKSPACE</p>
                    </DropdownMenuLabel>
                    <DropdownMenuSubTrigger>
                        <NavItem
                            uppercase={true}
                            text={workspace?.name}
                            leftIcon={<AcronynmBox text={workspace?.name as string} />}
                            rightIcon={<CheckCircleIcon />}
                            classnames="px-3 py-2 my-3 uppercase"
                        />
                    </DropdownMenuSubTrigger>
                    <DropdownMenuSeparator className="my-3 border-[.5px] border-intg-bg-4" />
                    <DropdownMenuSubContent className="ml-4 w-[221px] rounded bg-intg-bg-9 px-2 py-4 text-intg-text">
                        <DropdownMenuLabel>
                            <p className="mb-2 text-xs">OTHER WORKSPACES</p>
                        </DropdownMenuLabel>
                        {organizations?.map((item) => {
                            return (
                                <DropdownMenuItem
                                    className="px-3 py-2"
                                    key={item?.id}
                                    onClick={() => {
                                        switchWorkspace(
                                            convertToAuthOrganization(item) as AuthOrganization,
                                            item?.projects?.edges![0]?.node as Project,
                                        );
                                    }}
                                >
                                    <NavItem text={item?.name} leftIcon={<AcronynmBox text={item?.name ?? ""} />} />
                                </DropdownMenuItem>
                            );
                        })}
                        <DropdownMenuSeparator className="my-3 border-[.5px] border-intg-bg-4" />
                        <DropdownMenuItem className="px-3 py-2">
                            <a href="/create-workspace">
                                <Button
                                    icon={<CirclePlusIcon />}
                                    variant="custom"
                                    text="New Workspace"
                                    size="md"
                                    className="w-full bg-intg-bg-11"
                                />
                            </a>
                        </DropdownMenuItem>
                    </DropdownMenuSubContent>
                </DropdownMenuSub>
                <DropdownMenuItem className="flex items-center gap-2 px-3 py-2 ">
                    <SettingsIcon />
                    <p
<<<<<<< HEAD
                        className="text-sm"
=======
                        className="cursor-pointer text-sm"
>>>>>>> 14240664
                        onClick={() => {
                            navigate(
                                `${ROUTES.WORKSPACE_SETTINGS}`
                                    .replace(":orgSlug", orgSlug!)
                                    .replace(":projectSlug", projectSlug!),
                            );
                        }}
                    >
                        Workspace Settings
                    </p>
                </DropdownMenuItem>
                <DropdownMenuSeparator className="my-3 border-[.5px] border-intg-bg-4" />
                {profileNavItems.map((item) => {
                    return (
                        <DropdownMenuItem key={item.id}>
                            <NavLink
                                text={item.title}
                                leftIcon={item.icon}
                                to="/test"
                                className={({ isActive }) => (isActive ? "" : "")}
                                classnames="px-3 py-2 text-sm text-intg-text"
                            />
                        </DropdownMenuItem>
                    );
                })}
                <DropdownMenuSeparator className="my-3 border-[.5px] border-intg-bg-4" />
                <DropdownMenuItem className="flex items-center gap-2 px-3 py-2" onClick={logout}>
                    <LogoutIcon />
                    <p className="text-sm text-intg-error-text">Log out</p>
                </DropdownMenuItem>
            </DropdownMenuContent>
        </DropdownMenu>
    );
};<|MERGE_RESOLUTION|>--- conflicted
+++ resolved
@@ -26,10 +26,7 @@
 
 import { AuthOrganization, Project } from "@/generated/graphql";
 import { useAuth } from "@/modules/auth/hooks/useAuth";
-<<<<<<< HEAD
-=======
 import { convertToAuthOrganization } from "@/modules/auth/states/user";
->>>>>>> 14240664
 import { ROUTES } from "@/routes";
 import Frame from "assets/images/Frame.png";
 
@@ -144,11 +141,7 @@
                 <DropdownMenuItem className="flex items-center gap-2 px-3 py-2 ">
                     <SettingsIcon />
                     <p
-<<<<<<< HEAD
-                        className="text-sm"
-=======
                         className="cursor-pointer text-sm"
->>>>>>> 14240664
                         onClick={() => {
                             navigate(
                                 `${ROUTES.WORKSPACE_SETTINGS}`
