--- conflicted
+++ resolved
@@ -1,11 +1,7 @@
 import useLogout from "@/modules/auth/hooks/useLogout";
 import useUserState from "@/modules/users/hooks/useUserState";
-<<<<<<< HEAD
-import { AcronynmBox, Button, NavItem, NavLink } from "@/ui";
-=======
 import useWorkspace from "@/modules/workspace/hooks/useWorkspace";
 import { Button } from "@/ui";
->>>>>>> 2d47e998
 import {
     DropdownMenu,
     DropdownMenuContent,
