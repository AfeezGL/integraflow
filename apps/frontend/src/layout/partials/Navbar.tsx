<<<<<<< HEAD
import { CreateNewProject } from "@/components/CreateNewProject";
import { OrganizationInvite } from "@/components/OrganizationInvite";
import { UserProfile } from "@/components/UserProfile";
import { Project } from "@/generated/graphql";
import useSession from "@/modules/users/hooks/useSession";
import { Button } from "@/ui";
import { JoinDiscord } from "@/ui/Banner/JoinDiscord";
import { AcronynmBox } from "@/ui/NavItem/AcronynmBox";
import { NavItem } from "@/ui/NavItem/NavItem";
import { NavLink } from "@/ui/NavItem/NavLink";
=======
import { UserProfile } from "@/layout/partials/UserProfile";
import { Project } from "@/generated/graphql";
import { OrganizationInvite } from "@/modules/organizationInvite/components/OrganizationInvite";
import { CreateNewProject } from "@/modules/projects/components/CreateNewProject";
import useSession from "@/modules/users/hooks/useSession";
import { Button } from "@/ui";
import { JoinDiscord } from "@/ui/Banner/JoinDiscord";
>>>>>>> a7f1bbde
import {
    DropdownMenu,
    DropdownMenuContent,
    DropdownMenuGroup,
    DropdownMenuItem,
    DropdownMenuSeparator,
    DropdownMenuTrigger,
<<<<<<< HEAD
} from "@/ui/dropdown/DropdownMenu";
=======
} from "@/ui/Dropdown/DropdownMenu";
import { AcronynmBox } from "@/ui/NavItem/AcronynmBox";
import { NavItem } from "@/ui/NavItem/NavItem";
import { NavLink } from "@/ui/NavItem/NavLink";
>>>>>>> a7f1bbde
import {
    CheckCircleIcon,
    CircleIcon,
    CirclePlusIcon,
    CursorIcon,
    DocumentIcon,
    HomeIcon,
    PeopleIcon,
    SettingsIcon,
    SpeakerIcon,
} from "@/ui/icons";
import { DeepOmit } from "@apollo/client/utilities";
import { ChevronDown } from "lucide-react";
import { useState } from "react";

export const Navbar = () => {
    const navItems = [
        {
            id: 1,
            title: "Home",
            icon: <HomeIcon />,
        },
        {
            id: 2,
            title: "Surveys",
            icon: <DocumentIcon />,
        },
        {
            id: 3,
            title: "Events",
            icon: <CursorIcon />,
        },
        {
            id: 4,
            title: "Audience",
            icon: <PeopleIcon />,
        },
    ];

    const { session, projects, switchProject } = useSession();

    const [openCreateProjectModal, setOpenCreateProjectModal] = useState(false);
    const [openOrganizationInviteModal, setOpenOrganizationInviteModal] =
        useState(false);

    return (
        <div
<<<<<<< HEAD
            className="scrollbar-hide flex h-screen w-[240px] flex-col justify-between overflow-y-auto border-r border-intg-bg-4 bg-intg-black p-6"
=======
            className="flex h-screen w-[240px] flex-col  justify-between border-r border-intg-bg-4 bg-intg-black p-6"
>>>>>>> a7f1bbde
            style={{
                backgroundImage:
                    "radial-gradient(rgba(28, 15, 89, 0.30) 50%, rgba(5, 5, 5, 0.30))",
                backgroundRepeat: "no-repeat",
                backgroundPosition: "center",
                backgroundSize: "cover",
            }}
        >
            <div>
                <div>
                    <div className="mb-6 space-y-2">
                        <p className="text-xs text-intg-text-4">Project</p>
                        <DropdownMenu>
<<<<<<< HEAD
                            <DropdownMenuTrigger className="select-none outline-none">
=======
                            <DropdownMenuTrigger className="w-[177px] select-none outline-none">
>>>>>>> a7f1bbde
                                <NavItem
                                    text={session?.project?.name as string}
                                    leftIcon={
                                        <AcronynmBox
                                            text={
                                                session?.project?.name as string
                                            }
                                        />
                                    }
                                    rightIcon={<ChevronDown size={16} />}
<<<<<<< HEAD
=======
                                    classnames="w-[181px]"
>>>>>>> a7f1bbde
                                    ellipsis={true}
                                    ellipsisLength={16}
                                />
                            </DropdownMenuTrigger>
                            <DropdownMenuContent
                                align="start"
                                className=" rounded border border-intg-bg-10 bg-intg-bg-9 p-2 py-3 text-intg-text"
                            >
                                <DropdownMenuGroup className="scrollbar-hide max-h-[20rem] overflow-y-scroll p-1">
                                    {projects.map((item) => {
                                        return (
                                            <DropdownMenuItem
                                                key={item.node.id}
                                                onClick={() => {
                                                    switchProject(
                                                        item.node as DeepOmit<
                                                            Project,
                                                            "__typename"
                                                        >,
                                                    );
                                                }}
                                            >
                                                <NavItem
                                                    leftIcon={
                                                        <AcronynmBox
                                                            text={
                                                                item.node.name
                                                            }
                                                        />
                                                    }
                                                    text={item.node.name}
                                                    rightIcon={
                                                        item.node.slug ===
                                                            session?.project
                                                                .slug && (
                                                            <CheckCircleIcon />
                                                        )
                                                    }
                                                    ellipsis={true}
                                                    ellipsisLength={
                                                        (item.node.name,
                                                        item.node.slug ===
                                                        session?.project.slug
                                                            ? 17
                                                            : 22)
                                                    }
                                                    classnames="overflow-x-hidden w-[205px] hover:bg-intg-bg-10 rounded p-2"
                                                />
                                            </DropdownMenuItem>
                                        );
                                    })}
                                </DropdownMenuGroup>
                                <DropdownMenuSeparator className="my-3 border-[.5px] border-intg-bg-4" />
                                <DropdownMenuGroup>
                                    <DropdownMenuItem className="flex cursor-pointer items-center space-x-2 px-3 py-2 text-sm">
                                        <span>
                                            <SettingsIcon />
                                        </span>
                                        <span>Project Settings</span>
                                    </DropdownMenuItem>
                                    <DropdownMenuItem>
                                        <Button
                                            icon={<CirclePlusIcon />}
                                            variant="custom"
                                            text="New Project"
                                            size="md"
                                            className="bg-intg-bg-11 text-sm"
                                            onClick={() =>
                                                setOpenCreateProjectModal(true)
                                            }
                                        />
                                    </DropdownMenuItem>
                                </DropdownMenuGroup>
                            </DropdownMenuContent>
                        </DropdownMenu>
                        <CreateNewProject
                            open={openCreateProjectModal}
                            onOpenChange={(value) =>
                                setOpenCreateProjectModal(value)
                            }
                        />
                    </div>
<<<<<<< HEAD
                    <div className="space-y-[27px] pb-[14px]">
=======
                    <div className="space-y-[27px] pb-[24px]">
>>>>>>> a7f1bbde
                        <button className="flex items-center justify-between gap-2 rounded border border-intg-bg-4 bg-intg-bg-9 p-3 text-sm text-intg-text-4">
                            <span>
                                <DocumentIcon />
                            </span>
                            <span>Create new survey</span>
                        </button>
                        <button className="flex w-[177px]  items-center  gap-2 rounded bg-intg-bg-8 px-3 py-2 text-sm text-intg-text-4">
                            <span>
                                <CircleIcon />
                            </span>
                            <span>Get started</span>
                        </button>
                    </div>
                    <hr className="border-intg-bg-4" />
                    <ul className="space-y-2 py-4 text-sm text-intg-text-4">
                        {navItems.map((item) => {
                            return (
                                <NavLink
                                    to=""
                                    className={({ isActive }) =>
                                        isActive ? "bg-intg-bg-8" : ""
                                    }
                                    key={item.id}
                                    leftIcon={item.icon}
                                    text={item.title}
                                    classnames="px-3 py-2"
                                />
                            );
                        })}
                    </ul>
                    <hr className="border-intg-bg-4" />
                    <ul className="space-y-2 py-4 text-sm text-intg-text-4">
                        <li
<<<<<<< HEAD
                            className="flex items-center space-x-2 px-3 py-2"
                            onClick={() => setOpenOrganizationInviteModal(true)}
=======
                            className="flex cursor-pointer items-center space-x-2 px-3 py-2"
                            onClick={() => {
                                setOpenOrganizationInviteModal(true);
                            }}
>>>>>>> a7f1bbde
                        >
                            <span>
                                <CirclePlusIcon />
                            </span>
                            <span>Invite team</span>
                        </li>

                        <OrganizationInvite
                            open={openOrganizationInviteModal}
                            onOpenChange={(value: boolean) =>
                                setOpenOrganizationInviteModal(value)
                            }
                        />
<<<<<<< HEAD
                        <li className="flex items-center space-x-2 px-3 py-2">
=======
                        <li className="flex cursor-pointer items-center space-x-2 px-3 py-2">
>>>>>>> a7f1bbde
                            <span>
                                <SpeakerIcon />
                            </span>
                            <span>Feedbacks</span>
                        </li>
                    </ul>
                    <JoinDiscord />
<<<<<<< HEAD
                    <div className="py-4">
                        <hr className="border-intg-bg-4" />
                    </div>
                </div>
            </div>
            <UserProfile />
=======
                </div>
            </div>
            <div>
                <div className="pb-3">
                    <hr className="border-intg-bg-4" />
                </div>
                <UserProfile />
            </div>
>>>>>>> a7f1bbde
        </div>
    );
};<|MERGE_RESOLUTION|>--- conflicted
+++ resolved
@@ -1,15 +1,3 @@
-<<<<<<< HEAD
-import { CreateNewProject } from "@/components/CreateNewProject";
-import { OrganizationInvite } from "@/components/OrganizationInvite";
-import { UserProfile } from "@/components/UserProfile";
-import { Project } from "@/generated/graphql";
-import useSession from "@/modules/users/hooks/useSession";
-import { Button } from "@/ui";
-import { JoinDiscord } from "@/ui/Banner/JoinDiscord";
-import { AcronynmBox } from "@/ui/NavItem/AcronynmBox";
-import { NavItem } from "@/ui/NavItem/NavItem";
-import { NavLink } from "@/ui/NavItem/NavLink";
-=======
 import { UserProfile } from "@/layout/partials/UserProfile";
 import { Project } from "@/generated/graphql";
 import { OrganizationInvite } from "@/modules/organizationInvite/components/OrganizationInvite";
@@ -17,7 +5,6 @@
 import useSession from "@/modules/users/hooks/useSession";
 import { Button } from "@/ui";
 import { JoinDiscord } from "@/ui/Banner/JoinDiscord";
->>>>>>> a7f1bbde
 import {
     DropdownMenu,
     DropdownMenuContent,
@@ -25,14 +12,10 @@
     DropdownMenuItem,
     DropdownMenuSeparator,
     DropdownMenuTrigger,
-<<<<<<< HEAD
-} from "@/ui/dropdown/DropdownMenu";
-=======
 } from "@/ui/Dropdown/DropdownMenu";
 import { AcronynmBox } from "@/ui/NavItem/AcronynmBox";
 import { NavItem } from "@/ui/NavItem/NavItem";
 import { NavLink } from "@/ui/NavItem/NavLink";
->>>>>>> a7f1bbde
 import {
     CheckCircleIcon,
     CircleIcon,
@@ -80,11 +63,7 @@
 
     return (
         <div
-<<<<<<< HEAD
             className="scrollbar-hide flex h-screen w-[240px] flex-col justify-between overflow-y-auto border-r border-intg-bg-4 bg-intg-black p-6"
-=======
-            className="flex h-screen w-[240px] flex-col  justify-between border-r border-intg-bg-4 bg-intg-black p-6"
->>>>>>> a7f1bbde
             style={{
                 backgroundImage:
                     "radial-gradient(rgba(28, 15, 89, 0.30) 50%, rgba(5, 5, 5, 0.30))",
@@ -98,11 +77,7 @@
                     <div className="mb-6 space-y-2">
                         <p className="text-xs text-intg-text-4">Project</p>
                         <DropdownMenu>
-<<<<<<< HEAD
-                            <DropdownMenuTrigger className="select-none outline-none">
-=======
                             <DropdownMenuTrigger className="w-[177px] select-none outline-none">
->>>>>>> a7f1bbde
                                 <NavItem
                                     text={session?.project?.name as string}
                                     leftIcon={
@@ -113,10 +88,7 @@
                                         />
                                     }
                                     rightIcon={<ChevronDown size={16} />}
-<<<<<<< HEAD
-=======
                                     classnames="w-[181px]"
->>>>>>> a7f1bbde
                                     ellipsis={true}
                                     ellipsisLength={16}
                                 />
@@ -199,11 +171,7 @@
                             }
                         />
                     </div>
-<<<<<<< HEAD
-                    <div className="space-y-[27px] pb-[14px]">
-=======
                     <div className="space-y-[27px] pb-[24px]">
->>>>>>> a7f1bbde
                         <button className="flex items-center justify-between gap-2 rounded border border-intg-bg-4 bg-intg-bg-9 p-3 text-sm text-intg-text-4">
                             <span>
                                 <DocumentIcon />
@@ -237,15 +205,10 @@
                     <hr className="border-intg-bg-4" />
                     <ul className="space-y-2 py-4 text-sm text-intg-text-4">
                         <li
-<<<<<<< HEAD
-                            className="flex items-center space-x-2 px-3 py-2"
-                            onClick={() => setOpenOrganizationInviteModal(true)}
-=======
                             className="flex cursor-pointer items-center space-x-2 px-3 py-2"
                             onClick={() => {
                                 setOpenOrganizationInviteModal(true);
                             }}
->>>>>>> a7f1bbde
                         >
                             <span>
                                 <CirclePlusIcon />
@@ -259,11 +222,7 @@
                                 setOpenOrganizationInviteModal(value)
                             }
                         />
-<<<<<<< HEAD
-                        <li className="flex items-center space-x-2 px-3 py-2">
-=======
                         <li className="flex cursor-pointer items-center space-x-2 px-3 py-2">
->>>>>>> a7f1bbde
                             <span>
                                 <SpeakerIcon />
                             </span>
@@ -271,14 +230,6 @@
                         </li>
                     </ul>
                     <JoinDiscord />
-<<<<<<< HEAD
-                    <div className="py-4">
-                        <hr className="border-intg-bg-4" />
-                    </div>
-                </div>
-            </div>
-            <UserProfile />
-=======
                 </div>
             </div>
             <div>
@@ -287,7 +238,6 @@
                 </div>
                 <UserProfile />
             </div>
->>>>>>> a7f1bbde
         </div>
     );
 };