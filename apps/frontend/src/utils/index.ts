--- conflicted
+++ resolved
@@ -1,11 +1,6 @@
 import { PROPERTY_FIELDS } from "@/constants";
-<<<<<<< HEAD
-import { SurveyChannel } from "@/generated/graphql";
-import { ParsedChannel, QuestionOption } from "@/types";
-=======
 import { SurveyChannel, SurveyQuestion } from "@/generated/graphql";
 import { ParsedChannel, ParsedQuestion, QuestionOption } from "@/types";
->>>>>>> a055bb77
 import { DeepOmit } from "@apollo/client/utilities";
 import { FilterOperator } from "@integraflow/web/src/types";
 import { toast } from "./toast";
@@ -90,8 +85,6 @@
     };
 };
 
-<<<<<<< HEAD
-=======
 export const parseQuestion = (question: SurveyQuestion): ParsedQuestion => {
     let parsedSettings = question.settings ?? {};
     let parsedOptions = question.options ?? [];
@@ -111,7 +104,6 @@
     } as ParsedQuestion;
 };
 
->>>>>>> a055bb77
 export const getFilterLabel = (operator: FilterOperator) => {
     const operators = Object.values(PROPERTY_FIELDS).reduce(
         (acc, curr) => [...acc, ...curr],
