--- conflicted
+++ resolved
@@ -1,9 +1,5 @@
-<<<<<<< HEAD
-import { QuestionOption } from "@/types";
-=======
 import { SurveyChannel } from "@/generated/graphql";
-import { ParsedChannel } from "@/types";
->>>>>>> 0483d3e9
+import { ParsedChannel, QuestionOption } from "@/types";
 import { DeepOmit } from "@apollo/client/utilities";
 import { toast } from "./toast";
 
@@ -64,11 +60,11 @@
     return result;
 };
 
-<<<<<<< HEAD
 export const getHighestOrderNumber = (array: QuestionOption[]) => {
     const orderNumbers = array.map((item) => item.orderNumber);
     return Math.max(...orderNumbers);
-=======
+};
+
 export const toSurveyChannel = (channel: ParsedChannel): SurveyChannel => {
     return {
         ...channel,
@@ -85,5 +81,4 @@
         triggers: JSON.parse(channel.triggers ?? "{}"),
         conditions: JSON.parse(channel.conditions ?? "{}"),
     };
->>>>>>> 0483d3e9
 };