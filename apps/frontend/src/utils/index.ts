import { DeepOmit } from "@apollo/client/utilities";
import { toast } from "./toast";

export function cn(...classes: string[]) {
    return classes.filter(Boolean).join(" ");
}

export function generateUniqueId() {
    const timestamp = new Date().getTime();
    const random = Math.random().toString(36).substr(2, 5); // 5 character random string

    return `${timestamp}-${random}`;
}

export function omitTypename<T>(obj: T): DeepOmit<T, "__typename"> {
    return JSON.parse(JSON.stringify(obj), (key: string, value: any) =>
        key === "__typename" ? undefined : value,
    );
}

export function isOver24Hours(previousTimestamp: number): boolean {
    const twentyFourHoursInMilliseconds = 24 * 60 * 60 * 1000;
    const currentTimestamp = Date.now();
    const timeDifference = currentTimestamp - previousTimestamp;

    return timeDifference > twentyFourHoursInMilliseconds;
}

export function getAcronym(value: string) {
    return value.slice(0, 1).toUpperCase();
}

export const copyToClipboard = (textToCopy: string, toastMessage: string) => {
    navigator.clipboard.writeText(textToCopy);
    toast.success(toastMessage);
};

export function addEllipsis(text: string, maxLength: number) {
    if (text.length > maxLength) {
        return text.substring(0, maxLength) + "...";
    } else {
        return text;
    }
<<<<<<< HEAD
}
=======
}

export const emailRegex = /^[a-zA-Z0-9._%+-]+@[a-zA-Z0-9.-]+\.[a-zA-Z]{2,}$/;
>>>>>>> d17f27ac
<|MERGE_RESOLUTION|>--- conflicted
+++ resolved
@@ -41,10 +41,6 @@
     } else {
         return text;
     }
-<<<<<<< HEAD
-}
-=======
 }
 
-export const emailRegex = /^[a-zA-Z0-9._%+-]+@[a-zA-Z0-9.-]+\.[a-zA-Z]{2,}$/;
->>>>>>> d17f27ac
+export const emailRegex = /^[a-zA-Z0-9._%+-]+@[a-zA-Z0-9.-]+\.[a-zA-Z]{2,}$/;