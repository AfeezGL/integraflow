--- conflicted
+++ resolved
@@ -290,9 +290,8 @@
     colorScheme: ColorScheme;
 };
 
-<<<<<<< HEAD
 export type Properties = Record<string, string | boolean>;
-=======
+
 export type UserAttributes = Record<string, string>;
 export type Response = Record<string, SurveyAnswer[]>;
 
@@ -336,6 +335,4 @@
         gte: string;
         lte: string;
     };
-};
-export type Properties = Record<string, string>;
->>>>>>> 29a44c4d
+};