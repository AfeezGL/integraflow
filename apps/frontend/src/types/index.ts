--- conflicted
+++ resolved
@@ -290,7 +290,6 @@
     colorScheme: ColorScheme;
 };
 
-<<<<<<< HEAD
 export type UserAttributes = Record<string, string>;
 export type Response = Record<string, SurveyAnswer[]>;
 
@@ -335,6 +334,4 @@
         lte: string;
     };
 };
-=======
-export type Properties = Record<string, string>;
->>>>>>> 1446133f
+export type Properties = Record<string, string>;