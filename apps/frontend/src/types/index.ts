import { User } from "@/generated/graphql";
import { DeepOmit } from "@apollo/client/utilities";

export type CachedViewer = DeepOmit<User, "__typename">;

<<<<<<< HEAD

export enum CreateSurvey {
    START_FROM_SCRATCH = "start from scratch",
    USE_TEMPLATE = "use template",
}
=======
export enum CreateSurvey {
    START_FROM_SCRATCH = "start from scratch",
    USE_TEMPLATE = "use template",
}

export type ChannelSettings = {
    name?: string;
    singleUse?: boolean;
    startDate?: string;
    endDate?: string;
};

export type LinkSettings = {
    name: string | null;
    singleUse: boolean;
    startDate: string | null;
    endDate: string | null;
};
>>>>>>> 943efe85
<|MERGE_RESOLUTION|>--- conflicted
+++ resolved
@@ -3,13 +3,6 @@
 
 export type CachedViewer = DeepOmit<User, "__typename">;
 
-<<<<<<< HEAD
-
-export enum CreateSurvey {
-    START_FROM_SCRATCH = "start from scratch",
-    USE_TEMPLATE = "use template",
-}
-=======
 export enum CreateSurvey {
     START_FROM_SCRATCH = "start from scratch",
     USE_TEMPLATE = "use template",
@@ -27,5 +20,4 @@
     singleUse: boolean;
     startDate: string | null;
     endDate: string | null;
-};
->>>>>>> 943efe85
+};