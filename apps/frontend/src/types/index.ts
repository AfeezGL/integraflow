--- conflicted
+++ resolved
@@ -1,8 +1,4 @@
 import { User } from "@/generated/graphql";
 import { DeepOmit } from "@apollo/client/utilities";
 
-<<<<<<< HEAD
-export type SessionViewer = DeepOmit<User, "__typename">;
-=======
-export type CachedViewer = DeepOmit<User, "__typename">;
->>>>>>> 879e267a
+export type CachedViewer = DeepOmit<User, "__typename">;