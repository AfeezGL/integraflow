<<<<<<< HEAD
import { SessionViewer } from "@/types";
import { RxDatabase, addRxPlugin, createRxDatabase } from "rxdb";
=======
import {
    RxDatabase,
    addRxPlugin,
    createRxDatabase,
    removeRxDatabase,
} from "rxdb";
>>>>>>> 879e267a
import { RxDBDevModePlugin } from "rxdb/plugins/dev-mode";
import { getRxStorageDexie } from "rxdb/plugins/storage-dexie";
import { RxDBUpdatePlugin } from "rxdb/plugins/update";
import { schema } from "./schemas";
import { ProjectCollection } from "./schemas/project.schema";
import { ViewerCollection } from "./schemas/viewer.schema";

addRxPlugin(RxDBDevModePlugin);
addRxPlugin(RxDBUpdatePlugin);

export type DBCollections = {
    viewer: ViewerCollection;
    projects: ProjectCollection;
};

export type DB = RxDatabase<DBCollections>;

<<<<<<< HEAD
export const databases = new Map<string, DB>();

const createDb = async (name: string): Promise<DB> => {
    if (databases.has(name)) {
        return databases.get(name) as DB;
    }

    const db: DB = await createRxDatabase({
        name,
        multiInstance: true,
        eventReduce: true,
        storage: getRxStorageDexie(),
        ignoreDuplicate: true,
    });

    await db.addCollections(schema);
    databases.set(name, db);
    return db;
};

export const createOrgDbs = async (viewer: SessionViewer) => {
    viewer.organizations?.edges.forEach(async (edge) => {
        const db = await createDb(edge.node.slug);

        edge.node.projects?.edges.forEach(async (edge) => {
            db.collections.projects.upsert({
                id: edge.node.id,
                name: edge.node.name,
                timezone: edge.node.timezone,
            });
        });

        db.collections.viewer.upsert({
            id: viewer.id,
            email: viewer.email,
            firstName: viewer.firstName,
            lastName: viewer.lastName,
            isActive: viewer.isActive,
            isStaff: viewer.isStaff,
            project: {
                id: viewer.project?.id,
                name: viewer.project?.name,
            },
            organization: {
                id: viewer.project?.organization.id,
                name: viewer.project?.organization.name,
            },
        });
    });
};

export const clearOrgDbs = () => {
    databases.forEach((db) => {
        db.destroy();
    });
    databases.clear();
=======
export const createDb = async (name: string): Promise<DB> => {
    const db: DB = await createRxDatabase({
        name,
        multiInstance: true,
        eventReduce: true,
        storage: getRxStorageDexie(),
        ignoreDuplicate: true,
    });

    await db.addCollections(schema);
    return db;
};

export const removeDb = async (name: string) => {
    await removeRxDatabase(name, getRxStorageDexie());
>>>>>>> 879e267a
};<|MERGE_RESOLUTION|>--- conflicted
+++ resolved
@@ -1,14 +1,9 @@
-<<<<<<< HEAD
-import { SessionViewer } from "@/types";
-import { RxDatabase, addRxPlugin, createRxDatabase } from "rxdb";
-=======
 import {
     RxDatabase,
     addRxPlugin,
     createRxDatabase,
     removeRxDatabase,
 } from "rxdb";
->>>>>>> 879e267a
 import { RxDBDevModePlugin } from "rxdb/plugins/dev-mode";
 import { getRxStorageDexie } from "rxdb/plugins/storage-dexie";
 import { RxDBUpdatePlugin } from "rxdb/plugins/update";
@@ -26,64 +21,6 @@
 
 export type DB = RxDatabase<DBCollections>;
 
-<<<<<<< HEAD
-export const databases = new Map<string, DB>();
-
-const createDb = async (name: string): Promise<DB> => {
-    if (databases.has(name)) {
-        return databases.get(name) as DB;
-    }
-
-    const db: DB = await createRxDatabase({
-        name,
-        multiInstance: true,
-        eventReduce: true,
-        storage: getRxStorageDexie(),
-        ignoreDuplicate: true,
-    });
-
-    await db.addCollections(schema);
-    databases.set(name, db);
-    return db;
-};
-
-export const createOrgDbs = async (viewer: SessionViewer) => {
-    viewer.organizations?.edges.forEach(async (edge) => {
-        const db = await createDb(edge.node.slug);
-
-        edge.node.projects?.edges.forEach(async (edge) => {
-            db.collections.projects.upsert({
-                id: edge.node.id,
-                name: edge.node.name,
-                timezone: edge.node.timezone,
-            });
-        });
-
-        db.collections.viewer.upsert({
-            id: viewer.id,
-            email: viewer.email,
-            firstName: viewer.firstName,
-            lastName: viewer.lastName,
-            isActive: viewer.isActive,
-            isStaff: viewer.isStaff,
-            project: {
-                id: viewer.project?.id,
-                name: viewer.project?.name,
-            },
-            organization: {
-                id: viewer.project?.organization.id,
-                name: viewer.project?.organization.name,
-            },
-        });
-    });
-};
-
-export const clearOrgDbs = () => {
-    databases.forEach((db) => {
-        db.destroy();
-    });
-    databases.clear();
-=======
 export const createDb = async (name: string): Promise<DB> => {
     const db: DB = await createRxDatabase({
         name,
@@ -99,5 +36,4 @@
 
 export const removeDb = async (name: string) => {
     await removeRxDatabase(name, getRxStorageDexie());
->>>>>>> 879e267a
 };