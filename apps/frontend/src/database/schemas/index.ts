import { projectSchema } from "./project.schema";
<<<<<<< HEAD
import { viewerSchema } from "./viewer.schema";

export const schema = {
    viewer: {
        schema: viewerSchema,
    },
=======

export const schema = {
>>>>>>> 879e267a
    projects: {
        schema: projectSchema,
    },
};<|MERGE_RESOLUTION|>--- conflicted
+++ resolved
@@ -1,15 +1,6 @@
 import { projectSchema } from "./project.schema";
-<<<<<<< HEAD
-import { viewerSchema } from "./viewer.schema";
 
 export const schema = {
-    viewer: {
-        schema: viewerSchema,
-    },
-=======
-
-export const schema = {
->>>>>>> 879e267a
     projects: {
         schema: projectSchema,
     },
