import {
    LoginScreen,
    MagicSignIn,
    Onboarding,
    Signup,
    SurveyStudio,
    SurveyTemplates,
    Surveys,
    Workspace,
} from "@/pages";
import { loadDevMessages, loadErrorMessages } from "@apollo/client/dev";
import React from "react";
import ReactDOM from "react-dom/client";
import { RouterProvider, createBrowserRouter } from "react-router-dom";
import { NotFound } from "./components/NotFound";
import "./index.css";
import { AppCore } from "./layout/AppCore";
import AppShell from "./layout/AppShell";
import { AuthLayout } from "./layout/AuthLayout";
import { SurveyShell } from "./layout/SurveyShell";
import { Profile } from "./modules/workspace/components/settings/Profile";
import { Project } from "./modules/workspace/components/settings/Project";
import { Workspace as WorkspaceSettings } from "./modules/workspace/components/settings/Workspace";
import { EmailWorkspaceInvitation } from "./pages/EmailWorkspaceInvitation";
import { LinkWorkspaceInvitation } from "./pages/LinkWorkspaceInvitation";
<<<<<<< HEAD
import { Settings } from "./pages/Settings";
=======
import { ROUTES } from "./routes";
>>>>>>> 193f7bab

const isDebugMode = import.meta.env.MODE === "development";

if (isDebugMode) {
    loadDevMessages();
    loadErrorMessages();
}

const router = createBrowserRouter([
    {
        path: "/",
        element: <AppShell />,
        children: [
            {
                path: "",
                element: <AuthLayout />,
                children: [
                    {
                        path: ROUTES.LOGIN,
                        element: <LoginScreen />,
                    },
                    {
                        path: ROUTES.SIGNUP,
                        element: <Signup />,
                    },
                ],
            },
            {
                path: ROUTES.MAGIC_SIGN_IN,
                element: <MagicSignIn />,
            },
            {
                path: ROUTES.CREATE_WORKSPACE,
                element: <Workspace />,
            },
            {
                path: "/:orgSlug/projects/:projectSlug",
                element: <AppCore />,
                children: [
                    {
                        path: "settings",
                        element: <Settings />,
                    },
                    {
                        path: "settings/profile",
                        element: <Profile />,
                    },
                    {
                        path: "settings/project",
                        element: <Project />,
                    },
                    {
                        path: "settings/workspace",
                        element: <WorkspaceSettings />,
                    },
                    {
                        path: "get-started",
                        element: <Onboarding />,
                    },
                    {
                        path: "",
                        element: <SurveyShell />,
                        children: [
                            {
                                path: "surveys",
                                element: <Surveys />,
                            },
                            {
                                path: "surveys/templates",
                                element: <SurveyTemplates />,
                            },
                            {
                                path: "survey/:surveySlug",
                                element: <SurveyStudio />,
                            },
                        ],
                    },
                ],
            },
            {
                path: "/:workspaceName/join/:inviteLink",
                element: <LinkWorkspaceInvitation />,
            },
            {
                path: "/invite/:inviteId/accept",
                element: <EmailWorkspaceInvitation />,
            },
        ],
    },
    {
        path: "*",
        element: <NotFound />,
    },
]);

ReactDOM.createRoot(document.getElementById("root")!).render(
    <React.StrictMode>
        <RouterProvider router={router} />
    </React.StrictMode>,
);<|MERGE_RESOLUTION|>--- conflicted
+++ resolved
@@ -23,11 +23,8 @@
 import { Workspace as WorkspaceSettings } from "./modules/workspace/components/settings/Workspace";
 import { EmailWorkspaceInvitation } from "./pages/EmailWorkspaceInvitation";
 import { LinkWorkspaceInvitation } from "./pages/LinkWorkspaceInvitation";
-<<<<<<< HEAD
 import { Settings } from "./pages/Settings";
-=======
 import { ROUTES } from "./routes";
->>>>>>> 193f7bab
 
 const isDebugMode = import.meta.env.MODE === "development";
 
