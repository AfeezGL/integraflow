--- conflicted
+++ resolved
@@ -21,10 +21,7 @@
 import { Profile } from "./modules/workspace/components/settings/Profile";
 import { Project } from "./modules/workspace/components/settings/Project";
 import { Workspace as WorkspaceSettings } from "./modules/workspace/components/settings/Workspace";
-<<<<<<< HEAD
-=======
 import { Audience } from "./pages/Audience";
->>>>>>> 14240664
 import { EmailWorkspaceInvitation } from "./pages/EmailWorkspaceInvitation";
 import { Events } from "./pages/Events";
 import { LinkWorkspaceInvitation } from "./pages/LinkWorkspaceInvitation";
@@ -90,8 +87,6 @@
                         element: <Onboarding />,
                     },
                     {
-<<<<<<< HEAD
-=======
                         path: "audience",
                         element: <Audience />,
                     },
@@ -100,7 +95,6 @@
                         element: <Events />,
                     },
                     {
->>>>>>> 14240664
                         path: "",
                         element: <SurveyShell />,
                         children: [
