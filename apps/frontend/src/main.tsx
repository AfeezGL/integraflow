--- conflicted
+++ resolved
@@ -1,65 +1,61 @@
+import {
+    LoginScreen,
+    MagicSignIn,
+    Onboarding,
+    Signup,
+    Workspace,
+} from "@/pages";
+import { loadDevMessages, loadErrorMessages } from "@apollo/client/dev";
 import React from "react";
 import ReactDOM from "react-dom/client";
 import { RouterProvider, createBrowserRouter } from "react-router-dom";
-
 import "./index.css";
-
-import { LoginScreen, MagicSignIn, Signup } from "@/pages";
-import { loadDevMessages, loadErrorMessages } from "@apollo/client/dev";
 import AppShell from "./layout/AppShell";
 import { AuthLayout } from "./layout/AuthLayout";
-<<<<<<< HEAD
-import Index from "./pages/Index";
-import Onboarding from "./pages/Onboarding";
-import Signup from "./pages/Signup";
-import Workspace from "./pages/create-workspace";
-=======
->>>>>>> 400ce782
 
 const isDebugMode = import.meta.env.VITE_DEBUG_MODE ?? true;
 if (isDebugMode) {
-  loadDevMessages();
-  loadErrorMessages();
+    loadDevMessages();
+    loadErrorMessages();
 }
 
 const router = createBrowserRouter([
-  {
-    path: "/",
-    element: <AppShell />,
-    children: [
-      {
-        path: "",
-        element: <AuthLayout />,
+    {
+        path: "/",
+        element: <AppShell />,
         children: [
-          {
-            path: "",
-            element: <LoginScreen />,
-          },
-          {
-            path: "signup",
-            element: <Signup />,
-          },
+            {
+                path: "",
+                element: <AuthLayout />,
+                children: [
+                    {
+                        path: "",
+                        element: <LoginScreen />,
+                    },
+                    {
+                        path: "signup",
+                        element: <Signup />,
+                    },
+                ],
+            },
+            {
+                path: "/auth/magic-sign-in/",
+                element: <MagicSignIn />,
+            },
+            {
+                path: "/create-workspace",
+                element: <Workspace />,
+            },
+            {
+                path: ":organizationSlug/projects/:projectId/get-started",
+                element: <Onboarding />,
+            },
         ],
-      },
-      {
-<<<<<<< HEAD
-        path: "/create-workspace",
-        element: <Workspace />,
-      },
-      {
-        path: ":organizationSlug/projects/:projectId/get-started",
-        element: <Onboarding />,
-=======
-        path: "/auth/magic-sign-in/",
-        element: <MagicSignIn />,
->>>>>>> 400ce782
-      },
-    ],
-  },
+    },
 ]);
 
 ReactDOM.createRoot(document.getElementById("root")!).render(
-  <React.StrictMode>
-    <RouterProvider router={router} />
-  </React.StrictMode>,
+    <React.StrictMode>
+        <RouterProvider router={router} />
+    </React.StrictMode>,
 );