import { gql } from '@apollo/client';
import * as Apollo from '@apollo/client';
export type Maybe<T> = T | null;
export type InputMaybe<T> = Maybe<T>;
export type Exact<T extends { [key: string]: unknown }> = { [K in keyof T]: T[K] };
export type MakeOptional<T, K extends keyof T> = Omit<T, K> & { [SubKey in K]?: Maybe<T[SubKey]> };
export type MakeMaybe<T, K extends keyof T> = Omit<T, K> & { [SubKey in K]: Maybe<T[SubKey]> };
const defaultOptions = {} as const;
/** All built-in and custom scalars, mapped to their actual values */
export type Scalars = {
  ID: string;
  String: string;
  Boolean: boolean;
  Int: number;
  Float: number;
  /**
   * The `Date` scalar type represents a Date
   * value as specified by
   * [iso8601](https://en.wikipedia.org/wiki/ISO_8601).
   */
  Date: any;
  /**
   * The `DateTime` scalar type represents a DateTime
   * value as specified by
   * [iso8601](https://en.wikipedia.org/wiki/ISO_8601).
   */
  DateTime: string;
  JSONString: any;
  /**
   * Leverages the internal Python implmeentation of UUID (uuid.UUID) to provide native UUID objects
   * in fields, resolvers and input.
   */
  UUID: any;
  /** _Any value scalar as defined by Federation spec. */
  _Any: any;
};

/** Represents an organization. */
export type AuthOrganization = Node & {
  __typename?: 'AuthOrganization';
  /** The ID of the organization. */
  id: Scalars['ID'];
  /**
   * Member count
   *
   * Requires one of the following permissions: AUTHENTICATED_USER.
   */
  memberCount: Scalars['Int'];
  /**
   * Name of the organization.
   *
   * Requires one of the following permissions: AUTHENTICATED_USER.
   */
  name: Scalars['String'];
  /** Slug of the organization. */
  slug: Scalars['String'];
};

/** Represents an authenticated user data. */
export type AuthUser = Node & {
  __typename?: 'AuthUser';
  /** The email address of the user. */
  email: Scalars['String'];
  /** The given name of the user. */
  firstName: Scalars['String'];
  /** The ID of the user. */
  id: Scalars['ID'];
  /** Determine if the user is active. */
  isActive: Scalars['Boolean'];
  /** Determine if the user has finished onboarding. */
  isOnboarded: Scalars['Boolean'];
  /** Determine if the user is a staff admin. */
  isStaff: Scalars['Boolean'];
  /** The family name of the user. */
  lastName: Scalars['String'];
  /**
   * The current organization of the user.
   *
   * Requires one of the following permissions: AUTHENTICATED_USER.
   */
  organization?: Maybe<AuthOrganization>;
  /**
   * The current project of the user.
   *
   * Requires one of the following permissions: AUTHENTICATED_USER.
   */
  project?: Maybe<Project>;
};

export type DateRangeInput = {
  /** Start date. */
  gte?: InputMaybe<Scalars['Date']>;
  /** End date. */
  lte?: InputMaybe<Scalars['Date']>;
};

export type DateTimeRangeInput = {
  /** Start date. */
  gte?: InputMaybe<Scalars['DateTime']>;
  /** End date. */
  lte?: InputMaybe<Scalars['DateTime']>;
};

/** Authenticates a user account via email and authentication token. */
export type EmailTokenUserAuth = {
  __typename?: 'EmailTokenUserAuth';
  /** CSRF token required to re-generate access token. */
  csrfToken?: Maybe<Scalars['String']>;
  errors: Array<UserError>;
  /** JWT refresh token, required to re-generate access token. */
  refreshToken?: Maybe<Scalars['String']>;
  /** Access token to authenticate the user. */
  token?: Maybe<Scalars['String']>;
  /** A user that has access to the the resources of an organization. */
  user?: Maybe<AuthUser>;
  userErrors: Array<UserError>;
};

/** Finds or creates a new user account by email and sends an email with token. */
export type EmailUserAuthChallenge = {
  __typename?: 'EmailUserAuthChallenge';
  /** Supported challenge for this user. */
  authType?: Maybe<Scalars['String']>;
  errors: Array<UserError>;
  /** Whether the operation was successful. */
  success?: Maybe<Scalars['Boolean']>;
  userErrors: Array<UserError>;
};

/** Finds or creates a new user account from google auth credentials. */
export type GoogleUserAuth = {
  __typename?: 'GoogleUserAuth';
  /** CSRF token required to re-generate access token. */
  csrfToken?: Maybe<Scalars['String']>;
  errors: Array<UserError>;
  /** JWT refresh token, required to re-generate access token. */
  refreshToken?: Maybe<Scalars['String']>;
  /** Whether the operation was successful. */
  success?: Maybe<Scalars['Boolean']>;
  /** Access token to authenticate the user. */
  token?: Maybe<Scalars['String']>;
  /** A user that has access to the the resources of an organization. */
  user?: Maybe<AuthUser>;
  userErrors: Array<UserError>;
};

export type InviteDetails = OrganizationInviteDetails | OrganizationInviteLinkDetails;

/**
 * Deactivate all JWT tokens of the currently authenticated user.
 *
 * Requires one of the following permissions: AUTHENTICATED_USER.
 */
export type Logout = {
  __typename?: 'Logout';
  errors: Array<UserError>;
  userErrors: Array<UserError>;
};

export type Mutation = {
  __typename?: 'Mutation';
  /** Authenticates a user account via email and authentication token. */
  emailTokenUserAuth?: Maybe<EmailTokenUserAuth>;
  /** Finds or creates a new user account by email and sends an email with token. */
  emailUserAuthChallenge?: Maybe<EmailUserAuthChallenge>;
  /** Finds or creates a new user account from google auth credentials. */
  googleUserAuth?: Maybe<GoogleUserAuth>;
  /**
   * Deactivate all JWT tokens of the currently authenticated user.
   *
   * Requires one of the following permissions: AUTHENTICATED_USER.
   */
  logout?: Maybe<Logout>;
  /**
   * Creates new organization.
   *
   * Requires one of the following permissions: AUTHENTICATED_USER.
   */
  organizationCreate?: Maybe<OrganizationCreate>;
  /**
   * Creates a new organization invite.
   *
   * Requires one of the following permissions: ORGANIZATION_MEMBER_ACCESS.
   */
  organizationInviteCreate?: Maybe<OrganizationInviteCreate>;
  /**
   * Reset the current organization invite link..
   *
   * Requires one of the following permissions: ORGANIZATION_MEMBER_ACCESS.
   */
  organizationInviteLinkReset?: Maybe<OrganizationInviteLinkReset>;
  /**
   * Joins an organization
   *
   * Requires one of the following permissions: AUTHENTICATED_USER.
   */
  organizationJoin?: Maybe<OrganizationJoin>;
  /** Creates a new project */
  projectCreate?: Maybe<ProjectCreate>;
  /**
   * Creates a new theme
   *
   * Requires one of the following permissions: PROJECT_MEMBER_ACCESS.
   */
  projectThemeCreate?: Maybe<ProjectThemeCreate>;
  /**
   * Deletes a theme.
   *
   * Requires one of the following permissions: PROJECT_ADMIN_ACCESS.
   */
  projectThemeDelete?: Maybe<ProjectThemeDelete>;
  /**
   * Updates an existing theme
   *
   * Requires one of the following permissions: PROJECT_MEMBER_ACCESS.
   */
  projectThemeUpdate?: Maybe<ProjectThemeUpdate>;
  /** Updates a project. */
  projectUpdate?: Maybe<ProjectUpdate>;
  /**
   * Creates a new distibution channel
   *
   * Requires one of the following permissions: PROJECT_MEMBER_ACCESS.
   */
  surveyChannelCreate?: Maybe<SurveyChannelCreate>;
  /**
   * Deletes a channel.
   *
   * Requires one of the following permissions: PROJECT_MEMBER_ACCESS.
   */
  surveyChannelDelete?: Maybe<SurveyChannelDelete>;
  /**
   * Updates a channel
   *
   * Requires one of the following permissions: PROJECT_MEMBER_ACCESS.
   */
  surveyChannelUpdate?: Maybe<SurveyChannelUpdate>;
  /**
   * Creates a new survey
   *
   * Requires one of the following permissions: PROJECT_MEMBER_ACCESS.
   */
  surveyCreate?: Maybe<SurveyCreate>;
  /**
   * Deletes a survey.
   *
   * Requires one of the following permissions: PROJECT_MEMBER_ACCESS.
   */
  surveyDelete?: Maybe<SurveyDelete>;
  /**
   * Creates a new question
   *
   * Requires one of the following permissions: PROJECT_MEMBER_ACCESS.
   */
  surveyQuestionCreate?: Maybe<SurveyQuestionCreate>;
  /**
   * Deletes a question.
   *
   * Requires one of the following permissions: PROJECT_MEMBER_ACCESS.
   */
  surveyQuestionDelete?: Maybe<SurveyQuestionDelete>;
  /**
   * Updates a question
   *
   * Requires one of the following permissions: PROJECT_MEMBER_ACCESS.
   */
  surveyQuestionUpdate?: Maybe<SurveyQuestionUpdate>;
  /**
   * Updates a survey
   *
   * Requires one of the following permissions: PROJECT_MEMBER_ACCESS.
   */
  surveyUpdate?: Maybe<SurveyUpdate>;
  /** Refresh JWT token. Mutation tries to take refreshToken from the input. If it fails it will try to take `refreshToken` from the http-only cookie `refreshToken`. `csrfToken` is required when `refreshToken` is provided as a cookie. */
  tokenRefresh?: Maybe<RefreshToken>;
  /**
   * Updates a user.
   *
   * Requires one of the following permissions: AUTHENTICATED_USER.
   */
  userUpdate?: Maybe<UserUpdate>;
};


export type MutationEmailTokenUserAuthArgs = {
  email: Scalars['String'];
  inviteLink?: InputMaybe<Scalars['String']>;
  token: Scalars['String'];
};


export type MutationEmailUserAuthChallengeArgs = {
  email: Scalars['String'];
  inviteLink?: InputMaybe<Scalars['String']>;
};


export type MutationGoogleUserAuthArgs = {
  code: Scalars['String'];
  inviteLink?: InputMaybe<Scalars['String']>;
};


export type MutationOrganizationCreateArgs = {
  input: OrganizationCreateInput;
  survey?: InputMaybe<OnboardingCustomerSurvey>;
};


export type MutationOrganizationInviteCreateArgs = {
  input: OrganizationInviteCreateInput;
};


export type MutationOrganizationJoinArgs = {
  input: OrganizationJoinInput;
};


export type MutationProjectCreateArgs = {
  input: ProjectCreateInput;
};


export type MutationProjectThemeCreateArgs = {
  input: ProjectThemeCreateInput;
};


export type MutationProjectThemeDeleteArgs = {
  id: Scalars['ID'];
};


export type MutationProjectThemeUpdateArgs = {
  id: Scalars['ID'];
  input: ProjectThemeUpdateInput;
};


export type MutationProjectUpdateArgs = {
  input: ProjectUpdateInput;
};


export type MutationSurveyChannelCreateArgs = {
  input: SurveyChannelCreateInput;
};


export type MutationSurveyChannelDeleteArgs = {
  id: Scalars['ID'];
};


export type MutationSurveyChannelUpdateArgs = {
  id: Scalars['ID'];
  input: SurveyChannelUpdateInput;
};


export type MutationSurveyCreateArgs = {
  input: SurveyCreateInput;
};


export type MutationSurveyDeleteArgs = {
  id: Scalars['ID'];
};


export type MutationSurveyQuestionCreateArgs = {
  input: SurveyQuestionCreateInput;
};


export type MutationSurveyQuestionDeleteArgs = {
  id: Scalars['ID'];
};


export type MutationSurveyQuestionUpdateArgs = {
  id: Scalars['ID'];
  input: SurveyQuestionUpdateInput;
};


export type MutationSurveyUpdateArgs = {
  id: Scalars['ID'];
  input: SurveyUpdateInput;
};


export type MutationTokenRefreshArgs = {
  csrfToken?: InputMaybe<Scalars['String']>;
  refreshToken?: InputMaybe<Scalars['String']>;
};


export type MutationUserUpdateArgs = {
  input: UserInput;
};

/** An object with an ID */
export type Node = {
  /** The ID of the object. */
  id: Scalars['ID'];
};

export type OnboardingCustomerSurvey = {
  /** Your role in your company */
  companyRole?: InputMaybe<Scalars['String']>;
  /** Size of your company */
  companySize?: InputMaybe<Scalars['String']>;
};

export enum OrderDirection {
  /** Specifies an ascending sort order. */
  Asc = 'ASC',
  /** Specifies a descending sort order. */
  Desc = 'DESC'
}

/** Represents an organization. */
export type Organization = Node & {
  __typename?: 'Organization';
  /** The ID of the organization. */
  id: Scalars['ID'];
  /**
   * Member count
   *
   * Requires one of the following permissions: AUTHENTICATED_USER.
   */
  memberCount: Scalars['Int'];
  /**
   * Users associated with the organization.
   *
   * Requires one of the following permissions: ORGANIZATION_MEMBER_ACCESS.
   */
  members?: Maybe<UserCountableConnection>;
  /**
   * Name of the organization.
   *
   * Requires one of the following permissions: AUTHENTICATED_USER.
   */
  name: Scalars['String'];
  /**
   * Projects associated with the organization.
   *
   * Requires one of the following permissions: ORGANIZATION_MEMBER_ACCESS.
   */
  projects?: Maybe<ProjectCountableConnection>;
  /** Slug of the organization. */
  slug: Scalars['String'];
};


/** Represents an organization. */
export type OrganizationMembersArgs = {
  after?: InputMaybe<Scalars['String']>;
  before?: InputMaybe<Scalars['String']>;
  first?: InputMaybe<Scalars['Int']>;
  last?: InputMaybe<Scalars['Int']>;
  orderBy?: InputMaybe<UserSortingInput>;
};


/** Represents an organization. */
export type OrganizationProjectsArgs = {
  after?: InputMaybe<Scalars['String']>;
  before?: InputMaybe<Scalars['String']>;
  first?: InputMaybe<Scalars['Int']>;
  last?: InputMaybe<Scalars['Int']>;
  orderBy?: InputMaybe<UserSortingInput>;
};

export type OrganizationCountableConnection = {
  __typename?: 'OrganizationCountableConnection';
  edges: Array<OrganizationCountableEdge>;
  /** Pagination data for this connection. */
  pageInfo: PageInfo;
  /** A total count of items in the collection. */
  totalCount?: Maybe<Scalars['Int']>;
};

export type OrganizationCountableEdge = {
  __typename?: 'OrganizationCountableEdge';
  /** A cursor for use in pagination. */
  cursor: Scalars['String'];
  /** The item at the end of the edge. */
  node: Organization;
};

/**
 * Creates new organization.
 *
 * Requires one of the following permissions: AUTHENTICATED_USER.
 */
export type OrganizationCreate = {
  __typename?: 'OrganizationCreate';
  errors: Array<OrganizationError>;
  /** An organization. Organizations are root-level objects that contain users and projects. */
  organization?: Maybe<AuthOrganization>;
  organizationErrors: Array<OrganizationError>;
  /** A user that has access to the the resources of an organization. */
  user?: Maybe<AuthUser>;
};

export type OrganizationCreateInput = {
  /** The name of the organization. */
  name: Scalars['String'];
  /** The slug of the organization. */
  slug: Scalars['String'];
  /** The timezone of the organization, passed in by client. */
  timezone: Scalars['String'];
};

/** Represents errors in organization mutations. */
export type OrganizationError = {
  __typename?: 'OrganizationError';
  /** The error code. */
  code: OrganizationErrorCode;
  /** Name of a field that caused the error. A value of `null` ndicates that the error isn't associated with a particular field. */
  field?: Maybe<Scalars['String']>;
  /** The error message. */
  message?: Maybe<Scalars['String']>;
};

/** An enumeration. */
export enum OrganizationErrorCode {
  AlreadyExists = 'ALREADY_EXISTS',
  GraphqlError = 'GRAPHQL_ERROR',
  Invalid = 'INVALID',
  NotFound = 'NOT_FOUND',
  Required = 'REQUIRED',
  Unique = 'UNIQUE'
}

/** The organization invite that was created or updated. */
export type OrganizationInvite = Node & {
  __typename?: 'OrganizationInvite';
  /** The time at which the invite was created. */
  createdAt: Scalars['DateTime'];
  /** The invitees email address. */
  email: Scalars['String'];
  /** If the invite has expired. */
  expired: Scalars['Boolean'];
  /** First name of the invite. */
  firstName?: Maybe<Scalars['String']>;
  /** The unique identifier of the invite. */
  id: Scalars['ID'];
  /**
   * The user who created the invitation.
   *
   * Requires one of the following permissions: ORGANIZATION_MEMBER_ACCESS.
   */
  inviter: User;
  /**
   * The current project of the user.
   *
   * Requires one of the following permissions: ORGANIZATION_MEMBER_ACCESS.
   */
  organization: Organization;
  /** The user role that the invitee will receive upon accepting the invite. */
  role: RoleLevel;
  /** The last time at which the invite was updated. */
  updatedAt: Scalars['DateTime'];
};

/**
 * Creates a new organization invite.
 *
 * Requires one of the following permissions: ORGANIZATION_MEMBER_ACCESS.
 */
export type OrganizationInviteCreate = {
  __typename?: 'OrganizationInviteCreate';
  errors: Array<OrganizationError>;
  organizationErrors: Array<OrganizationError>;
  organizationInvite?: Maybe<OrganizationInvite>;
};

export type OrganizationInviteCreateInput = {
  /** The email of the invitee. */
  email: Scalars['String'];
  /** The identifier in UUID v4 format. If none is provided, the backend will generate one. */
  id?: InputMaybe<Scalars['UUID']>;
  /** The message to send to the invitee. */
  message?: InputMaybe<Scalars['String']>;
  /** What member role the invite should grant. */
  role?: InputMaybe<RoleLevel>;
};

/** The organization invite that was created or updated. */
export type OrganizationInviteDetails = Node & {
  __typename?: 'OrganizationInviteDetails';
  /** The time at which the invite was created. */
  createdAt: Scalars['DateTime'];
  /** The invitees email address. */
  email: Scalars['String'];
  /** If the invite has expired. */
  expired: Scalars['Boolean'];
  /** First name of the invite. */
  firstName?: Maybe<Scalars['String']>;
  /** The unique identifier of the invite. */
  id: Scalars['ID'];
  /** The name/email of the inviter. */
  inviter: Scalars['String'];
  /** The ID of the organization the invite is for. */
  organizationId: Scalars['ID'];
  /** The logo of the organization the invite is for. */
  organizationLogo?: Maybe<Scalars['String']>;
  /** The name of the organization the invite is for. */
  organizationName: Scalars['String'];
  /** The user role that the invitee will receive upon accepting the invite. */
  role: RoleLevel;
  /** The last time at which the invite was updated. */
  updatedAt: Scalars['DateTime'];
};

/** The organization invite link. */
export type OrganizationInviteLink = {
  __typename?: 'OrganizationInviteLink';
  /**
   * The link of the organization the invite is for.
   *
   * Requires one of the following permissions: ORGANIZATION_MEMBER_ACCESS.
   */
  inviteLink: Scalars['String'];
};

/** The organization invite that was created or updated. */
export type OrganizationInviteLinkDetails = Node & {
  __typename?: 'OrganizationInviteLinkDetails';
  /** The ID of the object. */
  id: Scalars['ID'];
  /** The ID of the organization the invite is for. */
  organizationId: Scalars['ID'];
  /** The logo of the organization the invite is for. */
  organizationLogo?: Maybe<Scalars['String']>;
  /** The name of the organization the invite is for. */
  organizationName: Scalars['String'];
};

/**
 * Reset the current organization invite link..
 *
 * Requires one of the following permissions: ORGANIZATION_MEMBER_ACCESS.
 */
export type OrganizationInviteLinkReset = {
  __typename?: 'OrganizationInviteLinkReset';
  errors: Array<OrganizationError>;
  /** The current organization invite link. */
  inviteLink?: Maybe<Scalars['String']>;
  organizationErrors: Array<OrganizationError>;
  /** Whether the operation was successful. */
  success?: Maybe<Scalars['Boolean']>;
};

/**
 * Joins an organization
 *
 * Requires one of the following permissions: AUTHENTICATED_USER.
 */
export type OrganizationJoin = {
  __typename?: 'OrganizationJoin';
  errors: Array<OrganizationError>;
  organizationErrors: Array<OrganizationError>;
  /** A user that has access to the the resources of an organization. */
  user: AuthUser;
};

export type OrganizationJoinInput = {
  /** An invite link for an organization. */
  inviteLink: Scalars['String'];
};

/** The Relay compliant `PageInfo` type, containing data necessary to paginate this connection. */
export type PageInfo = {
  __typename?: 'PageInfo';
  /** When paginating forwards, the cursor to continue. */
  endCursor?: Maybe<Scalars['String']>;
  /** When paginating forwards, are there more items? */
  hasNextPage: Scalars['Boolean'];
  /** When paginating backwards, are there more items? */
  hasPreviousPage: Scalars['Boolean'];
  /** When paginating backwards, the cursor to continue. */
  startCursor?: Maybe<Scalars['String']>;
};

/** Represents a project. */
export type Project = Node & {
  __typename?: 'Project';
  /** Whether the project is private or not. */
  accessControl?: Maybe<Scalars['Boolean']>;
  /** The data required for the onboarding process */
  hasCompletedOnboardingFor?: Maybe<Scalars['JSONString']>;
  /** The ID of the project. */
  id: Scalars['ID'];
  /** Name of the project. */
  name: Scalars['String'];
  /** Organization the project belongs to. */
  organization: AuthOrganization;
  /** Slug of the project. */
  slug: Scalars['String'];
  /** The timezone of the project. */
  timezone: Scalars['String'];
};

export type ProjectCountableConnection = {
  __typename?: 'ProjectCountableConnection';
  edges: Array<ProjectCountableEdge>;
  /** Pagination data for this connection. */
  pageInfo: PageInfo;
  /** A total count of items in the collection. */
  totalCount?: Maybe<Scalars['Int']>;
};

export type ProjectCountableEdge = {
  __typename?: 'ProjectCountableEdge';
  /** A cursor for use in pagination. */
  cursor: Scalars['String'];
  /** The item at the end of the edge. */
  node: Project;
};

/** Creates a new project */
export type ProjectCreate = {
  __typename?: 'ProjectCreate';
  errors: Array<ProjectError>;
  project?: Maybe<Project>;
  projectErrors: Array<ProjectError>;
};

export type ProjectCreateInput = {
  /** The identifier in UUID v4 format. If none is provided, the backend will generate one. */
  id?: InputMaybe<Scalars['UUID']>;
  /** The name of the project. */
  name: Scalars['String'];
  /** Whether the project is private or not. */
  private?: InputMaybe<Scalars['Boolean']>;
  /** The timezone of the project. */
  timezone?: InputMaybe<Scalars['String']>;
};

/** Represents errors in project mutations. */
export type ProjectError = {
  __typename?: 'ProjectError';
  /** The error code. */
  code: ProjectErrorCode;
  /** Name of a field that caused the error. A value of `null` ndicates that the error isn't associated with a particular field. */
  field?: Maybe<Scalars['String']>;
  /** The error message. */
  message?: Maybe<Scalars['String']>;
};

/** An enumeration. */
export enum ProjectErrorCode {
  AlreadyExists = 'ALREADY_EXISTS',
  GraphqlError = 'GRAPHQL_ERROR',
  Invalid = 'INVALID',
  InvalidPermission = 'INVALID_PERMISSION',
  NotFound = 'NOT_FOUND',
  Required = 'REQUIRED',
  Unique = 'UNIQUE'
}

export enum ProjectSortField {
  /** Sort projects by created at. */
  CreatedAt = 'CREATED_AT',
  /** Sort projects by name. */
  Name = 'NAME',
  /** Sort projects by updated at. */
  UpdatedAt = 'UPDATED_AT'
}

export type ProjectSortingInput = {
  /** Specifies the direction in which to sort projects. */
  direction: OrderDirection;
  /** Sort projects by the selected field. */
  field: ProjectSortField;
};

/** Represents a theme. */
export type ProjectTheme = Node & {
  __typename?: 'ProjectTheme';
  /** The settings of the theme. */
  colorScheme?: Maybe<Scalars['JSONString']>;
  /** The time at which the invite was created. */
  createdAt: Scalars['DateTime'];
  /**
   * The user who created the theme.
   *
   * Requires one of the following permissions: PROJECT_MEMBER_ACCESS.
   */
  creator: User;
  /** The ID of the theme. */
  id: Scalars['ID'];
  /** Name of the theme. */
  name: Scalars['String'];
  /**
   * The project the theme belongs to.
   *
   * Requires one of the following permissions: PROJECT_MEMBER_ACCESS.
   */
  project: Project;
  /** For internal purpose. */
  reference?: Maybe<Scalars['ID']>;
  /** The settings of the theme. */
  settings?: Maybe<Scalars['JSONString']>;
  /** The last time at which the invite was updated. */
  updatedAt: Scalars['DateTime'];
};

export type ProjectThemeCountableConnection = {
  __typename?: 'ProjectThemeCountableConnection';
  edges: Array<ProjectThemeCountableEdge>;
  /** Pagination data for this connection. */
  pageInfo: PageInfo;
  /** A total count of items in the collection. */
  totalCount?: Maybe<Scalars['Int']>;
};

export type ProjectThemeCountableEdge = {
  __typename?: 'ProjectThemeCountableEdge';
  /** A cursor for use in pagination. */
  cursor: Scalars['String'];
  /** The item at the end of the edge. */
  node: ProjectTheme;
};

/**
 * Creates a new theme
 *
 * Requires one of the following permissions: PROJECT_MEMBER_ACCESS.
 */
export type ProjectThemeCreate = {
  __typename?: 'ProjectThemeCreate';
  errors: Array<ProjectError>;
  projectErrors: Array<ProjectError>;
  projectTheme?: Maybe<ProjectTheme>;
};

export type ProjectThemeCreateInput = {
  /** The color scheme of the theme. */
  colorScheme?: InputMaybe<Scalars['JSONString']>;
  /** The id of the theme. */
  id?: InputMaybe<Scalars['UUID']>;
  /** The name of the theme. */
  name: Scalars['String'];
};

/**
 * Deletes a theme.
 *
 * Requires one of the following permissions: PROJECT_ADMIN_ACCESS.
 */
export type ProjectThemeDelete = {
  __typename?: 'ProjectThemeDelete';
  errors: Array<ProjectError>;
  projectErrors: Array<ProjectError>;
  projectTheme?: Maybe<ProjectTheme>;
};

/**
 * Updates an existing theme
 *
 * Requires one of the following permissions: PROJECT_MEMBER_ACCESS.
 */
export type ProjectThemeUpdate = {
  __typename?: 'ProjectThemeUpdate';
  errors: Array<ProjectError>;
  projectErrors: Array<ProjectError>;
  projectTheme?: Maybe<ProjectTheme>;
};

export type ProjectThemeUpdateInput = {
  /** The color scheme of the theme. */
  colorScheme?: InputMaybe<Scalars['JSONString']>;
  /** The name of the theme. */
  name?: InputMaybe<Scalars['String']>;
};

/** Updates a project. */
export type ProjectUpdate = {
  __typename?: 'ProjectUpdate';
  errors: Array<ProjectError>;
  project?: Maybe<Project>;
  projectErrors: Array<ProjectError>;
};

export type ProjectUpdateInput = {
  /** The data required for the onboarding process. */
  hasCompletedOnboardingFor?: InputMaybe<Scalars['JSONString']>;
  /** The icon of the project. */
  icon?: InputMaybe<Scalars['String']>;
  /** The name of the project. */
  name?: InputMaybe<Scalars['String']>;
  /** Whether the project is private or not. */
  private?: InputMaybe<Scalars['Boolean']>;
  /** The timezone of the project. */
  timezone?: InputMaybe<Scalars['String']>;
};

export type Query = {
  __typename?: 'Query';
  _entities?: Maybe<Array<Maybe<_Entity>>>;
  _service?: Maybe<_Service>;
  /**
   * List of channels for a specific survey.
   *
   * Requires one of the following permissions: PROJECT_MEMBER_ACCESS.
   */
  channels?: Maybe<SurveyChannelCountableConnection>;
  /** One specific organization invite. */
  organizationInviteDetails?: Maybe<InviteDetails>;
  /**
   * The current organization invite link.
   *
   * Requires one of the following permissions: ORGANIZATION_MEMBER_ACCESS.
   */
  organizationInviteLink?: Maybe<OrganizationInviteLink>;
  /**
   * List of questions for a specific survey.
   *
   * Requires one of the following permissions: PROJECT_MEMBER_ACCESS.
   */
  questions?: Maybe<SurveyQuestionCountableConnection>;
  /**
   * Look up a survey by ID or slug.
   *
   * Requires one of the following permissions: PROJECT_MEMBER_ACCESS.
   */
  survey?: Maybe<Survey>;
  /**
   * List of the project's surveys.
   *
   * Requires one of the following permissions: PROJECT_MEMBER_ACCESS.
   */
  surveys?: Maybe<SurveyCountableConnection>;
  /**
   * List of the project's themes.
   *
   * Requires one of the following permissions: PROJECT_MEMBER_ACCESS.
   */
  themes?: Maybe<ProjectThemeCountableConnection>;
  /**
   * Return the currently authenticated user.
   *
   * Requires one of the following permissions: AUTHENTICATED_USER.
   */
  viewer?: Maybe<User>;
};


export type Query_EntitiesArgs = {
  representations?: InputMaybe<Array<InputMaybe<Scalars['_Any']>>>;
};


export type QueryChannelsArgs = {
  after?: InputMaybe<Scalars['String']>;
  before?: InputMaybe<Scalars['String']>;
  first?: InputMaybe<Scalars['Int']>;
  id: Scalars['ID'];
  last?: InputMaybe<Scalars['Int']>;
};


export type QueryOrganizationInviteDetailsArgs = {
  inviteLink: Scalars['String'];
};


export type QueryQuestionsArgs = {
  after?: InputMaybe<Scalars['String']>;
  before?: InputMaybe<Scalars['String']>;
  first?: InputMaybe<Scalars['Int']>;
  id: Scalars['ID'];
  last?: InputMaybe<Scalars['Int']>;
};


export type QuerySurveyArgs = {
  id?: InputMaybe<Scalars['ID']>;
  slug?: InputMaybe<Scalars['String']>;
};


export type QuerySurveysArgs = {
  after?: InputMaybe<Scalars['String']>;
  before?: InputMaybe<Scalars['String']>;
  filter?: InputMaybe<SurveyFilterInput>;
  first?: InputMaybe<Scalars['Int']>;
  last?: InputMaybe<Scalars['Int']>;
  sortBy?: InputMaybe<SurveySortingInput>;
};


export type QueryThemesArgs = {
  after?: InputMaybe<Scalars['String']>;
  before?: InputMaybe<Scalars['String']>;
  first?: InputMaybe<Scalars['Int']>;
  last?: InputMaybe<Scalars['Int']>;
};

/** Refresh JWT token. Mutation tries to take refreshToken from the input. If it fails it will try to take `refreshToken` from the http-only cookie `refreshToken`. `csrfToken` is required when `refreshToken` is provided as a cookie. */
export type RefreshToken = {
  __typename?: 'RefreshToken';
  errors: Array<UserError>;
  /** Acess token to authenticate the user. */
  token?: Maybe<Scalars['String']>;
  userErrors: Array<UserError>;
};

export enum RoleLevel {
  Admin = 'ADMIN',
  Member = 'MEMBER'
}

/** Represents a survey. */
export type Survey = Node & {
  __typename?: 'Survey';
  /**
   * The distribution channels supported by the survey
   *
   * Requires one of the following permissions: PROJECT_MEMBER_ACCESS.
   */
  channels: SurveyChannelCountableConnection;
  /** The time at which the survey was created. */
  createdAt: Scalars['DateTime'];
  /**
   * The user who created the theme.
   *
   * Requires one of the following permissions: PROJECT_MEMBER_ACCESS.
   */
  creator: User;
  /** The ID of the survey. */
  id: Scalars['ID'];
  /** Name of the survey. */
  name?: Maybe<Scalars['String']>;
  /**
   * The project the survey belongs to
   *
   * Requires one of the following permissions: PROJECT_MEMBER_ACCESS.
   */
  project?: Maybe<Project>;
  /**
   * The questions in the the survey
   *
   * Requires one of the following permissions: PROJECT_MEMBER_ACCESS.
   */
  questions: SurveyQuestionCountableConnection;
  /** For internal purpose. */
  reference?: Maybe<Scalars['ID']>;
  /** The settings of the survey. */
  settings?: Maybe<Scalars['JSONString']>;
  /** Slug of the survey. */
  slug: Scalars['String'];
  /** The status of the survey */
  status: SurveyStatusEnum;
  /**
   * The theme of the survey.
   *
   * Requires one of the following permissions: PROJECT_MEMBER_ACCESS.
   */
  theme?: Maybe<ProjectTheme>;
  /** The type of the survey */
  type: SurveyTypeEnum;
  /** The last time at which the survey was updated. */
  updatedAt: Scalars['DateTime'];
};


/** Represents a survey. */
export type SurveyChannelsArgs = {
  after?: InputMaybe<Scalars['String']>;
  before?: InputMaybe<Scalars['String']>;
  first?: InputMaybe<Scalars['Int']>;
  last?: InputMaybe<Scalars['Int']>;
};


/** Represents a survey. */
export type SurveyQuestionsArgs = {
  after?: InputMaybe<Scalars['String']>;
  before?: InputMaybe<Scalars['String']>;
  first?: InputMaybe<Scalars['Int']>;
  last?: InputMaybe<Scalars['Int']>;
};

/** Represents a survey channel. */
export type SurveyChannel = Node & {
  __typename?: 'SurveyChannel';
  /** The settings of the question. */
  conditions?: Maybe<Scalars['JSONString']>;
  /** The time at which the channel was created. */
  createdAt: Scalars['DateTime'];
  /** The ID of the channel. */
  id: Scalars['ID'];
  /** For internal purpose. */
  reference?: Maybe<Scalars['ID']>;
  /** The settings of the question. */
  settings?: Maybe<Scalars['JSONString']>;
  /**
   * The project the survey belongs to
   *
   * Requires one of the following permissions: PROJECT_MEMBER_ACCESS.
   */
  survey?: Maybe<Survey>;
  /** The options of the question. */
  triggers?: Maybe<Scalars['JSONString']>;
  /** The type of the survey channel */
  type: SurveyChannelTypeEnum;
};

export type SurveyChannelCountableConnection = {
  __typename?: 'SurveyChannelCountableConnection';
  edges: Array<SurveyChannelCountableEdge>;
  /** Pagination data for this connection. */
  pageInfo: PageInfo;
  /** A total count of items in the collection. */
  totalCount?: Maybe<Scalars['Int']>;
};

export type SurveyChannelCountableEdge = {
  __typename?: 'SurveyChannelCountableEdge';
  /** A cursor for use in pagination. */
  cursor: Scalars['String'];
  /** The item at the end of the edge. */
  node: SurveyChannel;
};

/**
 * Creates a new distibution channel
 *
 * Requires one of the following permissions: PROJECT_MEMBER_ACCESS.
 */
export type SurveyChannelCreate = {
  __typename?: 'SurveyChannelCreate';
  errors: Array<SurveyError>;
  surveyChannel?: Maybe<SurveyChannel>;
  surveyErrors: Array<SurveyError>;
};

export type SurveyChannelCreateInput = {
  /** The conditions for the channel. */
  conditions?: InputMaybe<Scalars['JSONString']>;
  /** The id of the channel. */
  id?: InputMaybe<Scalars['UUID']>;
  /** The settings of the channel. */
  settings?: InputMaybe<Scalars['JSONString']>;
  /** The survey ID the channel belongs to. */
  surveyId: Scalars['ID'];
  /** The triggers for the channel. */
  triggers?: InputMaybe<Scalars['JSONString']>;
  /** The type of the distribution channel */
  type?: InputMaybe<SurveyChannelTypeEnum>;
};

/**
 * Deletes a channel.
 *
 * Requires one of the following permissions: PROJECT_MEMBER_ACCESS.
 */
export type SurveyChannelDelete = {
  __typename?: 'SurveyChannelDelete';
  errors: Array<SurveyError>;
  surveyChannel?: Maybe<SurveyChannel>;
  surveyErrors: Array<SurveyError>;
};

export enum SurveyChannelTypeEnum {
  Api = 'API',
  Custom = 'CUSTOM',
  Email = 'EMAIL',
  InApp = 'IN_APP',
  Link = 'LINK'
}

/**
 * Updates a channel
 *
 * Requires one of the following permissions: PROJECT_MEMBER_ACCESS.
 */
export type SurveyChannelUpdate = {
  __typename?: 'SurveyChannelUpdate';
  errors: Array<SurveyError>;
  surveyChannel?: Maybe<SurveyChannel>;
  surveyErrors: Array<SurveyError>;
};

export type SurveyChannelUpdateInput = {
  /** The conditions for the channel. */
  conditions?: InputMaybe<Scalars['JSONString']>;
  /** The settings of the channel. */
  settings?: InputMaybe<Scalars['JSONString']>;
  /** The triggers for the channel. */
  triggers?: InputMaybe<Scalars['JSONString']>;
  /** The type of the distribution channel */
  type?: InputMaybe<SurveyChannelTypeEnum>;
};

export type SurveyCountableConnection = {
  __typename?: 'SurveyCountableConnection';
  edges: Array<SurveyCountableEdge>;
  /** Pagination data for this connection. */
  pageInfo: PageInfo;
  /** A total count of items in the collection. */
  totalCount?: Maybe<Scalars['Int']>;
};

export type SurveyCountableEdge = {
  __typename?: 'SurveyCountableEdge';
  /** A cursor for use in pagination. */
  cursor: Scalars['String'];
  /** The item at the end of the edge. */
  node: Survey;
};

/**
 * Creates a new survey
 *
 * Requires one of the following permissions: PROJECT_MEMBER_ACCESS.
 */
export type SurveyCreate = {
  __typename?: 'SurveyCreate';
  errors: Array<SurveyError>;
  survey?: Maybe<Survey>;
  surveyErrors: Array<SurveyError>;
};

export type SurveyCreateInput = {
  /** The id of the survey. */
  id?: InputMaybe<Scalars['UUID']>;
  /** The name of the survey. */
  name?: InputMaybe<Scalars['String']>;
  /** The settings of the survey. */
  settings?: InputMaybe<Scalars['JSONString']>;
  /** The slug of the survey. */
  slug?: InputMaybe<Scalars['String']>;
  /** The status of the survey */
  status?: InputMaybe<SurveyStatusEnum>;
  /** The theme of the survey. */
  themeId?: InputMaybe<Scalars['ID']>;
  /** The type of the survey */
  type?: InputMaybe<SurveyTypeEnum>;
};

/**
 * Deletes a survey.
 *
 * Requires one of the following permissions: PROJECT_MEMBER_ACCESS.
 */
export type SurveyDelete = {
  __typename?: 'SurveyDelete';
  errors: Array<SurveyError>;
  survey?: Maybe<Survey>;
  surveyErrors: Array<SurveyError>;
};

/** Represents errors in survey mutations. */
export type SurveyError = {
  __typename?: 'SurveyError';
  /** The error code. */
  code: ProjectErrorCode;
  /** Name of a field that caused the error. A value of `null` ndicates that the error isn't associated with a particular field. */
  field?: Maybe<Scalars['String']>;
  /** The error message. */
  message?: Maybe<Scalars['String']>;
};

export type SurveyFilterInput = {
  createdAt?: InputMaybe<DateRangeInput>;
  endDate?: InputMaybe<DateTimeRangeInput>;
  /** Filter by ids. */
  ids?: InputMaybe<Array<Scalars['ID']>>;
  startDate?: InputMaybe<DateRangeInput>;
  status?: InputMaybe<SurveyStatusEnum>;
  /** Filter by type */
  type?: InputMaybe<SurveyTypeEnum>;
  updatedAt?: InputMaybe<DateTimeRangeInput>;
};

/** Represents a question. */
export type SurveyQuestion = Node & {
  __typename?: 'SurveyQuestion';
  /** The time at which the question was created. */
  createdAt: Scalars['DateTime'];
  /** Description of the question. */
  description: Scalars['String'];
  /** The ID of the question. */
  id: Scalars['ID'];
  /** Label of the question. */
  label: Scalars['String'];
  /** The position of the question. */
  maxPath: Scalars['Int'];
  /** The options of the question. */
  options?: Maybe<Scalars['JSONString']>;
  /** The position of the question. */
  orderNumber: Scalars['Int'];
  /** For internal purpose. */
  reference?: Maybe<Scalars['ID']>;
  /** The settings of the question. */
  settings?: Maybe<Scalars['JSONString']>;
  /**
   * The project the survey belongs to
   *
   * Requires one of the following permissions: PROJECT_MEMBER_ACCESS.
   */
  survey?: Maybe<Survey>;
  /** The type of the question */
  type: SurveyQuestionTypeEnum;
};

export type SurveyQuestionCountableConnection = {
  __typename?: 'SurveyQuestionCountableConnection';
  edges: Array<SurveyQuestionCountableEdge>;
  /** Pagination data for this connection. */
  pageInfo: PageInfo;
  /** A total count of items in the collection. */
  totalCount?: Maybe<Scalars['Int']>;
};

export type SurveyQuestionCountableEdge = {
  __typename?: 'SurveyQuestionCountableEdge';
  /** A cursor for use in pagination. */
  cursor: Scalars['String'];
  /** The item at the end of the edge. */
  node: SurveyQuestion;
};

/**
 * Creates a new question
 *
 * Requires one of the following permissions: PROJECT_MEMBER_ACCESS.
 */
export type SurveyQuestionCreate = {
  __typename?: 'SurveyQuestionCreate';
  errors: Array<SurveyError>;
  surveyErrors: Array<SurveyError>;
  surveyQuestion?: Maybe<SurveyQuestion>;
};

export type SurveyQuestionCreateInput = {
  /** The description of the question. */
  description?: InputMaybe<Scalars['String']>;
  /** The id of the question. */
  id?: InputMaybe<Scalars['UUID']>;
  /** The label of the question. */
  label?: InputMaybe<Scalars['String']>;
  /** The options of the question. */
  options?: InputMaybe<Scalars['JSONString']>;
  /** The settings of the question. */
  orderNumber: Scalars['Int'];
  /** The settings of the question. */
  settings?: InputMaybe<Scalars['JSONString']>;
  /** The survey ID the question belongs to. */
  surveyId: Scalars['ID'];
  /** The type of the question */
  type?: InputMaybe<SurveyQuestionTypeEnum>;
};

/**
 * Deletes a question.
 *
 * Requires one of the following permissions: PROJECT_MEMBER_ACCESS.
 */
export type SurveyQuestionDelete = {
  __typename?: 'SurveyQuestionDelete';
  errors: Array<SurveyError>;
  surveyErrors: Array<SurveyError>;
  surveyQuestion?: Maybe<SurveyQuestion>;
};

export enum SurveyQuestionTypeEnum {
  Boolean = 'BOOLEAN',
  Csat = 'CSAT',
  Cta = 'CTA',
  Custom = 'CUSTOM',
  Date = 'DATE',
  Dropdown = 'DROPDOWN',
  Form = 'FORM',
  Integration = 'INTEGRATION',
  Multiple = 'MULTIPLE',
  Nps = 'NPS',
  NumericalScale = 'NUMERICAL_SCALE',
  Rating = 'RATING',
  Single = 'SINGLE',
  SmileyScale = 'SMILEY_SCALE',
  Text = 'TEXT'
}

/**
 * Updates a question
 *
 * Requires one of the following permissions: PROJECT_MEMBER_ACCESS.
 */
export type SurveyQuestionUpdate = {
  __typename?: 'SurveyQuestionUpdate';
  errors: Array<SurveyError>;
  surveyErrors: Array<SurveyError>;
  surveyQuestion?: Maybe<SurveyQuestion>;
};

export type SurveyQuestionUpdateInput = {
  /** The description of the question. */
  description?: InputMaybe<Scalars['String']>;
  /** The label of the question. */
  label?: InputMaybe<Scalars['String']>;
  /** The options of the question. */
  options?: InputMaybe<Scalars['JSONString']>;
  /** The settings of the question. */
  orderNumber: Scalars['Int'];
  /** The settings of the question. */
  settings?: InputMaybe<Scalars['JSONString']>;
  /** The type of the question */
  type?: InputMaybe<SurveyQuestionTypeEnum>;
};

export enum SurveySortField {
  /** Sort surveys by created at. */
  CreatedAt = 'CREATED_AT',
  /** Sort surveys by last modified at. */
  LastModifiedAt = 'LAST_MODIFIED_AT',
  /** Sort surveys by name. */
  Name = 'NAME',
  /** Sort surveys by status. */
  Status = 'STATUS',
  /** Sort surveys by type. */
  Type = 'TYPE'
}

export type SurveySortingInput = {
  /** Specifies the direction in which to sort surveys. */
  direction: OrderDirection;
  /** Sort surveys by the selected field. */
  field: SurveySortField;
};

export enum SurveyStatusEnum {
  Active = 'ACTIVE',
  Archived = 'ARCHIVED',
  Completed = 'COMPLETED',
  Draft = 'DRAFT',
  InProgress = 'IN_PROGRESS',
  Paused = 'PAUSED'
}

export enum SurveyTypeEnum {
  Custom = 'CUSTOM',
  Poll = 'POLL',
  Quiz = 'QUIZ',
  Survey = 'SURVEY'
}

/**
 * Updates a survey
 *
 * Requires one of the following permissions: PROJECT_MEMBER_ACCESS.
 */
export type SurveyUpdate = {
  __typename?: 'SurveyUpdate';
  errors: Array<SurveyError>;
  survey?: Maybe<Survey>;
  surveyErrors: Array<SurveyError>;
};

export type SurveyUpdateInput = {
  /** The name of the survey. */
  name?: InputMaybe<Scalars['String']>;
  /** The settings of the survey. */
  settings?: InputMaybe<Scalars['JSONString']>;
  /** The slug of the survey. */
  slug?: InputMaybe<Scalars['String']>;
  /** The status of the survey */
  status?: InputMaybe<SurveyStatusEnum>;
  /** The theme of the survey. */
  themeId?: InputMaybe<Scalars['ID']>;
  /** The type of the survey */
  type?: InputMaybe<SurveyTypeEnum>;
};

/** Represents user data. */
export type User = Node & {
  __typename?: 'User';
  /** The email address of the user. */
  email: Scalars['String'];
  /** The given name of the user. */
  firstName: Scalars['String'];
  /** The ID of the user. */
  id: Scalars['ID'];
  /** Determine if the user is active. */
  isActive: Scalars['Boolean'];
  /** Determine if the user has finished onboarding. */
  isOnboarded: Scalars['Boolean'];
  /** Determine if the user is a staff admin. */
  isStaff: Scalars['Boolean'];
  /** The family name of the user. */
  lastName: Scalars['String'];
  /**
   * The current organization of the user.
   *
   * Requires one of the following permissions: AUTHENTICATED_USER.
   */
  organization?: Maybe<AuthOrganization>;
  /**
   * Organizations the user is part of.
   *
   * Requires one of the following permissions: AUTHENTICATED_USER.
   */
  organizations?: Maybe<OrganizationCountableConnection>;
  /**
   * The current project of the user.
   *
   * Requires one of the following permissions: AUTHENTICATED_USER.
   */
  project?: Maybe<Project>;
  /**
   * Projects the user has access to.
   *
   * Requires one of the following permissions: AUTHENTICATED_USER.
   */
  projects?: Maybe<ProjectCountableConnection>;
};


/** Represents user data. */
export type UserOrganizationsArgs = {
  after?: InputMaybe<Scalars['String']>;
  before?: InputMaybe<Scalars['String']>;
  first?: InputMaybe<Scalars['Int']>;
  last?: InputMaybe<Scalars['Int']>;
};


/** Represents user data. */
export type UserProjectsArgs = {
  after?: InputMaybe<Scalars['String']>;
  before?: InputMaybe<Scalars['String']>;
  first?: InputMaybe<Scalars['Int']>;
  last?: InputMaybe<Scalars['Int']>;
  orderBy?: InputMaybe<ProjectSortingInput>;
};

export type UserCountableConnection = {
  __typename?: 'UserCountableConnection';
  edges: Array<UserCountableEdge>;
  /** Pagination data for this connection. */
  pageInfo: PageInfo;
  /** A total count of items in the collection. */
  totalCount?: Maybe<Scalars['Int']>;
};

export type UserCountableEdge = {
  __typename?: 'UserCountableEdge';
  /** A cursor for use in pagination. */
  cursor: Scalars['String'];
  /** The item at the end of the edge. */
  node: User;
};

/** Represents errors in user mutations. */
export type UserError = {
  __typename?: 'UserError';
  /** The error code. */
  code: UserErrorCode;
  /** Name of a field that caused the error. A value of `null` ndicates that the error isn't associated with a particular field. */
  field?: Maybe<Scalars['String']>;
  /** The error message. */
  message?: Maybe<Scalars['String']>;
};

/** An enumeration. */
export enum UserErrorCode {
  GraphqlError = 'GRAPHQL_ERROR',
  Inactive = 'INACTIVE',
  Invalid = 'INVALID',
  InvalidMagicCode = 'INVALID_MAGIC_CODE',
  JwtDecodeError = 'JWT_DECODE_ERROR',
  JwtInvalidCsrfToken = 'JWT_INVALID_CSRF_TOKEN',
  JwtInvalidToken = 'JWT_INVALID_TOKEN',
  JwtMissingToken = 'JWT_MISSING_TOKEN',
  JwtSignatureExpired = 'JWT_SIGNATURE_EXPIRED',
  MagicCodeExpired = 'MAGIC_CODE_EXPIRED',
  NotFound = 'NOT_FOUND',
  Required = 'REQUIRED',
  Unique = 'UNIQUE'
}

export type UserInput = {
  /** The avatar of the user. */
  avatar?: InputMaybe<Scalars['String']>;
  /** The given name of the user. */
  firstName?: InputMaybe<Scalars['String']>;
  /** Determine if the user has finished onboarding. */
  isOnboarded?: InputMaybe<Scalars['Boolean']>;
  /** The family name of the user. */
  lastName?: InputMaybe<Scalars['String']>;
};

export enum UserSortField {
  /** Sort users by created at. */
  CreatedAt = 'CREATED_AT',
  /** Sort users by email. */
  Email = 'EMAIL',
  /** Sort users by first name. */
  FirstName = 'FIRST_NAME',
  /** Sort users by last name. */
  LastName = 'LAST_NAME'
}

export type UserSortingInput = {
  /** Specifies the direction in which to sort users. */
  direction: OrderDirection;
  /** Sort users by the selected field. */
  field: UserSortField;
};

/**
 * Updates a user.
 *
 * Requires one of the following permissions: AUTHENTICATED_USER.
 */
export type UserUpdate = {
  __typename?: 'UserUpdate';
  errors: Array<UserError>;
  user?: Maybe<User>;
  userErrors: Array<UserError>;
};

/** _Entity union as defined by Federation spec. */
export type _Entity = AuthUser | User;

/** _Service manifest as defined by Federation spec. */
export type _Service = {
  __typename?: '_Service';
  sdl?: Maybe<Scalars['String']>;
};

export type AuthUserFragmentFragment = { __typename?: 'AuthUser', id: string, email: string, firstName: string, lastName: string, isStaff: boolean, isActive: boolean, isOnboarded: boolean, organization?: { __typename?: 'AuthOrganization', id: string, slug: string, name: string, memberCount: number } | null, project?: { __typename?: 'Project', id: string, name: string, slug: string, hasCompletedOnboardingFor?: any | null, timezone: string, organization: { __typename?: 'AuthOrganization', id: string, slug: string, name: string, memberCount: number } } | null };

export type AuthOrganizationFragmentFragment = { __typename?: 'AuthOrganization', id: string, slug: string, name: string, memberCount: number };

export type UserErrorFragmentFragment = { __typename?: 'UserError', field?: string | null, message?: string | null, code: UserErrorCode };

export type GoogleUserAuthFragmentFragment = { __typename?: 'GoogleUserAuth', token?: string | null, refreshToken?: string | null, csrfToken?: string | null, user?: { __typename?: 'AuthUser', id: string, email: string, firstName: string, lastName: string, isStaff: boolean, isActive: boolean, isOnboarded: boolean, organization?: { __typename?: 'AuthOrganization', id: string, slug: string, name: string, memberCount: number } | null, project?: { __typename?: 'Project', id: string, name: string, slug: string, hasCompletedOnboardingFor?: any | null, timezone: string, organization: { __typename?: 'AuthOrganization', id: string, slug: string, name: string, memberCount: number } } | null } | null, userErrors: Array<{ __typename?: 'UserError', field?: string | null, message?: string | null, code: UserErrorCode }> };

export type EmailTokenUserAuthFragmentFragment = { __typename?: 'EmailTokenUserAuth', token?: string | null, refreshToken?: string | null, csrfToken?: string | null, user?: { __typename?: 'AuthUser', id: string, email: string, firstName: string, lastName: string, isStaff: boolean, isActive: boolean, isOnboarded: boolean, organization?: { __typename?: 'AuthOrganization', id: string, slug: string, name: string, memberCount: number } | null, project?: { __typename?: 'Project', id: string, name: string, slug: string, hasCompletedOnboardingFor?: any | null, timezone: string, organization: { __typename?: 'AuthOrganization', id: string, slug: string, name: string, memberCount: number } } | null } | null, userErrors: Array<{ __typename?: 'UserError', field?: string | null, message?: string | null, code: UserErrorCode }> };

export type OrganizationCreateFragmentFragment = { __typename?: 'OrganizationCreate', organization?: { __typename?: 'AuthOrganization', id: string, slug: string, name: string, memberCount: number } | null, user?: { __typename?: 'AuthUser', id: string, email: string, firstName: string, lastName: string, isStaff: boolean, isActive: boolean, isOnboarded: boolean, organization?: { __typename?: 'AuthOrganization', id: string, slug: string, name: string, memberCount: number } | null, project?: { __typename?: 'Project', id: string, name: string, slug: string, hasCompletedOnboardingFor?: any | null, timezone: string, organization: { __typename?: 'AuthOrganization', id: string, slug: string, name: string, memberCount: number } } | null } | null, organizationErrors: Array<{ __typename?: 'OrganizationError', field?: string | null, message?: string | null, code: OrganizationErrorCode }>, errors: Array<{ __typename?: 'OrganizationError', field?: string | null, message?: string | null, code: OrganizationErrorCode }> };

export type OrganizationErrorFragmentFragment = { __typename?: 'OrganizationError', field?: string | null, message?: string | null, code: OrganizationErrorCode };

export type EmailTokenUserAuthMutationVariables = Exact<{
  email: Scalars['String'];
  token: Scalars['String'];
  inviteLink?: InputMaybe<Scalars['String']>;
}>;


export type EmailTokenUserAuthMutation = { __typename?: 'Mutation', emailTokenUserAuth?: { __typename?: 'EmailTokenUserAuth', token?: string | null, refreshToken?: string | null, csrfToken?: string | null, user?: { __typename?: 'AuthUser', id: string, email: string, firstName: string, lastName: string, isStaff: boolean, isActive: boolean, isOnboarded: boolean, organization?: { __typename?: 'AuthOrganization', id: string, slug: string, name: string, memberCount: number } | null, project?: { __typename?: 'Project', id: string, name: string, slug: string, hasCompletedOnboardingFor?: any | null, timezone: string, organization: { __typename?: 'AuthOrganization', id: string, slug: string, name: string, memberCount: number } } | null } | null, userErrors: Array<{ __typename?: 'UserError', field?: string | null, message?: string | null, code: UserErrorCode }> } | null };

export type EmailUserAuthChallengeMutationVariables = Exact<{
  email: Scalars['String'];
  inviteLink?: InputMaybe<Scalars['String']>;
}>;


export type EmailUserAuthChallengeMutation = { __typename?: 'Mutation', emailUserAuthChallenge?: { __typename?: 'EmailUserAuthChallenge', success?: boolean | null, authType?: string | null, userErrors: Array<{ __typename?: 'UserError', field?: string | null, message?: string | null, code: UserErrorCode }> } | null };

export type GoogleUserAuthMutationVariables = Exact<{
  code: Scalars['String'];
  inviteLink?: InputMaybe<Scalars['String']>;
}>;


export type GoogleUserAuthMutation = { __typename?: 'Mutation', googleUserAuth?: { __typename?: 'GoogleUserAuth', token?: string | null, refreshToken?: string | null, csrfToken?: string | null, user?: { __typename?: 'AuthUser', id: string, email: string, firstName: string, lastName: string, isStaff: boolean, isActive: boolean, isOnboarded: boolean, organization?: { __typename?: 'AuthOrganization', id: string, slug: string, name: string, memberCount: number } | null, project?: { __typename?: 'Project', id: string, name: string, slug: string, hasCompletedOnboardingFor?: any | null, timezone: string, organization: { __typename?: 'AuthOrganization', id: string, slug: string, name: string, memberCount: number } } | null } | null, userErrors: Array<{ __typename?: 'UserError', field?: string | null, message?: string | null, code: UserErrorCode }> } | null };

export type LogoutMutationVariables = Exact<{ [key: string]: never; }>;


export type LogoutMutation = { __typename?: 'Mutation', logout?: { __typename?: 'Logout', userErrors: Array<{ __typename?: 'UserError', field?: string | null, message?: string | null, code: UserErrorCode }> } | null };

export type OrganizationCreateMutationVariables = Exact<{
  input: OrganizationCreateInput;
  survey?: InputMaybe<OnboardingCustomerSurvey>;
}>;


export type OrganizationCreateMutation = { __typename?: 'Mutation', organizationCreate?: { __typename?: 'OrganizationCreate', organization?: { __typename?: 'AuthOrganization', id: string, slug: string, name: string, memberCount: number } | null, user?: { __typename?: 'AuthUser', id: string, email: string, firstName: string, lastName: string, isStaff: boolean, isActive: boolean, isOnboarded: boolean, organization?: { __typename?: 'AuthOrganization', id: string, slug: string, name: string, memberCount: number } | null, project?: { __typename?: 'Project', id: string, name: string, slug: string, hasCompletedOnboardingFor?: any | null, timezone: string, organization: { __typename?: 'AuthOrganization', id: string, slug: string, name: string, memberCount: number } } | null } | null, organizationErrors: Array<{ __typename?: 'OrganizationError', field?: string | null, message?: string | null, code: OrganizationErrorCode }>, errors: Array<{ __typename?: 'OrganizationError', field?: string | null, message?: string | null, code: OrganizationErrorCode }> } | null };

export type TokenRefreshMutationVariables = Exact<{
  csrfToken?: InputMaybe<Scalars['String']>;
  refreshToken?: InputMaybe<Scalars['String']>;
}>;


export type TokenRefreshMutation = { __typename?: 'Mutation', tokenRefresh?: { __typename?: 'RefreshToken', token?: string | null, errors: Array<{ __typename?: 'UserError', field?: string | null, message?: string | null, code: UserErrorCode }> } | null };

export type CompleteOnboardingStageMutationVariables = Exact<{
  input: ProjectUpdateInput;
}>;


export type CompleteOnboardingStageMutation = { __typename?: 'Mutation', projectUpdate?: { __typename?: 'ProjectUpdate', project?: { __typename: 'Project', id: string, hasCompletedOnboardingFor?: any | null } | null } | null };

export type OrganizationInviteLinkCreateFragmentFragment = { __typename?: 'OrganizationInviteLink', inviteLink: string };

export type OrganizationInviteCreateFragmentFragment = { __typename?: 'OrganizationInviteCreate', organizationInvite?: { __typename?: 'OrganizationInvite', id: string, email: string, firstName?: string | null, role: RoleLevel, createdAt: string, updatedAt: string, expired: boolean, inviter: { __typename?: 'User', id: string, email: string, firstName: string, lastName: string, isStaff: boolean, isActive: boolean }, organization: { __typename?: 'Organization', id: string } } | null, organizationErrors: Array<{ __typename?: 'OrganizationError', field?: string | null, message?: string | null, code: OrganizationErrorCode }>, errors: Array<{ __typename?: 'OrganizationError', field?: string | null, message?: string | null, code: OrganizationErrorCode }> };

export type OrganizationInviteFragmentFragment = { __typename?: 'OrganizationInvite', id: string, email: string, firstName?: string | null, role: RoleLevel, createdAt: string, updatedAt: string, expired: boolean, inviter: { __typename?: 'User', id: string, email: string, firstName: string, lastName: string, isStaff: boolean, isActive: boolean }, organization: { __typename?: 'Organization', id: string } };

export type OrganizationInviteDetailsFragmentFragment = { __typename?: 'OrganizationInviteDetails', id: string, email: string, firstName?: string | null, expired: boolean, inviter: string, organizationId: string, organizationName: string, organizationLogo?: string | null };

export type OrganizationInviteLinkDetailsFragmentFragment = { __typename?: 'OrganizationInviteLinkDetails', id: string, organizationId: string, organizationName: string, organizationLogo?: string | null };

export type OrganizationJoinFragmentFragment = { __typename?: 'OrganizationJoin', user: { __typename?: 'AuthUser', id: string, email: string, firstName: string, lastName: string, isStaff: boolean, isActive: boolean, isOnboarded: boolean, organization?: { __typename?: 'AuthOrganization', id: string, slug: string, name: string, memberCount: number } | null, project?: { __typename?: 'Project', id: string, name: string, slug: string, hasCompletedOnboardingFor?: any | null, timezone: string, organization: { __typename?: 'AuthOrganization', id: string, slug: string, name: string, memberCount: number } } | null }, organizationErrors: Array<{ __typename?: 'OrganizationError', field?: string | null, message?: string | null, code: OrganizationErrorCode }>, errors: Array<{ __typename?: 'OrganizationError', field?: string | null, message?: string | null, code: OrganizationErrorCode }> };

export type RefreshOrganizationInviteLinkFragmentFragment = { __typename?: 'OrganizationInviteLinkReset', inviteLink?: string | null, success?: boolean | null, organizationErrors: Array<{ __typename?: 'OrganizationError', field?: string | null, message?: string | null, code: OrganizationErrorCode }>, errors: Array<{ __typename?: 'OrganizationError', field?: string | null, message?: string | null, code: OrganizationErrorCode }> };

export type OrganizationInviteCreateMutationVariables = Exact<{
  input: OrganizationInviteCreateInput;
}>;


export type OrganizationInviteCreateMutation = { __typename?: 'Mutation', organizationInviteCreate?: { __typename?: 'OrganizationInviteCreate', organizationInvite?: { __typename?: 'OrganizationInvite', id: string, email: string, firstName?: string | null, role: RoleLevel, createdAt: string, updatedAt: string, expired: boolean, inviter: { __typename?: 'User', id: string, email: string, firstName: string, lastName: string, isStaff: boolean, isActive: boolean }, organization: { __typename?: 'Organization', id: string } } | null, organizationErrors: Array<{ __typename?: 'OrganizationError', field?: string | null, message?: string | null, code: OrganizationErrorCode }>, errors: Array<{ __typename?: 'OrganizationError', field?: string | null, message?: string | null, code: OrganizationErrorCode }> } | null };

export type OrganizationJoinMutationVariables = Exact<{
  input: OrganizationJoinInput;
}>;


export type OrganizationJoinMutation = { __typename?: 'Mutation', organizationJoin?: { __typename?: 'OrganizationJoin', user: { __typename?: 'AuthUser', id: string, email: string, firstName: string, lastName: string, isStaff: boolean, isActive: boolean, isOnboarded: boolean, organization?: { __typename?: 'AuthOrganization', id: string, slug: string, name: string, memberCount: number } | null, project?: { __typename?: 'Project', id: string, name: string, slug: string, hasCompletedOnboardingFor?: any | null, timezone: string, organization: { __typename?: 'AuthOrganization', id: string, slug: string, name: string, memberCount: number } } | null }, organizationErrors: Array<{ __typename?: 'OrganizationError', field?: string | null, message?: string | null, code: OrganizationErrorCode }>, errors: Array<{ __typename?: 'OrganizationError', field?: string | null, message?: string | null, code: OrganizationErrorCode }> } | null };

export type OrganizationInviteLinkResetMutationVariables = Exact<{ [key: string]: never; }>;


export type OrganizationInviteLinkResetMutation = { __typename?: 'Mutation', organizationInviteLinkReset?: { __typename?: 'OrganizationInviteLinkReset', inviteLink?: string | null, success?: boolean | null, organizationErrors: Array<{ __typename?: 'OrganizationError', field?: string | null, message?: string | null, code: OrganizationErrorCode }>, errors: Array<{ __typename?: 'OrganizationError', field?: string | null, message?: string | null, code: OrganizationErrorCode }> } | null };

export type OrganizationInviteDetailsQueryVariables = Exact<{
  inviteLink: Scalars['String'];
}>;


export type OrganizationInviteDetailsQuery = { __typename?: 'Query', organizationInviteDetails?: { __typename?: 'OrganizationInviteDetails', id: string, email: string, firstName?: string | null, expired: boolean, inviter: string, organizationId: string, organizationName: string, organizationLogo?: string | null } | { __typename?: 'OrganizationInviteLinkDetails', id: string, organizationId: string, organizationName: string, organizationLogo?: string | null } | null };

export type OrganizationInviteLinkCreateQueryVariables = Exact<{ [key: string]: never; }>;


export type OrganizationInviteLinkCreateQuery = { __typename?: 'Query', organizationInviteLink?: { __typename?: 'OrganizationInviteLink', inviteLink: string } | null };

export type ProjectCreateFragmentFragment = { __typename?: 'ProjectCreate', project?: { __typename?: 'Project', id: string, name: string, slug: string, hasCompletedOnboardingFor?: any | null, timezone: string, organization: { __typename?: 'AuthOrganization', id: string, slug: string, name: string, memberCount: number } } | null, projectErrors: Array<{ __typename?: 'ProjectError', field?: string | null, message?: string | null, code: ProjectErrorCode }>, errors: Array<{ __typename?: 'ProjectError', field?: string | null, message?: string | null, code: ProjectErrorCode }> };

export type ProjectErrorFragmentFragment = { __typename?: 'ProjectError', field?: string | null, message?: string | null, code: ProjectErrorCode };

export type ProjectFragmentFragment = { __typename?: 'Project', id: string, name: string, slug: string, hasCompletedOnboardingFor?: any | null, timezone: string, organization: { __typename?: 'AuthOrganization', id: string, slug: string, name: string, memberCount: number } };

export type ProjectUpdateFragmentFragment = { __typename?: 'ProjectUpdate', project?: { __typename?: 'Project', id: string, name: string, slug: string, hasCompletedOnboardingFor?: any | null, timezone: string, organization: { __typename?: 'AuthOrganization', id: string, slug: string, name: string, memberCount: number } } | null, projectErrors: Array<{ __typename?: 'ProjectError', field?: string | null, message?: string | null, code: ProjectErrorCode }>, errors: Array<{ __typename?: 'ProjectError', field?: string | null, message?: string | null, code: ProjectErrorCode }> };

export type ProjectThemeFragmentFragment = { __typename?: 'ProjectTheme', id: string, reference?: string | null, name: string, colorScheme?: any | null, settings?: any | null, createdAt: string, updatedAt: string, project: { __typename?: 'Project', id: string, name: string, slug: string, hasCompletedOnboardingFor?: any | null, timezone: string, organization: { __typename?: 'AuthOrganization', id: string, slug: string, name: string, memberCount: number } }, creator: { __typename?: 'User', id: string, email: string, firstName: string, lastName: string, isStaff: boolean, isActive: boolean, isOnboarded: boolean, organization?: { __typename?: 'AuthOrganization', id: string, slug: string, name: string, memberCount: number } | null, project?: { __typename?: 'Project', id: string, name: string, slug: string, hasCompletedOnboardingFor?: any | null, timezone: string, organization: { __typename?: 'AuthOrganization', id: string, slug: string, name: string, memberCount: number } } | null, organizations?: { __typename?: 'OrganizationCountableConnection', edges: Array<{ __typename?: 'OrganizationCountableEdge', node: { __typename?: 'Organization', id: string, slug: string, name: string, memberCount: number, projects?: { __typename?: 'ProjectCountableConnection', edges: Array<{ __typename?: 'ProjectCountableEdge', node: { __typename?: 'Project', id: string, name: string, slug: string, hasCompletedOnboardingFor?: any | null, timezone: string, organization: { __typename?: 'AuthOrganization', id: string, slug: string, name: string, memberCount: number } } }> } | null } }> } | null } };

export type ProjectCreateMutationVariables = Exact<{
  input: ProjectCreateInput;
}>;


export type ProjectCreateMutation = { __typename?: 'Mutation', projectCreate?: { __typename?: 'ProjectCreate', project?: { __typename?: 'Project', id: string, name: string, slug: string, hasCompletedOnboardingFor?: any | null, timezone: string, organization: { __typename?: 'AuthOrganization', id: string, slug: string, name: string, memberCount: number } } | null, projectErrors: Array<{ __typename?: 'ProjectError', field?: string | null, message?: string | null, code: ProjectErrorCode }>, errors: Array<{ __typename?: 'ProjectError', field?: string | null, message?: string | null, code: ProjectErrorCode }> } | null };

export type ProjectThemeCreateMutationVariables = Exact<{
  input: ProjectThemeCreateInput;
}>;


export type ProjectThemeCreateMutation = { __typename?: 'Mutation', projectThemeCreate?: { __typename?: 'ProjectThemeCreate', projectTheme?: { __typename?: 'ProjectTheme', id: string, name: string, colorScheme?: any | null } | null } | null };

export type ThemesQueryVariables = Exact<{
  first?: InputMaybe<Scalars['Int']>;
}>;


export type ThemesQuery = { __typename?: 'Query', themes?: { __typename?: 'ProjectThemeCountableConnection', totalCount?: number | null, edges: Array<{ __typename?: 'ProjectThemeCountableEdge', node: { __typename?: 'ProjectTheme', id: string, name: string, colorScheme?: any | null } }> } | null };

export type NewThemeFragment = { __typename?: 'ProjectTheme', id: string, name: string, colorScheme?: any | null };

export type SurveyQuestionFragmentFragment = { __typename?: 'SurveyQuestion', id: string, reference?: string | null, label: string, description: string, type: SurveyQuestionTypeEnum, options?: any | null, settings?: any | null, orderNumber: number, maxPath: number, createdAt: string };

export type SurveyChannelFragmentFragment = { __typename?: 'SurveyChannel', id: string, reference?: string | null, type: SurveyChannelTypeEnum, triggers?: any | null, conditions?: any | null, settings?: any | null, createdAt: string };

export type SurveyFragmentFragment = { __typename?: 'Survey', id: string, reference?: string | null, name?: string | null, slug: string, type: SurveyTypeEnum, status: SurveyStatusEnum, settings?: any | null, createdAt: string, updatedAt: string, theme?: { __typename?: 'ProjectTheme', id: string, reference?: string | null, name: string, colorScheme?: any | null, settings?: any | null, createdAt: string, updatedAt: string, project: { __typename?: 'Project', id: string, name: string, slug: string, hasCompletedOnboardingFor?: any | null, timezone: string, organization: { __typename?: 'AuthOrganization', id: string, slug: string, name: string, memberCount: number } }, creator: { __typename?: 'User', id: string, email: string, firstName: string, lastName: string, isStaff: boolean, isActive: boolean, isOnboarded: boolean, organization?: { __typename?: 'AuthOrganization', id: string, slug: string, name: string, memberCount: number } | null, project?: { __typename?: 'Project', id: string, name: string, slug: string, hasCompletedOnboardingFor?: any | null, timezone: string, organization: { __typename?: 'AuthOrganization', id: string, slug: string, name: string, memberCount: number } } | null, organizations?: { __typename?: 'OrganizationCountableConnection', edges: Array<{ __typename?: 'OrganizationCountableEdge', node: { __typename?: 'Organization', id: string, slug: string, name: string, memberCount: number, projects?: { __typename?: 'ProjectCountableConnection', edges: Array<{ __typename?: 'ProjectCountableEdge', node: { __typename?: 'Project', id: string, name: string, slug: string, hasCompletedOnboardingFor?: any | null, timezone: string, organization: { __typename?: 'AuthOrganization', id: string, slug: string, name: string, memberCount: number } } }> } | null } }> } | null } } | null, creator: { __typename?: 'User', id: string, email: string, firstName: string, lastName: string, isStaff: boolean, isActive: boolean, isOnboarded: boolean, organization?: { __typename?: 'AuthOrganization', id: string, slug: string, name: string, memberCount: number } | null, project?: { __typename?: 'Project', id: string, name: string, slug: string, hasCompletedOnboardingFor?: any | null, timezone: string, organization: { __typename?: 'AuthOrganization', id: string, slug: string, name: string, memberCount: number } } | null, organizations?: { __typename?: 'OrganizationCountableConnection', edges: Array<{ __typename?: 'OrganizationCountableEdge', node: { __typename?: 'Organization', id: string, slug: string, name: string, memberCount: number, projects?: { __typename?: 'ProjectCountableConnection', edges: Array<{ __typename?: 'ProjectCountableEdge', node: { __typename?: 'Project', id: string, name: string, slug: string, hasCompletedOnboardingFor?: any | null, timezone: string, organization: { __typename?: 'AuthOrganization', id: string, slug: string, name: string, memberCount: number } } }> } | null } }> } | null }, questions: { __typename?: 'SurveyQuestionCountableConnection', edges: Array<{ __typename?: 'SurveyQuestionCountableEdge', node: { __typename?: 'SurveyQuestion', id: string, reference?: string | null, label: string, description: string, type: SurveyQuestionTypeEnum, options?: any | null, settings?: any | null, orderNumber: number, maxPath: number, createdAt: string } }> }, channels: { __typename?: 'SurveyChannelCountableConnection', edges: Array<{ __typename?: 'SurveyChannelCountableEdge', node: { __typename?: 'SurveyChannel', id: string, reference?: string | null, type: SurveyChannelTypeEnum, triggers?: any | null, conditions?: any | null, settings?: any | null, createdAt: string } }> } };

export type SurveyErrorFragmentFragment = { __typename?: 'SurveyError', field?: string | null, message?: string | null, code: ProjectErrorCode };

export type SurveyCreateFragmentFragment = { __typename?: 'SurveyCreate', surveyErrors: Array<{ __typename?: 'SurveyError', field?: string | null, message?: string | null, code: ProjectErrorCode }>, errors: Array<{ __typename?: 'SurveyError', field?: string | null, message?: string | null, code: ProjectErrorCode }>, survey?: { __typename?: 'Survey', id: string, reference?: string | null, name?: string | null, slug: string, type: SurveyTypeEnum, status: SurveyStatusEnum, settings?: any | null, createdAt: string, updatedAt: string, theme?: { __typename?: 'ProjectTheme', id: string, reference?: string | null, name: string, colorScheme?: any | null, settings?: any | null, createdAt: string, updatedAt: string, project: { __typename?: 'Project', id: string, name: string, slug: string, hasCompletedOnboardingFor?: any | null, timezone: string, organization: { __typename?: 'AuthOrganization', id: string, slug: string, name: string, memberCount: number } }, creator: { __typename?: 'User', id: string, email: string, firstName: string, lastName: string, isStaff: boolean, isActive: boolean, isOnboarded: boolean, organization?: { __typename?: 'AuthOrganization', id: string, slug: string, name: string, memberCount: number } | null, project?: { __typename?: 'Project', id: string, name: string, slug: string, hasCompletedOnboardingFor?: any | null, timezone: string, organization: { __typename?: 'AuthOrganization', id: string, slug: string, name: string, memberCount: number } } | null, organizations?: { __typename?: 'OrganizationCountableConnection', edges: Array<{ __typename?: 'OrganizationCountableEdge', node: { __typename?: 'Organization', id: string, slug: string, name: string, memberCount: number, projects?: { __typename?: 'ProjectCountableConnection', edges: Array<{ __typename?: 'ProjectCountableEdge', node: { __typename?: 'Project', id: string, name: string, slug: string, hasCompletedOnboardingFor?: any | null, timezone: string, organization: { __typename?: 'AuthOrganization', id: string, slug: string, name: string, memberCount: number } } }> } | null } }> } | null } } | null, creator: { __typename?: 'User', id: string, email: string, firstName: string, lastName: string, isStaff: boolean, isActive: boolean, isOnboarded: boolean, organization?: { __typename?: 'AuthOrganization', id: string, slug: string, name: string, memberCount: number } | null, project?: { __typename?: 'Project', id: string, name: string, slug: string, hasCompletedOnboardingFor?: any | null, timezone: string, organization: { __typename?: 'AuthOrganization', id: string, slug: string, name: string, memberCount: number } } | null, organizations?: { __typename?: 'OrganizationCountableConnection', edges: Array<{ __typename?: 'OrganizationCountableEdge', node: { __typename?: 'Organization', id: string, slug: string, name: string, memberCount: number, projects?: { __typename?: 'ProjectCountableConnection', edges: Array<{ __typename?: 'ProjectCountableEdge', node: { __typename?: 'Project', id: string, name: string, slug: string, hasCompletedOnboardingFor?: any | null, timezone: string, organization: { __typename?: 'AuthOrganization', id: string, slug: string, name: string, memberCount: number } } }> } | null } }> } | null }, questions: { __typename?: 'SurveyQuestionCountableConnection', edges: Array<{ __typename?: 'SurveyQuestionCountableEdge', node: { __typename?: 'SurveyQuestion', id: string, reference?: string | null, label: string, description: string, type: SurveyQuestionTypeEnum, options?: any | null, settings?: any | null, orderNumber: number, maxPath: number, createdAt: string } }> }, channels: { __typename?: 'SurveyChannelCountableConnection', edges: Array<{ __typename?: 'SurveyChannelCountableEdge', node: { __typename?: 'SurveyChannel', id: string, reference?: string | null, type: SurveyChannelTypeEnum, triggers?: any | null, conditions?: any | null, settings?: any | null, createdAt: string } }> } } | null };

export type SurveyUpdateMutationVariables = Exact<{
  id: Scalars['ID'];
  input: SurveyUpdateInput;
}>;


export type SurveyUpdateMutation = { __typename?: 'Mutation', surveyUpdate?: { __typename?: 'SurveyUpdate', surveyErrors: Array<{ __typename?: 'SurveyError', field?: string | null, message?: string | null, code: ProjectErrorCode }>, errors: Array<{ __typename?: 'SurveyError', field?: string | null, message?: string | null, code: ProjectErrorCode }>, survey?: { __typename?: 'Survey', id: string, reference?: string | null, name?: string | null, slug: string, type: SurveyTypeEnum, status: SurveyStatusEnum, settings?: any | null, createdAt: string, updatedAt: string, theme?: { __typename?: 'ProjectTheme', id: string, reference?: string | null, name: string, colorScheme?: any | null, settings?: any | null, createdAt: string, updatedAt: string, project: { __typename?: 'Project', id: string, name: string, slug: string, hasCompletedOnboardingFor?: any | null, timezone: string, organization: { __typename?: 'AuthOrganization', id: string, slug: string, name: string, memberCount: number } }, creator: { __typename?: 'User', id: string, email: string, firstName: string, lastName: string, isStaff: boolean, isActive: boolean, isOnboarded: boolean, organization?: { __typename?: 'AuthOrganization', id: string, slug: string, name: string, memberCount: number } | null, project?: { __typename?: 'Project', id: string, name: string, slug: string, hasCompletedOnboardingFor?: any | null, timezone: string, organization: { __typename?: 'AuthOrganization', id: string, slug: string, name: string, memberCount: number } } | null, organizations?: { __typename?: 'OrganizationCountableConnection', edges: Array<{ __typename?: 'OrganizationCountableEdge', node: { __typename?: 'Organization', id: string, slug: string, name: string, memberCount: number, projects?: { __typename?: 'ProjectCountableConnection', edges: Array<{ __typename?: 'ProjectCountableEdge', node: { __typename?: 'Project', id: string, name: string, slug: string, hasCompletedOnboardingFor?: any | null, timezone: string, organization: { __typename?: 'AuthOrganization', id: string, slug: string, name: string, memberCount: number } } }> } | null } }> } | null } } | null, creator: { __typename?: 'User', id: string, email: string, firstName: string, lastName: string, isStaff: boolean, isActive: boolean, isOnboarded: boolean, organization?: { __typename?: 'AuthOrganization', id: string, slug: string, name: string, memberCount: number } | null, project?: { __typename?: 'Project', id: string, name: string, slug: string, hasCompletedOnboardingFor?: any | null, timezone: string, organization: { __typename?: 'AuthOrganization', id: string, slug: string, name: string, memberCount: number } } | null, organizations?: { __typename?: 'OrganizationCountableConnection', edges: Array<{ __typename?: 'OrganizationCountableEdge', node: { __typename?: 'Organization', id: string, slug: string, name: string, memberCount: number, projects?: { __typename?: 'ProjectCountableConnection', edges: Array<{ __typename?: 'ProjectCountableEdge', node: { __typename?: 'Project', id: string, name: string, slug: string, hasCompletedOnboardingFor?: any | null, timezone: string, organization: { __typename?: 'AuthOrganization', id: string, slug: string, name: string, memberCount: number } } }> } | null } }> } | null }, questions: { __typename?: 'SurveyQuestionCountableConnection', edges: Array<{ __typename?: 'SurveyQuestionCountableEdge', node: { __typename?: 'SurveyQuestion', id: string, reference?: string | null, label: string, description: string, type: SurveyQuestionTypeEnum, options?: any | null, settings?: any | null, orderNumber: number, maxPath: number, createdAt: string } }> }, channels: { __typename?: 'SurveyChannelCountableConnection', edges: Array<{ __typename?: 'SurveyChannelCountableEdge', node: { __typename?: 'SurveyChannel', id: string, reference?: string | null, type: SurveyChannelTypeEnum, triggers?: any | null, conditions?: any | null, settings?: any | null, createdAt: string } }> } } | null } | null };

export type SurveyQuestionCreateMutationVariables = Exact<{
  input: SurveyQuestionCreateInput;
}>;


export type SurveyQuestionCreateMutation = { __typename?: 'Mutation', surveyQuestionCreate?: { __typename?: 'SurveyQuestionCreate', surveyErrors: Array<{ __typename?: 'SurveyError', field?: string | null, message?: string | null, code: ProjectErrorCode }>, errors: Array<{ __typename?: 'SurveyError', field?: string | null, message?: string | null, code: ProjectErrorCode }>, surveyQuestion?: { __typename?: 'SurveyQuestion', id: string, reference?: string | null, label: string, description: string, type: SurveyQuestionTypeEnum, options?: any | null, settings?: any | null, orderNumber: number, maxPath: number, createdAt: string } | null } | null };

export type SurveyChannelCreateMutationVariables = Exact<{
  input: SurveyChannelCreateInput;
}>;


export type SurveyChannelCreateMutation = { __typename?: 'Mutation', surveyChannelCreate?: { __typename?: 'SurveyChannelCreate', surveyChannel?: { __typename?: 'SurveyChannel', id: string, reference?: string | null, type: SurveyChannelTypeEnum, triggers?: any | null, conditions?: any | null, settings?: any | null, createdAt: string } | null, surveyErrors: Array<{ __typename?: 'SurveyError', field?: string | null, message?: string | null, code: ProjectErrorCode }>, errors: Array<{ __typename?: 'SurveyError', field?: string | null, message?: string | null, code: ProjectErrorCode }> } | null };

export type SurveyChannelUpdateMutationVariables = Exact<{
  id: Scalars['ID'];
  input: SurveyChannelUpdateInput;
}>;


export type SurveyChannelUpdateMutation = { __typename?: 'Mutation', surveyChannelUpdate?: { __typename?: 'SurveyChannelUpdate', surveyChannel?: { __typename?: 'SurveyChannel', id: string, reference?: string | null, type: SurveyChannelTypeEnum, triggers?: any | null, conditions?: any | null, settings?: any | null, createdAt: string } | null, surveyErrors: Array<{ __typename?: 'SurveyError', field?: string | null, message?: string | null, code: ProjectErrorCode }>, errors: Array<{ __typename?: 'SurveyError', field?: string | null, message?: string | null, code: ProjectErrorCode }> } | null };

export type SurveyChannelDeleteMutationVariables = Exact<{
  id: Scalars['ID'];
}>;


export type SurveyChannelDeleteMutation = { __typename?: 'Mutation', surveyChannelDelete?: { __typename?: 'SurveyChannelDelete', surveyChannel?: { __typename?: 'SurveyChannel', id: string, reference?: string | null, type: SurveyChannelTypeEnum, triggers?: any | null, conditions?: any | null, settings?: any | null, createdAt: string } | null, surveyErrors: Array<{ __typename?: 'SurveyError', field?: string | null, message?: string | null, code: ProjectErrorCode }>, errors: Array<{ __typename?: 'SurveyError', field?: string | null, message?: string | null, code: ProjectErrorCode }> } | null };

export type SurveyCreateMutationVariables = Exact<{
  input: SurveyCreateInput;
}>;


export type SurveyCreateMutation = { __typename?: 'Mutation', surveyCreate?: { __typename?: 'SurveyCreate', surveyErrors: Array<{ __typename?: 'SurveyError', field?: string | null, message?: string | null, code: ProjectErrorCode }>, errors: Array<{ __typename?: 'SurveyError', field?: string | null, message?: string | null, code: ProjectErrorCode }>, survey?: { __typename?: 'Survey', id: string, reference?: string | null, name?: string | null, slug: string, type: SurveyTypeEnum, status: SurveyStatusEnum, settings?: any | null, createdAt: string, updatedAt: string, theme?: { __typename?: 'ProjectTheme', id: string, reference?: string | null, name: string, colorScheme?: any | null, settings?: any | null, createdAt: string, updatedAt: string, project: { __typename?: 'Project', id: string, name: string, slug: string, hasCompletedOnboardingFor?: any | null, timezone: string, organization: { __typename?: 'AuthOrganization', id: string, slug: string, name: string, memberCount: number } }, creator: { __typename?: 'User', id: string, email: string, firstName: string, lastName: string, isStaff: boolean, isActive: boolean, isOnboarded: boolean, organization?: { __typename?: 'AuthOrganization', id: string, slug: string, name: string, memberCount: number } | null, project?: { __typename?: 'Project', id: string, name: string, slug: string, hasCompletedOnboardingFor?: any | null, timezone: string, organization: { __typename?: 'AuthOrganization', id: string, slug: string, name: string, memberCount: number } } | null, organizations?: { __typename?: 'OrganizationCountableConnection', edges: Array<{ __typename?: 'OrganizationCountableEdge', node: { __typename?: 'Organization', id: string, slug: string, name: string, memberCount: number, projects?: { __typename?: 'ProjectCountableConnection', edges: Array<{ __typename?: 'ProjectCountableEdge', node: { __typename?: 'Project', id: string, name: string, slug: string, hasCompletedOnboardingFor?: any | null, timezone: string, organization: { __typename?: 'AuthOrganization', id: string, slug: string, name: string, memberCount: number } } }> } | null } }> } | null } } | null, creator: { __typename?: 'User', id: string, email: string, firstName: string, lastName: string, isStaff: boolean, isActive: boolean, isOnboarded: boolean, organization?: { __typename?: 'AuthOrganization', id: string, slug: string, name: string, memberCount: number } | null, project?: { __typename?: 'Project', id: string, name: string, slug: string, hasCompletedOnboardingFor?: any | null, timezone: string, organization: { __typename?: 'AuthOrganization', id: string, slug: string, name: string, memberCount: number } } | null, organizations?: { __typename?: 'OrganizationCountableConnection', edges: Array<{ __typename?: 'OrganizationCountableEdge', node: { __typename?: 'Organization', id: string, slug: string, name: string, memberCount: number, projects?: { __typename?: 'ProjectCountableConnection', edges: Array<{ __typename?: 'ProjectCountableEdge', node: { __typename?: 'Project', id: string, name: string, slug: string, hasCompletedOnboardingFor?: any | null, timezone: string, organization: { __typename?: 'AuthOrganization', id: string, slug: string, name: string, memberCount: number } } }> } | null } }> } | null }, questions: { __typename?: 'SurveyQuestionCountableConnection', edges: Array<{ __typename?: 'SurveyQuestionCountableEdge', node: { __typename?: 'SurveyQuestion', id: string, reference?: string | null, label: string, description: string, type: SurveyQuestionTypeEnum, options?: any | null, settings?: any | null, orderNumber: number, maxPath: number, createdAt: string } }> }, channels: { __typename?: 'SurveyChannelCountableConnection', edges: Array<{ __typename?: 'SurveyChannelCountableEdge', node: { __typename?: 'SurveyChannel', id: string, reference?: string | null, type: SurveyChannelTypeEnum, triggers?: any | null, conditions?: any | null, settings?: any | null, createdAt: string } }> } } | null } | null };

export type ChannelsQueryVariables = Exact<{
  surveyId: Scalars['ID'];
}>;


export type ChannelsQuery = { __typename?: 'Query', channels?: { __typename?: 'SurveyChannelCountableConnection', edges: Array<{ __typename?: 'SurveyChannelCountableEdge', node: { __typename?: 'SurveyChannel', id: string, reference?: string | null, type: SurveyChannelTypeEnum, triggers?: any | null, conditions?: any | null, settings?: any | null, createdAt: string } }> } | null };

export type GetQuestionsQueryVariables = Exact<{
  id: Scalars['ID'];
}>;


export type GetQuestionsQuery = { __typename?: 'Query', questions?: { __typename?: 'SurveyQuestionCountableConnection', totalCount?: number | null, pageInfo: { __typename?: 'PageInfo', hasNextPage: boolean, hasPreviousPage: boolean, startCursor?: string | null, endCursor?: string | null }, edges: Array<{ __typename?: 'SurveyQuestionCountableEdge', node: { __typename?: 'SurveyQuestion', id: string, reference?: string | null, label: string, description: string, type: SurveyQuestionTypeEnum, options?: any | null, settings?: any | null, orderNumber: number, maxPath: number, createdAt: string } }> } | null };

export type GetSurveyQueryVariables = Exact<{
  id?: InputMaybe<Scalars['ID']>;
  slug?: InputMaybe<Scalars['String']>;
}>;


export type GetSurveyQuery = { __typename?: 'Query', survey?: { __typename?: 'Survey', id: string, reference?: string | null, name?: string | null, slug: string, type: SurveyTypeEnum, status: SurveyStatusEnum, settings?: any | null, createdAt: string, updatedAt: string, theme?: { __typename?: 'ProjectTheme', id: string, reference?: string | null, name: string, colorScheme?: any | null, settings?: any | null, createdAt: string, updatedAt: string, project: { __typename?: 'Project', id: string, name: string, slug: string, hasCompletedOnboardingFor?: any | null, timezone: string, organization: { __typename?: 'AuthOrganization', id: string, slug: string, name: string, memberCount: number } }, creator: { __typename?: 'User', id: string, email: string, firstName: string, lastName: string, isStaff: boolean, isActive: boolean, isOnboarded: boolean, organization?: { __typename?: 'AuthOrganization', id: string, slug: string, name: string, memberCount: number } | null, project?: { __typename?: 'Project', id: string, name: string, slug: string, hasCompletedOnboardingFor?: any | null, timezone: string, organization: { __typename?: 'AuthOrganization', id: string, slug: string, name: string, memberCount: number } } | null, organizations?: { __typename?: 'OrganizationCountableConnection', edges: Array<{ __typename?: 'OrganizationCountableEdge', node: { __typename?: 'Organization', id: string, slug: string, name: string, memberCount: number, projects?: { __typename?: 'ProjectCountableConnection', edges: Array<{ __typename?: 'ProjectCountableEdge', node: { __typename?: 'Project', id: string, name: string, slug: string, hasCompletedOnboardingFor?: any | null, timezone: string, organization: { __typename?: 'AuthOrganization', id: string, slug: string, name: string, memberCount: number } } }> } | null } }> } | null } } | null, creator: { __typename?: 'User', id: string, email: string, firstName: string, lastName: string, isStaff: boolean, isActive: boolean, isOnboarded: boolean, organization?: { __typename?: 'AuthOrganization', id: string, slug: string, name: string, memberCount: number } | null, project?: { __typename?: 'Project', id: string, name: string, slug: string, hasCompletedOnboardingFor?: any | null, timezone: string, organization: { __typename?: 'AuthOrganization', id: string, slug: string, name: string, memberCount: number } } | null, organizations?: { __typename?: 'OrganizationCountableConnection', edges: Array<{ __typename?: 'OrganizationCountableEdge', node: { __typename?: 'Organization', id: string, slug: string, name: string, memberCount: number, projects?: { __typename?: 'ProjectCountableConnection', edges: Array<{ __typename?: 'ProjectCountableEdge', node: { __typename?: 'Project', id: string, name: string, slug: string, hasCompletedOnboardingFor?: any | null, timezone: string, organization: { __typename?: 'AuthOrganization', id: string, slug: string, name: string, memberCount: number } } }> } | null } }> } | null }, questions: { __typename?: 'SurveyQuestionCountableConnection', edges: Array<{ __typename?: 'SurveyQuestionCountableEdge', node: { __typename?: 'SurveyQuestion', id: string, reference?: string | null, label: string, description: string, type: SurveyQuestionTypeEnum, options?: any | null, settings?: any | null, orderNumber: number, maxPath: number, createdAt: string } }> }, channels: { __typename?: 'SurveyChannelCountableConnection', edges: Array<{ __typename?: 'SurveyChannelCountableEdge', node: { __typename?: 'SurveyChannel', id: string, reference?: string | null, type: SurveyChannelTypeEnum, triggers?: any | null, conditions?: any | null, settings?: any | null, createdAt: string } }> } } | null };

export type UserFragmentFragment = { __typename?: 'User', id: string, email: string, firstName: string, lastName: string, isStaff: boolean, isActive: boolean, isOnboarded: boolean, organization?: { __typename?: 'AuthOrganization', id: string, slug: string, name: string, memberCount: number } | null, project?: { __typename?: 'Project', id: string, name: string, slug: string, hasCompletedOnboardingFor?: any | null, timezone: string, organization: { __typename?: 'AuthOrganization', id: string, slug: string, name: string, memberCount: number } } | null, organizations?: { __typename?: 'OrganizationCountableConnection', edges: Array<{ __typename?: 'OrganizationCountableEdge', node: { __typename?: 'Organization', id: string, slug: string, name: string, memberCount: number, projects?: { __typename?: 'ProjectCountableConnection', edges: Array<{ __typename?: 'ProjectCountableEdge', node: { __typename?: 'Project', id: string, name: string, slug: string, hasCompletedOnboardingFor?: any | null, timezone: string, organization: { __typename?: 'AuthOrganization', id: string, slug: string, name: string, memberCount: number } } }> } | null } }> } | null };

export type UserUpdateMutationVariables = Exact<{
  input: UserInput;
}>;


export type UserUpdateMutation = { __typename?: 'Mutation', userUpdate?: { __typename?: 'UserUpdate', user?: { __typename?: 'User', id: string, email: string, firstName: string, lastName: string, isStaff: boolean, isActive: boolean, isOnboarded: boolean } | null } | null };

export type ViewerQueryVariables = Exact<{ [key: string]: never; }>;


export type ViewerQuery = { __typename?: 'Query', viewer?: { __typename?: 'User', id: string, email: string, firstName: string, lastName: string, isStaff: boolean, isActive: boolean, isOnboarded: boolean, organization?: { __typename?: 'AuthOrganization', id: string, slug: string, name: string, memberCount: number } | null, project?: { __typename?: 'Project', id: string, name: string, slug: string, hasCompletedOnboardingFor?: any | null, timezone: string, organization: { __typename?: 'AuthOrganization', id: string, slug: string, name: string, memberCount: number } } | null, organizations?: { __typename?: 'OrganizationCountableConnection', edges: Array<{ __typename?: 'OrganizationCountableEdge', node: { __typename?: 'Organization', id: string, slug: string, name: string, memberCount: number, projects?: { __typename?: 'ProjectCountableConnection', edges: Array<{ __typename?: 'ProjectCountableEdge', node: { __typename?: 'Project', id: string, name: string, slug: string, hasCompletedOnboardingFor?: any | null, timezone: string, organization: { __typename?: 'AuthOrganization', id: string, slug: string, name: string, memberCount: number } } }> } | null } }> } | null } | null };

export const AuthOrganizationFragmentFragmentDoc = gql`
    fragment AuthOrganizationFragment on AuthOrganization {
  id
  slug
  name
  memberCount
}
    `;
export const ProjectFragmentFragmentDoc = gql`
    fragment ProjectFragment on Project {
  id
  name
  slug
  hasCompletedOnboardingFor
  timezone
  organization {
    ...AuthOrganizationFragment
  }
}
    ${AuthOrganizationFragmentFragmentDoc}`;
export const AuthUserFragmentFragmentDoc = gql`
    fragment AuthUserFragment on AuthUser {
  id
  email
  firstName
  lastName
  isStaff
  isActive
  isOnboarded
  organization {
    ...AuthOrganizationFragment
  }
  project {
    ...ProjectFragment
  }
}
    ${AuthOrganizationFragmentFragmentDoc}
${ProjectFragmentFragmentDoc}`;
export const UserErrorFragmentFragmentDoc = gql`
    fragment UserErrorFragment on UserError {
  field
  message
  code
}
    `;
export const GoogleUserAuthFragmentFragmentDoc = gql`
    fragment GoogleUserAuthFragment on GoogleUserAuth {
  token
  refreshToken
  user {
    ...AuthUserFragment
  }
  csrfToken
  userErrors {
    ...UserErrorFragment
  }
}
    ${AuthUserFragmentFragmentDoc}
${UserErrorFragmentFragmentDoc}`;
export const EmailTokenUserAuthFragmentFragmentDoc = gql`
    fragment EmailTokenUserAuthFragment on EmailTokenUserAuth {
  token
  refreshToken
  csrfToken
  user {
    ...AuthUserFragment
  }
  userErrors {
    ...UserErrorFragment
  }
}
    ${AuthUserFragmentFragmentDoc}
${UserErrorFragmentFragmentDoc}`;
export const OrganizationErrorFragmentFragmentDoc = gql`
    fragment OrganizationErrorFragment on OrganizationError {
  field
  message
  code
}
    `;
export const OrganizationCreateFragmentFragmentDoc = gql`
    fragment OrganizationCreateFragment on OrganizationCreate {
  organization {
    ...AuthOrganizationFragment
  }
  user {
    ...AuthUserFragment
  }
  organizationErrors {
    ...OrganizationErrorFragment
  }
  errors {
    ...OrganizationErrorFragment
  }
}
    ${AuthOrganizationFragmentFragmentDoc}
${AuthUserFragmentFragmentDoc}
${OrganizationErrorFragmentFragmentDoc}`;
export const OrganizationInviteLinkCreateFragmentFragmentDoc = gql`
    fragment OrganizationInviteLinkCreateFragment on OrganizationInviteLink {
  inviteLink
}
    `;
export const OrganizationInviteFragmentFragmentDoc = gql`
    fragment OrganizationInviteFragment on OrganizationInvite {
  id
  email
  firstName
  role
  createdAt
  updatedAt
  expired
  inviter {
    id
    email
    firstName
    lastName
    isStaff
    isActive
  }
  organization {
    id
  }
}
    `;
export const OrganizationInviteCreateFragmentFragmentDoc = gql`
    fragment OrganizationInviteCreateFragment on OrganizationInviteCreate {
  organizationInvite {
    ...OrganizationInviteFragment
  }
  organizationErrors {
    ...OrganizationErrorFragment
  }
  errors {
    ...OrganizationErrorFragment
  }
}
    ${OrganizationInviteFragmentFragmentDoc}
${OrganizationErrorFragmentFragmentDoc}`;
export const OrganizationInviteDetailsFragmentFragmentDoc = gql`
    fragment OrganizationInviteDetailsFragment on OrganizationInviteDetails {
  id
  email
  firstName
  expired
  inviter
  organizationId
  organizationName
  organizationLogo
}
    `;
export const OrganizationInviteLinkDetailsFragmentFragmentDoc = gql`
    fragment OrganizationInviteLinkDetailsFragment on OrganizationInviteLinkDetails {
  id
  organizationId
  organizationName
  organizationLogo
}
    `;
export const OrganizationJoinFragmentFragmentDoc = gql`
    fragment OrganizationJoinFragment on OrganizationJoin {
  user {
    ...AuthUserFragment
  }
  organizationErrors {
    ...OrganizationErrorFragment
  }
  errors {
    ...OrganizationErrorFragment
  }
}
    ${AuthUserFragmentFragmentDoc}
${OrganizationErrorFragmentFragmentDoc}`;
export const RefreshOrganizationInviteLinkFragmentFragmentDoc = gql`
    fragment RefreshOrganizationInviteLinkFragment on OrganizationInviteLinkReset {
  inviteLink
  success
  organizationErrors {
    ...OrganizationErrorFragment
  }
  errors {
    ...OrganizationErrorFragment
  }
}
    ${OrganizationErrorFragmentFragmentDoc}`;
export const ProjectErrorFragmentFragmentDoc = gql`
    fragment ProjectErrorFragment on ProjectError {
  field
  message
  code
}
    `;
export const ProjectCreateFragmentFragmentDoc = gql`
    fragment ProjectCreateFragment on ProjectCreate {
  project {
    ...ProjectFragment
  }
  projectErrors {
    ...ProjectErrorFragment
  }
  errors {
    ...ProjectErrorFragment
  }
}
    ${ProjectFragmentFragmentDoc}
${ProjectErrorFragmentFragmentDoc}`;
export const ProjectUpdateFragmentFragmentDoc = gql`
    fragment ProjectUpdateFragment on ProjectUpdate {
  project {
    ...ProjectFragment
  }
  projectErrors {
    ...ProjectErrorFragment
  }
  errors {
    ...ProjectErrorFragment
  }
}
    ${ProjectFragmentFragmentDoc}
${ProjectErrorFragmentFragmentDoc}`;
export const NewThemeFragmentDoc = gql`
    fragment NewTheme on ProjectTheme {
  id
  name
  colorScheme
}
    `;
export const SurveyErrorFragmentFragmentDoc = gql`
    fragment SurveyErrorFragment on SurveyError {
  field
  message
  code
}
    `;
export const UserFragmentFragmentDoc = gql`
    fragment UserFragment on User {
  id
  email
  firstName
  lastName
  isStaff
  isActive
  isOnboarded
  organization {
    ...AuthOrganizationFragment
  }
  project {
    ...ProjectFragment
  }
  organizations(first: 50) {
    edges {
      node {
        id
        slug
        name
        memberCount
        projects(first: 100) {
          edges {
            node {
              ...ProjectFragment
            }
          }
        }
      }
    }
  }
}
    ${AuthOrganizationFragmentFragmentDoc}
${ProjectFragmentFragmentDoc}`;
export const ProjectThemeFragmentFragmentDoc = gql`
    fragment ProjectThemeFragment on ProjectTheme {
  id
  reference
  name
  colorScheme
  settings
  project {
    ...ProjectFragment
  }
  creator {
    ...UserFragment
  }
  createdAt
  updatedAt
}
    ${ProjectFragmentFragmentDoc}
${UserFragmentFragmentDoc}`;
export const SurveyQuestionFragmentFragmentDoc = gql`
    fragment SurveyQuestionFragment on SurveyQuestion {
  id
  reference
  label
  description
  type
  options
  settings
  orderNumber
  maxPath
  createdAt
}
    `;
export const SurveyChannelFragmentFragmentDoc = gql`
    fragment SurveyChannelFragment on SurveyChannel {
  id
  reference
  type
  triggers
  conditions
  settings
  createdAt
}
    `;
export const SurveyFragmentFragmentDoc = gql`
    fragment SurveyFragment on Survey {
  id
  reference
  name
  slug
  type
  status
  settings
  theme {
    ...ProjectThemeFragment
  }
  creator {
    ...UserFragment
  }
  questions(first: 50) {
    edges {
      node {
        ...SurveyQuestionFragment
      }
    }
  }
  channels(first: 50) {
    edges {
      node {
        ...SurveyChannelFragment
      }
    }
  }
  createdAt
  updatedAt
}
    ${ProjectThemeFragmentFragmentDoc}
${UserFragmentFragmentDoc}
${SurveyQuestionFragmentFragmentDoc}
${SurveyChannelFragmentFragmentDoc}`;
export const SurveyCreateFragmentFragmentDoc = gql`
    fragment SurveyCreateFragment on SurveyCreate {
  surveyErrors {
    ...SurveyErrorFragment
  }
  errors {
    ...SurveyErrorFragment
  }
  survey {
    ...SurveyFragment
  }
}
    ${SurveyErrorFragmentFragmentDoc}
${SurveyFragmentFragmentDoc}`;
export const EmailTokenUserAuthDocument = gql`
    mutation emailTokenUserAuth($email: String!, $token: String!, $inviteLink: String) {
  emailTokenUserAuth(email: $email, token: $token, inviteLink: $inviteLink) {
    ...EmailTokenUserAuthFragment
  }
}
    ${EmailTokenUserAuthFragmentFragmentDoc}`;
export type EmailTokenUserAuthMutationFn = Apollo.MutationFunction<EmailTokenUserAuthMutation, EmailTokenUserAuthMutationVariables>;

/**
 * __useEmailTokenUserAuthMutation__
 *
 * To run a mutation, you first call `useEmailTokenUserAuthMutation` within a React component and pass it any options that fit your needs.
 * When your component renders, `useEmailTokenUserAuthMutation` returns a tuple that includes:
 * - A mutate function that you can call at any time to execute the mutation
 * - An object with fields that represent the current status of the mutation's execution
 *
 * @param baseOptions options that will be passed into the mutation, supported options are listed on: https://www.apollographql.com/docs/react/api/react-hooks/#options-2;
 *
 * @example
 * const [emailTokenUserAuthMutation, { data, loading, error }] = useEmailTokenUserAuthMutation({
 *   variables: {
 *      email: // value for 'email'
 *      token: // value for 'token'
 *      inviteLink: // value for 'inviteLink'
 *   },
 * });
 */
export function useEmailTokenUserAuthMutation(baseOptions?: Apollo.MutationHookOptions<EmailTokenUserAuthMutation, EmailTokenUserAuthMutationVariables>) {
        const options = {...defaultOptions, ...baseOptions}
        return Apollo.useMutation<EmailTokenUserAuthMutation, EmailTokenUserAuthMutationVariables>(EmailTokenUserAuthDocument, options);
      }
export type EmailTokenUserAuthMutationHookResult = ReturnType<typeof useEmailTokenUserAuthMutation>;
export type EmailTokenUserAuthMutationResult = Apollo.MutationResult<EmailTokenUserAuthMutation>;
export type EmailTokenUserAuthMutationOptions = Apollo.BaseMutationOptions<EmailTokenUserAuthMutation, EmailTokenUserAuthMutationVariables>;
export const EmailUserAuthChallengeDocument = gql`
    mutation emailUserAuthChallenge($email: String!, $inviteLink: String) {
  emailUserAuthChallenge(email: $email, inviteLink: $inviteLink) {
    success
    authType
    userErrors {
      ...UserErrorFragment
    }
  }
}
    ${UserErrorFragmentFragmentDoc}`;
export type EmailUserAuthChallengeMutationFn = Apollo.MutationFunction<EmailUserAuthChallengeMutation, EmailUserAuthChallengeMutationVariables>;

/**
 * __useEmailUserAuthChallengeMutation__
 *
 * To run a mutation, you first call `useEmailUserAuthChallengeMutation` within a React component and pass it any options that fit your needs.
 * When your component renders, `useEmailUserAuthChallengeMutation` returns a tuple that includes:
 * - A mutate function that you can call at any time to execute the mutation
 * - An object with fields that represent the current status of the mutation's execution
 *
 * @param baseOptions options that will be passed into the mutation, supported options are listed on: https://www.apollographql.com/docs/react/api/react-hooks/#options-2;
 *
 * @example
 * const [emailUserAuthChallengeMutation, { data, loading, error }] = useEmailUserAuthChallengeMutation({
 *   variables: {
 *      email: // value for 'email'
 *      inviteLink: // value for 'inviteLink'
 *   },
 * });
 */
export function useEmailUserAuthChallengeMutation(baseOptions?: Apollo.MutationHookOptions<EmailUserAuthChallengeMutation, EmailUserAuthChallengeMutationVariables>) {
        const options = {...defaultOptions, ...baseOptions}
        return Apollo.useMutation<EmailUserAuthChallengeMutation, EmailUserAuthChallengeMutationVariables>(EmailUserAuthChallengeDocument, options);
      }
export type EmailUserAuthChallengeMutationHookResult = ReturnType<typeof useEmailUserAuthChallengeMutation>;
export type EmailUserAuthChallengeMutationResult = Apollo.MutationResult<EmailUserAuthChallengeMutation>;
export type EmailUserAuthChallengeMutationOptions = Apollo.BaseMutationOptions<EmailUserAuthChallengeMutation, EmailUserAuthChallengeMutationVariables>;
export const GoogleUserAuthDocument = gql`
    mutation googleUserAuth($code: String!, $inviteLink: String) {
  googleUserAuth(code: $code, inviteLink: $inviteLink) {
    ...GoogleUserAuthFragment
  }
}
    ${GoogleUserAuthFragmentFragmentDoc}`;
export type GoogleUserAuthMutationFn = Apollo.MutationFunction<GoogleUserAuthMutation, GoogleUserAuthMutationVariables>;

/**
 * __useGoogleUserAuthMutation__
 *
 * To run a mutation, you first call `useGoogleUserAuthMutation` within a React component and pass it any options that fit your needs.
 * When your component renders, `useGoogleUserAuthMutation` returns a tuple that includes:
 * - A mutate function that you can call at any time to execute the mutation
 * - An object with fields that represent the current status of the mutation's execution
 *
 * @param baseOptions options that will be passed into the mutation, supported options are listed on: https://www.apollographql.com/docs/react/api/react-hooks/#options-2;
 *
 * @example
 * const [googleUserAuthMutation, { data, loading, error }] = useGoogleUserAuthMutation({
 *   variables: {
 *      code: // value for 'code'
 *      inviteLink: // value for 'inviteLink'
 *   },
 * });
 */
export function useGoogleUserAuthMutation(baseOptions?: Apollo.MutationHookOptions<GoogleUserAuthMutation, GoogleUserAuthMutationVariables>) {
        const options = {...defaultOptions, ...baseOptions}
        return Apollo.useMutation<GoogleUserAuthMutation, GoogleUserAuthMutationVariables>(GoogleUserAuthDocument, options);
      }
export type GoogleUserAuthMutationHookResult = ReturnType<typeof useGoogleUserAuthMutation>;
export type GoogleUserAuthMutationResult = Apollo.MutationResult<GoogleUserAuthMutation>;
export type GoogleUserAuthMutationOptions = Apollo.BaseMutationOptions<GoogleUserAuthMutation, GoogleUserAuthMutationVariables>;
export const LogoutDocument = gql`
    mutation logout {
  logout {
    userErrors {
      ...UserErrorFragment
    }
  }
}
    ${UserErrorFragmentFragmentDoc}`;
export type LogoutMutationFn = Apollo.MutationFunction<LogoutMutation, LogoutMutationVariables>;

/**
 * __useLogoutMutation__
 *
 * To run a mutation, you first call `useLogoutMutation` within a React component and pass it any options that fit your needs.
 * When your component renders, `useLogoutMutation` returns a tuple that includes:
 * - A mutate function that you can call at any time to execute the mutation
 * - An object with fields that represent the current status of the mutation's execution
 *
 * @param baseOptions options that will be passed into the mutation, supported options are listed on: https://www.apollographql.com/docs/react/api/react-hooks/#options-2;
 *
 * @example
 * const [logoutMutation, { data, loading, error }] = useLogoutMutation({
 *   variables: {
 *   },
 * });
 */
export function useLogoutMutation(baseOptions?: Apollo.MutationHookOptions<LogoutMutation, LogoutMutationVariables>) {
        const options = {...defaultOptions, ...baseOptions}
        return Apollo.useMutation<LogoutMutation, LogoutMutationVariables>(LogoutDocument, options);
      }
export type LogoutMutationHookResult = ReturnType<typeof useLogoutMutation>;
export type LogoutMutationResult = Apollo.MutationResult<LogoutMutation>;
export type LogoutMutationOptions = Apollo.BaseMutationOptions<LogoutMutation, LogoutMutationVariables>;
export const OrganizationCreateDocument = gql`
    mutation organizationCreate($input: OrganizationCreateInput!, $survey: OnboardingCustomerSurvey) {
  organizationCreate(input: $input, survey: $survey) {
    ...OrganizationCreateFragment
  }
}
    ${OrganizationCreateFragmentFragmentDoc}`;
export type OrganizationCreateMutationFn = Apollo.MutationFunction<OrganizationCreateMutation, OrganizationCreateMutationVariables>;

/**
 * __useOrganizationCreateMutation__
 *
 * To run a mutation, you first call `useOrganizationCreateMutation` within a React component and pass it any options that fit your needs.
 * When your component renders, `useOrganizationCreateMutation` returns a tuple that includes:
 * - A mutate function that you can call at any time to execute the mutation
 * - An object with fields that represent the current status of the mutation's execution
 *
 * @param baseOptions options that will be passed into the mutation, supported options are listed on: https://www.apollographql.com/docs/react/api/react-hooks/#options-2;
 *
 * @example
 * const [organizationCreateMutation, { data, loading, error }] = useOrganizationCreateMutation({
 *   variables: {
 *      input: // value for 'input'
 *      survey: // value for 'survey'
 *   },
 * });
 */
export function useOrganizationCreateMutation(baseOptions?: Apollo.MutationHookOptions<OrganizationCreateMutation, OrganizationCreateMutationVariables>) {
        const options = {...defaultOptions, ...baseOptions}
        return Apollo.useMutation<OrganizationCreateMutation, OrganizationCreateMutationVariables>(OrganizationCreateDocument, options);
      }
export type OrganizationCreateMutationHookResult = ReturnType<typeof useOrganizationCreateMutation>;
export type OrganizationCreateMutationResult = Apollo.MutationResult<OrganizationCreateMutation>;
export type OrganizationCreateMutationOptions = Apollo.BaseMutationOptions<OrganizationCreateMutation, OrganizationCreateMutationVariables>;
export const TokenRefreshDocument = gql`
    mutation tokenRefresh($csrfToken: String, $refreshToken: String) {
  tokenRefresh(csrfToken: $csrfToken, refreshToken: $refreshToken) {
    token
    errors {
      ...UserErrorFragment
    }
  }
}
    ${UserErrorFragmentFragmentDoc}`;
export type TokenRefreshMutationFn = Apollo.MutationFunction<TokenRefreshMutation, TokenRefreshMutationVariables>;

/**
 * __useTokenRefreshMutation__
 *
 * To run a mutation, you first call `useTokenRefreshMutation` within a React component and pass it any options that fit your needs.
 * When your component renders, `useTokenRefreshMutation` returns a tuple that includes:
 * - A mutate function that you can call at any time to execute the mutation
 * - An object with fields that represent the current status of the mutation's execution
 *
 * @param baseOptions options that will be passed into the mutation, supported options are listed on: https://www.apollographql.com/docs/react/api/react-hooks/#options-2;
 *
 * @example
 * const [tokenRefreshMutation, { data, loading, error }] = useTokenRefreshMutation({
 *   variables: {
 *      csrfToken: // value for 'csrfToken'
 *      refreshToken: // value for 'refreshToken'
 *   },
 * });
 */
export function useTokenRefreshMutation(baseOptions?: Apollo.MutationHookOptions<TokenRefreshMutation, TokenRefreshMutationVariables>) {
        const options = {...defaultOptions, ...baseOptions}
        return Apollo.useMutation<TokenRefreshMutation, TokenRefreshMutationVariables>(TokenRefreshDocument, options);
      }
export type TokenRefreshMutationHookResult = ReturnType<typeof useTokenRefreshMutation>;
export type TokenRefreshMutationResult = Apollo.MutationResult<TokenRefreshMutation>;
export type TokenRefreshMutationOptions = Apollo.BaseMutationOptions<TokenRefreshMutation, TokenRefreshMutationVariables>;
export const CompleteOnboardingStageDocument = gql`
    mutation completeOnboardingStage($input: ProjectUpdateInput!) {
  projectUpdate(input: $input) {
    project {
      id
      hasCompletedOnboardingFor
      __typename
    }
  }
}
    `;
export type CompleteOnboardingStageMutationFn = Apollo.MutationFunction<CompleteOnboardingStageMutation, CompleteOnboardingStageMutationVariables>;

/**
 * __useCompleteOnboardingStageMutation__
 *
 * To run a mutation, you first call `useCompleteOnboardingStageMutation` within a React component and pass it any options that fit your needs.
 * When your component renders, `useCompleteOnboardingStageMutation` returns a tuple that includes:
 * - A mutate function that you can call at any time to execute the mutation
 * - An object with fields that represent the current status of the mutation's execution
 *
 * @param baseOptions options that will be passed into the mutation, supported options are listed on: https://www.apollographql.com/docs/react/api/react-hooks/#options-2;
 *
 * @example
 * const [completeOnboardingStageMutation, { data, loading, error }] = useCompleteOnboardingStageMutation({
 *   variables: {
 *      input: // value for 'input'
 *   },
 * });
 */
export function useCompleteOnboardingStageMutation(baseOptions?: Apollo.MutationHookOptions<CompleteOnboardingStageMutation, CompleteOnboardingStageMutationVariables>) {
        const options = {...defaultOptions, ...baseOptions}
        return Apollo.useMutation<CompleteOnboardingStageMutation, CompleteOnboardingStageMutationVariables>(CompleteOnboardingStageDocument, options);
      }
export type CompleteOnboardingStageMutationHookResult = ReturnType<typeof useCompleteOnboardingStageMutation>;
export type CompleteOnboardingStageMutationResult = Apollo.MutationResult<CompleteOnboardingStageMutation>;
export type CompleteOnboardingStageMutationOptions = Apollo.BaseMutationOptions<CompleteOnboardingStageMutation, CompleteOnboardingStageMutationVariables>;
export const OrganizationInviteCreateDocument = gql`
    mutation organizationInviteCreate($input: OrganizationInviteCreateInput!) {
  organizationInviteCreate(input: $input) {
    ...OrganizationInviteCreateFragment
  }
}
    ${OrganizationInviteCreateFragmentFragmentDoc}`;
export type OrganizationInviteCreateMutationFn = Apollo.MutationFunction<OrganizationInviteCreateMutation, OrganizationInviteCreateMutationVariables>;

/**
 * __useOrganizationInviteCreateMutation__
 *
 * To run a mutation, you first call `useOrganizationInviteCreateMutation` within a React component and pass it any options that fit your needs.
 * When your component renders, `useOrganizationInviteCreateMutation` returns a tuple that includes:
 * - A mutate function that you can call at any time to execute the mutation
 * - An object with fields that represent the current status of the mutation's execution
 *
 * @param baseOptions options that will be passed into the mutation, supported options are listed on: https://www.apollographql.com/docs/react/api/react-hooks/#options-2;
 *
 * @example
 * const [organizationInviteCreateMutation, { data, loading, error }] = useOrganizationInviteCreateMutation({
 *   variables: {
 *      input: // value for 'input'
 *   },
 * });
 */
export function useOrganizationInviteCreateMutation(baseOptions?: Apollo.MutationHookOptions<OrganizationInviteCreateMutation, OrganizationInviteCreateMutationVariables>) {
        const options = {...defaultOptions, ...baseOptions}
        return Apollo.useMutation<OrganizationInviteCreateMutation, OrganizationInviteCreateMutationVariables>(OrganizationInviteCreateDocument, options);
      }
export type OrganizationInviteCreateMutationHookResult = ReturnType<typeof useOrganizationInviteCreateMutation>;
export type OrganizationInviteCreateMutationResult = Apollo.MutationResult<OrganizationInviteCreateMutation>;
export type OrganizationInviteCreateMutationOptions = Apollo.BaseMutationOptions<OrganizationInviteCreateMutation, OrganizationInviteCreateMutationVariables>;
export const OrganizationJoinDocument = gql`
    mutation OrganizationJoin($input: OrganizationJoinInput!) {
  organizationJoin(input: $input) {
    ...OrganizationJoinFragment
  }
}
    ${OrganizationJoinFragmentFragmentDoc}`;
export type OrganizationJoinMutationFn = Apollo.MutationFunction<OrganizationJoinMutation, OrganizationJoinMutationVariables>;

/**
 * __useOrganizationJoinMutation__
 *
 * To run a mutation, you first call `useOrganizationJoinMutation` within a React component and pass it any options that fit your needs.
 * When your component renders, `useOrganizationJoinMutation` returns a tuple that includes:
 * - A mutate function that you can call at any time to execute the mutation
 * - An object with fields that represent the current status of the mutation's execution
 *
 * @param baseOptions options that will be passed into the mutation, supported options are listed on: https://www.apollographql.com/docs/react/api/react-hooks/#options-2;
 *
 * @example
 * const [organizationJoinMutation, { data, loading, error }] = useOrganizationJoinMutation({
 *   variables: {
 *      input: // value for 'input'
 *   },
 * });
 */
export function useOrganizationJoinMutation(baseOptions?: Apollo.MutationHookOptions<OrganizationJoinMutation, OrganizationJoinMutationVariables>) {
        const options = {...defaultOptions, ...baseOptions}
        return Apollo.useMutation<OrganizationJoinMutation, OrganizationJoinMutationVariables>(OrganizationJoinDocument, options);
      }
export type OrganizationJoinMutationHookResult = ReturnType<typeof useOrganizationJoinMutation>;
export type OrganizationJoinMutationResult = Apollo.MutationResult<OrganizationJoinMutation>;
export type OrganizationJoinMutationOptions = Apollo.BaseMutationOptions<OrganizationJoinMutation, OrganizationJoinMutationVariables>;
export const OrganizationInviteLinkResetDocument = gql`
    mutation organizationInviteLinkReset {
  organizationInviteLinkReset {
    ...RefreshOrganizationInviteLinkFragment
  }
}
    ${RefreshOrganizationInviteLinkFragmentFragmentDoc}`;
export type OrganizationInviteLinkResetMutationFn = Apollo.MutationFunction<OrganizationInviteLinkResetMutation, OrganizationInviteLinkResetMutationVariables>;

/**
 * __useOrganizationInviteLinkResetMutation__
 *
 * To run a mutation, you first call `useOrganizationInviteLinkResetMutation` within a React component and pass it any options that fit your needs.
 * When your component renders, `useOrganizationInviteLinkResetMutation` returns a tuple that includes:
 * - A mutate function that you can call at any time to execute the mutation
 * - An object with fields that represent the current status of the mutation's execution
 *
 * @param baseOptions options that will be passed into the mutation, supported options are listed on: https://www.apollographql.com/docs/react/api/react-hooks/#options-2;
 *
 * @example
 * const [organizationInviteLinkResetMutation, { data, loading, error }] = useOrganizationInviteLinkResetMutation({
 *   variables: {
 *   },
 * });
 */
export function useOrganizationInviteLinkResetMutation(baseOptions?: Apollo.MutationHookOptions<OrganizationInviteLinkResetMutation, OrganizationInviteLinkResetMutationVariables>) {
        const options = {...defaultOptions, ...baseOptions}
        return Apollo.useMutation<OrganizationInviteLinkResetMutation, OrganizationInviteLinkResetMutationVariables>(OrganizationInviteLinkResetDocument, options);
      }
export type OrganizationInviteLinkResetMutationHookResult = ReturnType<typeof useOrganizationInviteLinkResetMutation>;
export type OrganizationInviteLinkResetMutationResult = Apollo.MutationResult<OrganizationInviteLinkResetMutation>;
export type OrganizationInviteLinkResetMutationOptions = Apollo.BaseMutationOptions<OrganizationInviteLinkResetMutation, OrganizationInviteLinkResetMutationVariables>;
export const OrganizationInviteDetailsDocument = gql`
    query organizationInviteDetails($inviteLink: String!) {
  organizationInviteDetails(inviteLink: $inviteLink) {
    ...OrganizationInviteLinkDetailsFragment
    ...OrganizationInviteDetailsFragment
  }
}
    ${OrganizationInviteLinkDetailsFragmentFragmentDoc}
${OrganizationInviteDetailsFragmentFragmentDoc}`;

/**
 * __useOrganizationInviteDetailsQuery__
 *
 * To run a query within a React component, call `useOrganizationInviteDetailsQuery` and pass it any options that fit your needs.
 * When your component renders, `useOrganizationInviteDetailsQuery` returns an object from Apollo Client that contains loading, error, and data properties
 * you can use to render your UI.
 *
 * @param baseOptions options that will be passed into the query, supported options are listed on: https://www.apollographql.com/docs/react/api/react-hooks/#options;
 *
 * @example
 * const { data, loading, error } = useOrganizationInviteDetailsQuery({
 *   variables: {
 *      inviteLink: // value for 'inviteLink'
 *   },
 * });
 */
export function useOrganizationInviteDetailsQuery(baseOptions: Apollo.QueryHookOptions<OrganizationInviteDetailsQuery, OrganizationInviteDetailsQueryVariables>) {
        const options = {...defaultOptions, ...baseOptions}
        return Apollo.useQuery<OrganizationInviteDetailsQuery, OrganizationInviteDetailsQueryVariables>(OrganizationInviteDetailsDocument, options);
      }
export function useOrganizationInviteDetailsLazyQuery(baseOptions?: Apollo.LazyQueryHookOptions<OrganizationInviteDetailsQuery, OrganizationInviteDetailsQueryVariables>) {
          const options = {...defaultOptions, ...baseOptions}
          return Apollo.useLazyQuery<OrganizationInviteDetailsQuery, OrganizationInviteDetailsQueryVariables>(OrganizationInviteDetailsDocument, options);
        }
export type OrganizationInviteDetailsQueryHookResult = ReturnType<typeof useOrganizationInviteDetailsQuery>;
export type OrganizationInviteDetailsLazyQueryHookResult = ReturnType<typeof useOrganizationInviteDetailsLazyQuery>;
export type OrganizationInviteDetailsQueryResult = Apollo.QueryResult<OrganizationInviteDetailsQuery, OrganizationInviteDetailsQueryVariables>;
export const OrganizationInviteLinkCreateDocument = gql`
    query OrganizationInviteLinkCreate {
  organizationInviteLink {
    ...OrganizationInviteLinkCreateFragment
  }
}
    ${OrganizationInviteLinkCreateFragmentFragmentDoc}`;

/**
 * __useOrganizationInviteLinkCreateQuery__
 *
 * To run a query within a React component, call `useOrganizationInviteLinkCreateQuery` and pass it any options that fit your needs.
 * When your component renders, `useOrganizationInviteLinkCreateQuery` returns an object from Apollo Client that contains loading, error, and data properties
 * you can use to render your UI.
 *
 * @param baseOptions options that will be passed into the query, supported options are listed on: https://www.apollographql.com/docs/react/api/react-hooks/#options;
 *
 * @example
 * const { data, loading, error } = useOrganizationInviteLinkCreateQuery({
 *   variables: {
 *   },
 * });
 */
export function useOrganizationInviteLinkCreateQuery(baseOptions?: Apollo.QueryHookOptions<OrganizationInviteLinkCreateQuery, OrganizationInviteLinkCreateQueryVariables>) {
        const options = {...defaultOptions, ...baseOptions}
        return Apollo.useQuery<OrganizationInviteLinkCreateQuery, OrganizationInviteLinkCreateQueryVariables>(OrganizationInviteLinkCreateDocument, options);
      }
export function useOrganizationInviteLinkCreateLazyQuery(baseOptions?: Apollo.LazyQueryHookOptions<OrganizationInviteLinkCreateQuery, OrganizationInviteLinkCreateQueryVariables>) {
          const options = {...defaultOptions, ...baseOptions}
          return Apollo.useLazyQuery<OrganizationInviteLinkCreateQuery, OrganizationInviteLinkCreateQueryVariables>(OrganizationInviteLinkCreateDocument, options);
        }
export type OrganizationInviteLinkCreateQueryHookResult = ReturnType<typeof useOrganizationInviteLinkCreateQuery>;
export type OrganizationInviteLinkCreateLazyQueryHookResult = ReturnType<typeof useOrganizationInviteLinkCreateLazyQuery>;
export type OrganizationInviteLinkCreateQueryResult = Apollo.QueryResult<OrganizationInviteLinkCreateQuery, OrganizationInviteLinkCreateQueryVariables>;
export const ProjectCreateDocument = gql`
    mutation projectCreate($input: ProjectCreateInput!) {
  projectCreate(input: $input) {
    ...ProjectCreateFragment
  }
}
    ${ProjectCreateFragmentFragmentDoc}`;
export type ProjectCreateMutationFn = Apollo.MutationFunction<ProjectCreateMutation, ProjectCreateMutationVariables>;

/**
 * __useProjectCreateMutation__
 *
 * To run a mutation, you first call `useProjectCreateMutation` within a React component and pass it any options that fit your needs.
 * When your component renders, `useProjectCreateMutation` returns a tuple that includes:
 * - A mutate function that you can call at any time to execute the mutation
 * - An object with fields that represent the current status of the mutation's execution
 *
 * @param baseOptions options that will be passed into the mutation, supported options are listed on: https://www.apollographql.com/docs/react/api/react-hooks/#options-2;
 *
 * @example
 * const [projectCreateMutation, { data, loading, error }] = useProjectCreateMutation({
 *   variables: {
 *      input: // value for 'input'
 *   },
 * });
 */
export function useProjectCreateMutation(baseOptions?: Apollo.MutationHookOptions<ProjectCreateMutation, ProjectCreateMutationVariables>) {
        const options = {...defaultOptions, ...baseOptions}
        return Apollo.useMutation<ProjectCreateMutation, ProjectCreateMutationVariables>(ProjectCreateDocument, options);
      }
export type ProjectCreateMutationHookResult = ReturnType<typeof useProjectCreateMutation>;
export type ProjectCreateMutationResult = Apollo.MutationResult<ProjectCreateMutation>;
export type ProjectCreateMutationOptions = Apollo.BaseMutationOptions<ProjectCreateMutation, ProjectCreateMutationVariables>;
<<<<<<< HEAD
export const ProjectThemeCreateDocument = gql`
    mutation ProjectThemeCreate($input: ProjectThemeCreateInput!) {
  projectThemeCreate(input: $input) {
    projectTheme {
      id
      name
      colorScheme
    }
  }
}
    `;
export type ProjectThemeCreateMutationFn = Apollo.MutationFunction<ProjectThemeCreateMutation, ProjectThemeCreateMutationVariables>;

/**
 * __useProjectThemeCreateMutation__
 *
 * To run a mutation, you first call `useProjectThemeCreateMutation` within a React component and pass it any options that fit your needs.
 * When your component renders, `useProjectThemeCreateMutation` returns a tuple that includes:
=======
export const SurveyUpdateDocument = gql`
    mutation SurveyUpdate($id: ID!, $input: SurveyUpdateInput!) {
  surveyUpdate(id: $id, input: $input) {
    surveyErrors {
      ...SurveyErrorFragment
    }
    errors {
      ...SurveyErrorFragment
    }
    survey {
      ...SurveyFragment
    }
  }
}
    ${SurveyErrorFragmentFragmentDoc}
${SurveyFragmentFragmentDoc}`;
export type SurveyUpdateMutationFn = Apollo.MutationFunction<SurveyUpdateMutation, SurveyUpdateMutationVariables>;

/**
 * __useSurveyUpdateMutation__
 *
 * To run a mutation, you first call `useSurveyUpdateMutation` within a React component and pass it any options that fit your needs.
 * When your component renders, `useSurveyUpdateMutation` returns a tuple that includes:
>>>>>>> 031315f2
 * - A mutate function that you can call at any time to execute the mutation
 * - An object with fields that represent the current status of the mutation's execution
 *
 * @param baseOptions options that will be passed into the mutation, supported options are listed on: https://www.apollographql.com/docs/react/api/react-hooks/#options-2;
 *
 * @example
<<<<<<< HEAD
 * const [projectThemeCreateMutation, { data, loading, error }] = useProjectThemeCreateMutation({
 *   variables: {
=======
 * const [surveyUpdateMutation, { data, loading, error }] = useSurveyUpdateMutation({
 *   variables: {
 *      id: // value for 'id'
>>>>>>> 031315f2
 *      input: // value for 'input'
 *   },
 * });
 */
<<<<<<< HEAD
export function useProjectThemeCreateMutation(baseOptions?: Apollo.MutationHookOptions<ProjectThemeCreateMutation, ProjectThemeCreateMutationVariables>) {
        const options = {...defaultOptions, ...baseOptions}
        return Apollo.useMutation<ProjectThemeCreateMutation, ProjectThemeCreateMutationVariables>(ProjectThemeCreateDocument, options);
      }
export type ProjectThemeCreateMutationHookResult = ReturnType<typeof useProjectThemeCreateMutation>;
export type ProjectThemeCreateMutationResult = Apollo.MutationResult<ProjectThemeCreateMutation>;
export type ProjectThemeCreateMutationOptions = Apollo.BaseMutationOptions<ProjectThemeCreateMutation, ProjectThemeCreateMutationVariables>;
export const ThemesDocument = gql`
    query Themes($first: Int) {
  themes(first: $first) {
    edges {
      node {
        id
        name
        colorScheme
      }
    }
    totalCount
  }
}
    `;

/**
 * __useThemesQuery__
 *
 * To run a query within a React component, call `useThemesQuery` and pass it any options that fit your needs.
 * When your component renders, `useThemesQuery` returns an object from Apollo Client that contains loading, error, and data properties
 * you can use to render your UI.
 *
 * @param baseOptions options that will be passed into the query, supported options are listed on: https://www.apollographql.com/docs/react/api/react-hooks/#options;
 *
 * @example
 * const { data, loading, error } = useThemesQuery({
 *   variables: {
 *      first: // value for 'first'
 *   },
 * });
 */
export function useThemesQuery(baseOptions?: Apollo.QueryHookOptions<ThemesQuery, ThemesQueryVariables>) {
        const options = {...defaultOptions, ...baseOptions}
        return Apollo.useQuery<ThemesQuery, ThemesQueryVariables>(ThemesDocument, options);
      }
export function useThemesLazyQuery(baseOptions?: Apollo.LazyQueryHookOptions<ThemesQuery, ThemesQueryVariables>) {
          const options = {...defaultOptions, ...baseOptions}
          return Apollo.useLazyQuery<ThemesQuery, ThemesQueryVariables>(ThemesDocument, options);
        }
export type ThemesQueryHookResult = ReturnType<typeof useThemesQuery>;
export type ThemesLazyQueryHookResult = ReturnType<typeof useThemesLazyQuery>;
export type ThemesQueryResult = Apollo.QueryResult<ThemesQuery, ThemesQueryVariables>;
=======
export function useSurveyUpdateMutation(baseOptions?: Apollo.MutationHookOptions<SurveyUpdateMutation, SurveyUpdateMutationVariables>) {
        const options = {...defaultOptions, ...baseOptions}
        return Apollo.useMutation<SurveyUpdateMutation, SurveyUpdateMutationVariables>(SurveyUpdateDocument, options);
      }
export type SurveyUpdateMutationHookResult = ReturnType<typeof useSurveyUpdateMutation>;
export type SurveyUpdateMutationResult = Apollo.MutationResult<SurveyUpdateMutation>;
export type SurveyUpdateMutationOptions = Apollo.BaseMutationOptions<SurveyUpdateMutation, SurveyUpdateMutationVariables>;
>>>>>>> 031315f2
export const SurveyQuestionCreateDocument = gql`
    mutation SurveyQuestionCreate($input: SurveyQuestionCreateInput!) {
  surveyQuestionCreate(input: $input) {
    surveyErrors {
      ...SurveyErrorFragment
    }
    errors {
      ...SurveyErrorFragment
    }
    surveyQuestion {
      ...SurveyQuestionFragment
    }
  }
}
    ${SurveyErrorFragmentFragmentDoc}
${SurveyQuestionFragmentFragmentDoc}`;
export type SurveyQuestionCreateMutationFn = Apollo.MutationFunction<SurveyQuestionCreateMutation, SurveyQuestionCreateMutationVariables>;

/**
 * __useSurveyQuestionCreateMutation__
 *
 * To run a mutation, you first call `useSurveyQuestionCreateMutation` within a React component and pass it any options that fit your needs.
 * When your component renders, `useSurveyQuestionCreateMutation` returns a tuple that includes:
 * - A mutate function that you can call at any time to execute the mutation
 * - An object with fields that represent the current status of the mutation's execution
 *
 * @param baseOptions options that will be passed into the mutation, supported options are listed on: https://www.apollographql.com/docs/react/api/react-hooks/#options-2;
 *
 * @example
 * const [surveyQuestionCreateMutation, { data, loading, error }] = useSurveyQuestionCreateMutation({
 *   variables: {
 *      input: // value for 'input'
 *   },
 * });
 */
export function useSurveyQuestionCreateMutation(baseOptions?: Apollo.MutationHookOptions<SurveyQuestionCreateMutation, SurveyQuestionCreateMutationVariables>) {
        const options = {...defaultOptions, ...baseOptions}
        return Apollo.useMutation<SurveyQuestionCreateMutation, SurveyQuestionCreateMutationVariables>(SurveyQuestionCreateDocument, options);
      }
export type SurveyQuestionCreateMutationHookResult = ReturnType<typeof useSurveyQuestionCreateMutation>;
export type SurveyQuestionCreateMutationResult = Apollo.MutationResult<SurveyQuestionCreateMutation>;
export type SurveyQuestionCreateMutationOptions = Apollo.BaseMutationOptions<SurveyQuestionCreateMutation, SurveyQuestionCreateMutationVariables>;
export const SurveyChannelCreateDocument = gql`
    mutation SurveyChannelCreate($input: SurveyChannelCreateInput!) {
  surveyChannelCreate(input: $input) {
    surveyChannel {
      ...SurveyChannelFragment
    }
    surveyErrors {
      ...SurveyErrorFragment
    }
    errors {
      ...SurveyErrorFragment
    }
  }
}
    ${SurveyChannelFragmentFragmentDoc}
${SurveyErrorFragmentFragmentDoc}`;
export type SurveyChannelCreateMutationFn = Apollo.MutationFunction<SurveyChannelCreateMutation, SurveyChannelCreateMutationVariables>;

/**
 * __useSurveyChannelCreateMutation__
 *
 * To run a mutation, you first call `useSurveyChannelCreateMutation` within a React component and pass it any options that fit your needs.
 * When your component renders, `useSurveyChannelCreateMutation` returns a tuple that includes:
 * - A mutate function that you can call at any time to execute the mutation
 * - An object with fields that represent the current status of the mutation's execution
 *
 * @param baseOptions options that will be passed into the mutation, supported options are listed on: https://www.apollographql.com/docs/react/api/react-hooks/#options-2;
 *
 * @example
 * const [surveyChannelCreateMutation, { data, loading, error }] = useSurveyChannelCreateMutation({
 *   variables: {
 *      input: // value for 'input'
 *   },
 * });
 */
export function useSurveyChannelCreateMutation(baseOptions?: Apollo.MutationHookOptions<SurveyChannelCreateMutation, SurveyChannelCreateMutationVariables>) {
        const options = {...defaultOptions, ...baseOptions}
        return Apollo.useMutation<SurveyChannelCreateMutation, SurveyChannelCreateMutationVariables>(SurveyChannelCreateDocument, options);
      }
export type SurveyChannelCreateMutationHookResult = ReturnType<typeof useSurveyChannelCreateMutation>;
export type SurveyChannelCreateMutationResult = Apollo.MutationResult<SurveyChannelCreateMutation>;
export type SurveyChannelCreateMutationOptions = Apollo.BaseMutationOptions<SurveyChannelCreateMutation, SurveyChannelCreateMutationVariables>;
export const SurveyChannelUpdateDocument = gql`
    mutation SurveyChannelUpdate($id: ID!, $input: SurveyChannelUpdateInput!) {
  surveyChannelUpdate(id: $id, input: $input) {
    surveyChannel {
      ...SurveyChannelFragment
    }
    surveyErrors {
      ...SurveyErrorFragment
    }
    errors {
      ...SurveyErrorFragment
    }
  }
}
    ${SurveyChannelFragmentFragmentDoc}
${SurveyErrorFragmentFragmentDoc}`;
export type SurveyChannelUpdateMutationFn = Apollo.MutationFunction<SurveyChannelUpdateMutation, SurveyChannelUpdateMutationVariables>;

/**
 * __useSurveyChannelUpdateMutation__
 *
 * To run a mutation, you first call `useSurveyChannelUpdateMutation` within a React component and pass it any options that fit your needs.
 * When your component renders, `useSurveyChannelUpdateMutation` returns a tuple that includes:
 * - A mutate function that you can call at any time to execute the mutation
 * - An object with fields that represent the current status of the mutation's execution
 *
 * @param baseOptions options that will be passed into the mutation, supported options are listed on: https://www.apollographql.com/docs/react/api/react-hooks/#options-2;
 *
 * @example
 * const [surveyChannelUpdateMutation, { data, loading, error }] = useSurveyChannelUpdateMutation({
 *   variables: {
 *      id: // value for 'id'
 *      input: // value for 'input'
 *   },
 * });
 */
export function useSurveyChannelUpdateMutation(baseOptions?: Apollo.MutationHookOptions<SurveyChannelUpdateMutation, SurveyChannelUpdateMutationVariables>) {
        const options = {...defaultOptions, ...baseOptions}
        return Apollo.useMutation<SurveyChannelUpdateMutation, SurveyChannelUpdateMutationVariables>(SurveyChannelUpdateDocument, options);
      }
export type SurveyChannelUpdateMutationHookResult = ReturnType<typeof useSurveyChannelUpdateMutation>;
export type SurveyChannelUpdateMutationResult = Apollo.MutationResult<SurveyChannelUpdateMutation>;
export type SurveyChannelUpdateMutationOptions = Apollo.BaseMutationOptions<SurveyChannelUpdateMutation, SurveyChannelUpdateMutationVariables>;
export const SurveyChannelDeleteDocument = gql`
    mutation SurveyChannelDelete($id: ID!) {
  surveyChannelDelete(id: $id) {
    surveyChannel {
      ...SurveyChannelFragment
    }
    surveyErrors {
      ...SurveyErrorFragment
    }
    errors {
      ...SurveyErrorFragment
    }
  }
}
    ${SurveyChannelFragmentFragmentDoc}
${SurveyErrorFragmentFragmentDoc}`;
export type SurveyChannelDeleteMutationFn = Apollo.MutationFunction<SurveyChannelDeleteMutation, SurveyChannelDeleteMutationVariables>;

/**
 * __useSurveyChannelDeleteMutation__
 *
 * To run a mutation, you first call `useSurveyChannelDeleteMutation` within a React component and pass it any options that fit your needs.
 * When your component renders, `useSurveyChannelDeleteMutation` returns a tuple that includes:
 * - A mutate function that you can call at any time to execute the mutation
 * - An object with fields that represent the current status of the mutation's execution
 *
 * @param baseOptions options that will be passed into the mutation, supported options are listed on: https://www.apollographql.com/docs/react/api/react-hooks/#options-2;
 *
 * @example
 * const [surveyChannelDeleteMutation, { data, loading, error }] = useSurveyChannelDeleteMutation({
 *   variables: {
 *      id: // value for 'id'
 *   },
 * });
 */
export function useSurveyChannelDeleteMutation(baseOptions?: Apollo.MutationHookOptions<SurveyChannelDeleteMutation, SurveyChannelDeleteMutationVariables>) {
        const options = {...defaultOptions, ...baseOptions}
        return Apollo.useMutation<SurveyChannelDeleteMutation, SurveyChannelDeleteMutationVariables>(SurveyChannelDeleteDocument, options);
      }
export type SurveyChannelDeleteMutationHookResult = ReturnType<typeof useSurveyChannelDeleteMutation>;
export type SurveyChannelDeleteMutationResult = Apollo.MutationResult<SurveyChannelDeleteMutation>;
export type SurveyChannelDeleteMutationOptions = Apollo.BaseMutationOptions<SurveyChannelDeleteMutation, SurveyChannelDeleteMutationVariables>;
export const SurveyCreateDocument = gql`
    mutation SurveyCreate($input: SurveyCreateInput!) {
  surveyCreate(input: $input) {
    ...SurveyCreateFragment
  }
}
    ${SurveyCreateFragmentFragmentDoc}`;
export type SurveyCreateMutationFn = Apollo.MutationFunction<SurveyCreateMutation, SurveyCreateMutationVariables>;

/**
 * __useSurveyCreateMutation__
 *
 * To run a mutation, you first call `useSurveyCreateMutation` within a React component and pass it any options that fit your needs.
 * When your component renders, `useSurveyCreateMutation` returns a tuple that includes:
 * - A mutate function that you can call at any time to execute the mutation
 * - An object with fields that represent the current status of the mutation's execution
 *
 * @param baseOptions options that will be passed into the mutation, supported options are listed on: https://www.apollographql.com/docs/react/api/react-hooks/#options-2;
 *
 * @example
 * const [surveyCreateMutation, { data, loading, error }] = useSurveyCreateMutation({
 *   variables: {
 *      input: // value for 'input'
 *   },
 * });
 */
export function useSurveyCreateMutation(baseOptions?: Apollo.MutationHookOptions<SurveyCreateMutation, SurveyCreateMutationVariables>) {
        const options = {...defaultOptions, ...baseOptions}
        return Apollo.useMutation<SurveyCreateMutation, SurveyCreateMutationVariables>(SurveyCreateDocument, options);
      }
export type SurveyCreateMutationHookResult = ReturnType<typeof useSurveyCreateMutation>;
export type SurveyCreateMutationResult = Apollo.MutationResult<SurveyCreateMutation>;
export type SurveyCreateMutationOptions = Apollo.BaseMutationOptions<SurveyCreateMutation, SurveyCreateMutationVariables>;
export const ChannelsDocument = gql`
    query channels($surveyId: ID!) {
  channels(id: $surveyId, first: 50) {
    edges {
      node {
        ...SurveyChannelFragment
      }
    }
  }
}
    ${SurveyChannelFragmentFragmentDoc}`;

/**
 * __useChannelsQuery__
 *
 * To run a query within a React component, call `useChannelsQuery` and pass it any options that fit your needs.
 * When your component renders, `useChannelsQuery` returns an object from Apollo Client that contains loading, error, and data properties
 * you can use to render your UI.
 *
 * @param baseOptions options that will be passed into the query, supported options are listed on: https://www.apollographql.com/docs/react/api/react-hooks/#options;
 *
 * @example
 * const { data, loading, error } = useChannelsQuery({
 *   variables: {
 *      surveyId: // value for 'surveyId'
 *   },
 * });
 */
export function useChannelsQuery(baseOptions: Apollo.QueryHookOptions<ChannelsQuery, ChannelsQueryVariables>) {
        const options = {...defaultOptions, ...baseOptions}
        return Apollo.useQuery<ChannelsQuery, ChannelsQueryVariables>(ChannelsDocument, options);
      }
export function useChannelsLazyQuery(baseOptions?: Apollo.LazyQueryHookOptions<ChannelsQuery, ChannelsQueryVariables>) {
          const options = {...defaultOptions, ...baseOptions}
          return Apollo.useLazyQuery<ChannelsQuery, ChannelsQueryVariables>(ChannelsDocument, options);
        }
export type ChannelsQueryHookResult = ReturnType<typeof useChannelsQuery>;
export type ChannelsLazyQueryHookResult = ReturnType<typeof useChannelsLazyQuery>;
export type ChannelsQueryResult = Apollo.QueryResult<ChannelsQuery, ChannelsQueryVariables>;
export const GetQuestionsDocument = gql`
    query GetQuestions($id: ID!) {
  questions(id: $id, first: 50) {
    pageInfo {
      hasNextPage
      hasPreviousPage
      startCursor
      endCursor
    }
    edges {
      node {
        ...SurveyQuestionFragment
      }
    }
    totalCount
  }
}
    ${SurveyQuestionFragmentFragmentDoc}`;

/**
 * __useGetQuestionsQuery__
 *
 * To run a query within a React component, call `useGetQuestionsQuery` and pass it any options that fit your needs.
 * When your component renders, `useGetQuestionsQuery` returns an object from Apollo Client that contains loading, error, and data properties
 * you can use to render your UI.
 *
 * @param baseOptions options that will be passed into the query, supported options are listed on: https://www.apollographql.com/docs/react/api/react-hooks/#options;
 *
 * @example
 * const { data, loading, error } = useGetQuestionsQuery({
 *   variables: {
 *      id: // value for 'id'
 *   },
 * });
 */
export function useGetQuestionsQuery(baseOptions: Apollo.QueryHookOptions<GetQuestionsQuery, GetQuestionsQueryVariables>) {
        const options = {...defaultOptions, ...baseOptions}
        return Apollo.useQuery<GetQuestionsQuery, GetQuestionsQueryVariables>(GetQuestionsDocument, options);
      }
export function useGetQuestionsLazyQuery(baseOptions?: Apollo.LazyQueryHookOptions<GetQuestionsQuery, GetQuestionsQueryVariables>) {
          const options = {...defaultOptions, ...baseOptions}
          return Apollo.useLazyQuery<GetQuestionsQuery, GetQuestionsQueryVariables>(GetQuestionsDocument, options);
        }
export type GetQuestionsQueryHookResult = ReturnType<typeof useGetQuestionsQuery>;
export type GetQuestionsLazyQueryHookResult = ReturnType<typeof useGetQuestionsLazyQuery>;
export type GetQuestionsQueryResult = Apollo.QueryResult<GetQuestionsQuery, GetQuestionsQueryVariables>;
export const GetSurveyDocument = gql`
    query GetSurvey($id: ID, $slug: String) {
  survey(id: $id, slug: $slug) {
    ...SurveyFragment
  }
}
    ${SurveyFragmentFragmentDoc}`;

/**
 * __useGetSurveyQuery__
 *
 * To run a query within a React component, call `useGetSurveyQuery` and pass it any options that fit your needs.
 * When your component renders, `useGetSurveyQuery` returns an object from Apollo Client that contains loading, error, and data properties
 * you can use to render your UI.
 *
 * @param baseOptions options that will be passed into the query, supported options are listed on: https://www.apollographql.com/docs/react/api/react-hooks/#options;
 *
 * @example
 * const { data, loading, error } = useGetSurveyQuery({
 *   variables: {
 *      id: // value for 'id'
 *      slug: // value for 'slug'
 *   },
 * });
 */
export function useGetSurveyQuery(baseOptions?: Apollo.QueryHookOptions<GetSurveyQuery, GetSurveyQueryVariables>) {
        const options = {...defaultOptions, ...baseOptions}
        return Apollo.useQuery<GetSurveyQuery, GetSurveyQueryVariables>(GetSurveyDocument, options);
      }
export function useGetSurveyLazyQuery(baseOptions?: Apollo.LazyQueryHookOptions<GetSurveyQuery, GetSurveyQueryVariables>) {
          const options = {...defaultOptions, ...baseOptions}
          return Apollo.useLazyQuery<GetSurveyQuery, GetSurveyQueryVariables>(GetSurveyDocument, options);
        }
export type GetSurveyQueryHookResult = ReturnType<typeof useGetSurveyQuery>;
export type GetSurveyLazyQueryHookResult = ReturnType<typeof useGetSurveyLazyQuery>;
export type GetSurveyQueryResult = Apollo.QueryResult<GetSurveyQuery, GetSurveyQueryVariables>;
export const UserUpdateDocument = gql`
    mutation userUpdate($input: UserInput!) {
  userUpdate(input: $input) {
    user {
      ... on User {
        id
        email
        firstName
        lastName
        isStaff
        isActive
        isOnboarded
      }
    }
  }
}
    `;
export type UserUpdateMutationFn = Apollo.MutationFunction<UserUpdateMutation, UserUpdateMutationVariables>;

/**
 * __useUserUpdateMutation__
 *
 * To run a mutation, you first call `useUserUpdateMutation` within a React component and pass it any options that fit your needs.
 * When your component renders, `useUserUpdateMutation` returns a tuple that includes:
 * - A mutate function that you can call at any time to execute the mutation
 * - An object with fields that represent the current status of the mutation's execution
 *
 * @param baseOptions options that will be passed into the mutation, supported options are listed on: https://www.apollographql.com/docs/react/api/react-hooks/#options-2;
 *
 * @example
 * const [userUpdateMutation, { data, loading, error }] = useUserUpdateMutation({
 *   variables: {
 *      input: // value for 'input'
 *   },
 * });
 */
export function useUserUpdateMutation(baseOptions?: Apollo.MutationHookOptions<UserUpdateMutation, UserUpdateMutationVariables>) {
        const options = {...defaultOptions, ...baseOptions}
        return Apollo.useMutation<UserUpdateMutation, UserUpdateMutationVariables>(UserUpdateDocument, options);
      }
export type UserUpdateMutationHookResult = ReturnType<typeof useUserUpdateMutation>;
export type UserUpdateMutationResult = Apollo.MutationResult<UserUpdateMutation>;
export type UserUpdateMutationOptions = Apollo.BaseMutationOptions<UserUpdateMutation, UserUpdateMutationVariables>;
export const ViewerDocument = gql`
    query viewer {
  viewer {
    ...UserFragment
  }
}
    ${UserFragmentFragmentDoc}`;

/**
 * __useViewerQuery__
 *
 * To run a query within a React component, call `useViewerQuery` and pass it any options that fit your needs.
 * When your component renders, `useViewerQuery` returns an object from Apollo Client that contains loading, error, and data properties
 * you can use to render your UI.
 *
 * @param baseOptions options that will be passed into the query, supported options are listed on: https://www.apollographql.com/docs/react/api/react-hooks/#options;
 *
 * @example
 * const { data, loading, error } = useViewerQuery({
 *   variables: {
 *   },
 * });
 */
export function useViewerQuery(baseOptions?: Apollo.QueryHookOptions<ViewerQuery, ViewerQueryVariables>) {
        const options = {...defaultOptions, ...baseOptions}
        return Apollo.useQuery<ViewerQuery, ViewerQueryVariables>(ViewerDocument, options);
      }
export function useViewerLazyQuery(baseOptions?: Apollo.LazyQueryHookOptions<ViewerQuery, ViewerQueryVariables>) {
          const options = {...defaultOptions, ...baseOptions}
          return Apollo.useLazyQuery<ViewerQuery, ViewerQueryVariables>(ViewerDocument, options);
        }
export type ViewerQueryHookResult = ReturnType<typeof useViewerQuery>;
export type ViewerLazyQueryHookResult = ReturnType<typeof useViewerLazyQuery>;
export type ViewerQueryResult = Apollo.QueryResult<ViewerQuery, ViewerQueryVariables>;<|MERGE_RESOLUTION|>--- conflicted
+++ resolved
@@ -2685,7 +2685,6 @@
 export type ProjectCreateMutationHookResult = ReturnType<typeof useProjectCreateMutation>;
 export type ProjectCreateMutationResult = Apollo.MutationResult<ProjectCreateMutation>;
 export type ProjectCreateMutationOptions = Apollo.BaseMutationOptions<ProjectCreateMutation, ProjectCreateMutationVariables>;
-<<<<<<< HEAD
 export const ProjectThemeCreateDocument = gql`
     mutation ProjectThemeCreate($input: ProjectThemeCreateInput!) {
   projectThemeCreate(input: $input) {
@@ -2704,50 +2703,18 @@
  *
  * To run a mutation, you first call `useProjectThemeCreateMutation` within a React component and pass it any options that fit your needs.
  * When your component renders, `useProjectThemeCreateMutation` returns a tuple that includes:
-=======
-export const SurveyUpdateDocument = gql`
-    mutation SurveyUpdate($id: ID!, $input: SurveyUpdateInput!) {
-  surveyUpdate(id: $id, input: $input) {
-    surveyErrors {
-      ...SurveyErrorFragment
-    }
-    errors {
-      ...SurveyErrorFragment
-    }
-    survey {
-      ...SurveyFragment
-    }
-  }
-}
-    ${SurveyErrorFragmentFragmentDoc}
-${SurveyFragmentFragmentDoc}`;
-export type SurveyUpdateMutationFn = Apollo.MutationFunction<SurveyUpdateMutation, SurveyUpdateMutationVariables>;
-
-/**
- * __useSurveyUpdateMutation__
- *
- * To run a mutation, you first call `useSurveyUpdateMutation` within a React component and pass it any options that fit your needs.
- * When your component renders, `useSurveyUpdateMutation` returns a tuple that includes:
->>>>>>> 031315f2
  * - A mutate function that you can call at any time to execute the mutation
  * - An object with fields that represent the current status of the mutation's execution
  *
  * @param baseOptions options that will be passed into the mutation, supported options are listed on: https://www.apollographql.com/docs/react/api/react-hooks/#options-2;
  *
  * @example
-<<<<<<< HEAD
  * const [projectThemeCreateMutation, { data, loading, error }] = useProjectThemeCreateMutation({
  *   variables: {
-=======
- * const [surveyUpdateMutation, { data, loading, error }] = useSurveyUpdateMutation({
- *   variables: {
- *      id: // value for 'id'
->>>>>>> 031315f2
  *      input: // value for 'input'
  *   },
  * });
  */
-<<<<<<< HEAD
 export function useProjectThemeCreateMutation(baseOptions?: Apollo.MutationHookOptions<ProjectThemeCreateMutation, ProjectThemeCreateMutationVariables>) {
         const options = {...defaultOptions, ...baseOptions}
         return Apollo.useMutation<ProjectThemeCreateMutation, ProjectThemeCreateMutationVariables>(ProjectThemeCreateDocument, options);
@@ -2797,7 +2764,42 @@
 export type ThemesQueryHookResult = ReturnType<typeof useThemesQuery>;
 export type ThemesLazyQueryHookResult = ReturnType<typeof useThemesLazyQuery>;
 export type ThemesQueryResult = Apollo.QueryResult<ThemesQuery, ThemesQueryVariables>;
-=======
+export const SurveyUpdateDocument = gql`
+    mutation SurveyUpdate($id: ID!, $input: SurveyUpdateInput!) {
+  surveyUpdate(id: $id, input: $input) {
+    surveyErrors {
+      ...SurveyErrorFragment
+    }
+    errors {
+      ...SurveyErrorFragment
+    }
+    survey {
+      ...SurveyFragment
+    }
+  }
+}
+    ${SurveyErrorFragmentFragmentDoc}
+${SurveyFragmentFragmentDoc}`;
+export type SurveyUpdateMutationFn = Apollo.MutationFunction<SurveyUpdateMutation, SurveyUpdateMutationVariables>;
+
+/**
+ * __useSurveyUpdateMutation__
+ *
+ * To run a mutation, you first call `useSurveyUpdateMutation` within a React component and pass it any options that fit your needs.
+ * When your component renders, `useSurveyUpdateMutation` returns a tuple that includes:
+ * - A mutate function that you can call at any time to execute the mutation
+ * - An object with fields that represent the current status of the mutation's execution
+ *
+ * @param baseOptions options that will be passed into the mutation, supported options are listed on: https://www.apollographql.com/docs/react/api/react-hooks/#options-2;
+ *
+ * @example
+ * const [surveyUpdateMutation, { data, loading, error }] = useSurveyUpdateMutation({
+ *   variables: {
+ *      id: // value for 'id'
+ *      input: // value for 'input'
+ *   },
+ * });
+ */
 export function useSurveyUpdateMutation(baseOptions?: Apollo.MutationHookOptions<SurveyUpdateMutation, SurveyUpdateMutationVariables>) {
         const options = {...defaultOptions, ...baseOptions}
         return Apollo.useMutation<SurveyUpdateMutation, SurveyUpdateMutationVariables>(SurveyUpdateDocument, options);
@@ -2805,7 +2807,6 @@
 export type SurveyUpdateMutationHookResult = ReturnType<typeof useSurveyUpdateMutation>;
 export type SurveyUpdateMutationResult = Apollo.MutationResult<SurveyUpdateMutation>;
 export type SurveyUpdateMutationOptions = Apollo.BaseMutationOptions<SurveyUpdateMutation, SurveyUpdateMutationVariables>;
->>>>>>> 031315f2
 export const SurveyQuestionCreateDocument = gql`
     mutation SurveyQuestionCreate($input: SurveyQuestionCreateInput!) {
   surveyQuestionCreate(input: $input) {
