--- conflicted
+++ resolved
@@ -210,11 +210,7 @@
    */
   projectThemeDelete?: Maybe<ProjectThemeDelete>;
   /**
-<<<<<<< HEAD
-   * Creates a new theme
-=======
    * Updates an existing theme
->>>>>>> 3225bec4
    *
    * Requires one of the following permissions: PROJECT_MEMBER_ACCESS.
    */
@@ -866,11 +862,7 @@
 };
 
 /**
-<<<<<<< HEAD
- * Creates a new theme
-=======
  * Updates an existing theme
->>>>>>> 3225bec4
  *
  * Requires one of the following permissions: PROJECT_MEMBER_ACCESS.
  */
@@ -934,6 +926,12 @@
    */
   questions?: Maybe<SurveyQuestionCountableConnection>;
   /**
+   * Look up a survey by ID or slug.
+   *
+   * Requires one of the following permissions: PROJECT_MEMBER_ACCESS.
+   */
+  survey?: Maybe<Survey>;
+  /**
    * List of the project's surveys.
    *
    * Requires one of the following permissions: PROJECT_MEMBER_ACCESS.
@@ -979,6 +977,12 @@
   first?: InputMaybe<Scalars['Int']>;
   id: Scalars['ID'];
   last?: InputMaybe<Scalars['Int']>;
+};
+
+
+export type QuerySurveyArgs = {
+  id?: InputMaybe<Scalars['ID']>;
+  slug?: InputMaybe<Scalars['String']>;
 };
 
 
@@ -1693,8 +1697,6 @@
 
 export type TokenRefreshMutation = { __typename?: 'Mutation', tokenRefresh?: { __typename?: 'RefreshToken', token?: string | null, errors: Array<{ __typename?: 'UserError', field?: string | null, message?: string | null, code: UserErrorCode }> } | null };
 
-<<<<<<< HEAD
-=======
 export type CompleteOnboardingStageMutationVariables = Exact<{
   input: ProjectUpdateInput;
 }>;
@@ -1702,7 +1704,6 @@
 
 export type CompleteOnboardingStageMutation = { __typename?: 'Mutation', projectUpdate?: { __typename?: 'ProjectUpdate', project?: { __typename: 'Project', id: string, hasCompletedOnboardingFor?: any | null } | null } | null };
 
->>>>>>> 3225bec4
 export type OrganizationInviteLinkCreateFragmentFragment = { __typename?: 'OrganizationInviteLink', inviteLink: string };
 
 export type OrganizationInviteCreateFragmentFragment = { __typename?: 'OrganizationInviteCreate', organizationInvite?: { __typename?: 'OrganizationInvite', id: string, email: string, firstName?: string | null, role: RoleLevel, createdAt: string, updatedAt: string, expired: boolean, inviter: { __typename?: 'User', id: string, email: string, firstName: string, lastName: string, isStaff: boolean, isActive: boolean }, organization: { __typename?: 'Organization', id: string } } | null, organizationErrors: Array<{ __typename?: 'OrganizationError', field?: string | null, message?: string | null, code: OrganizationErrorCode }>, errors: Array<{ __typename?: 'OrganizationError', field?: string | null, message?: string | null, code: OrganizationErrorCode }> };
@@ -1754,11 +1755,9 @@
 
 export type ProjectFragmentFragment = { __typename?: 'Project', id: string, name: string, slug: string, hasCompletedOnboardingFor?: any | null, timezone: string, organization: { __typename?: 'AuthOrganization', id: string, slug: string, name: string, memberCount: number } };
 
-<<<<<<< HEAD
-export type ProjectThemeFragmentFragment = { __typename?: 'ProjectTheme', id: string, reference?: string | null, name: string, colorScheme?: any | null, settings?: any | null, createdAt: string, updatedAt: string, project: { __typename?: 'Project', id: string, name: string, slug: string, hasCompletedOnboardingFor?: any | null, timezone: string, organization: { __typename?: 'AuthOrganization', id: string, slug: string, name: string, memberCount: number } }, creator: { __typename?: 'User', id: string, email: string, firstName: string, lastName: string, isStaff: boolean, isActive: boolean, organization?: { __typename?: 'AuthOrganization', id: string, slug: string, name: string, memberCount: number } | null, project?: { __typename?: 'Project', id: string, name: string, slug: string, hasCompletedOnboardingFor?: any | null, timezone: string, organization: { __typename?: 'AuthOrganization', id: string, slug: string, name: string, memberCount: number } } | null, organizations?: { __typename?: 'OrganizationCountableConnection', edges: Array<{ __typename?: 'OrganizationCountableEdge', node: { __typename?: 'Organization', id: string, slug: string, name: string, memberCount: number, projects?: { __typename?: 'ProjectCountableConnection', edges: Array<{ __typename?: 'ProjectCountableEdge', node: { __typename?: 'Project', id: string, name: string, slug: string, hasCompletedOnboardingFor?: any | null, timezone: string, organization: { __typename?: 'AuthOrganization', id: string, slug: string, name: string, memberCount: number } } }> } | null } }> } | null } };
-=======
+export type ProjectThemeFragmentFragment = { __typename?: 'ProjectTheme', id: string, reference?: string | null, name: string, colorScheme?: any | null, settings?: any | null, createdAt: string, updatedAt: string, project: { __typename?: 'Project', id: string, name: string, slug: string, hasCompletedOnboardingFor?: any | null, timezone: string, organization: { __typename?: 'AuthOrganization', id: string, slug: string, name: string, memberCount: number } }, creator: { __typename?: 'User', id: string, email: string, firstName: string, lastName: string, isStaff: boolean, isActive: boolean, isOnboarded: boolean, organization?: { __typename?: 'AuthOrganization', id: string, slug: string, name: string, memberCount: number } | null, project?: { __typename?: 'Project', id: string, name: string, slug: string, hasCompletedOnboardingFor?: any | null, timezone: string, organization: { __typename?: 'AuthOrganization', id: string, slug: string, name: string, memberCount: number } } | null, organizations?: { __typename?: 'OrganizationCountableConnection', edges: Array<{ __typename?: 'OrganizationCountableEdge', node: { __typename?: 'Organization', id: string, slug: string, name: string, memberCount: number, projects?: { __typename?: 'ProjectCountableConnection', edges: Array<{ __typename?: 'ProjectCountableEdge', node: { __typename?: 'Project', id: string, name: string, slug: string, hasCompletedOnboardingFor?: any | null, timezone: string, organization: { __typename?: 'AuthOrganization', id: string, slug: string, name: string, memberCount: number } } }> } | null } }> } | null } };
+
 export type ProjectUpdateFragmentFragment = { __typename?: 'ProjectUpdate', project?: { __typename?: 'Project', id: string, name: string, slug: string, hasCompletedOnboardingFor?: any | null, timezone: string, organization: { __typename?: 'AuthOrganization', id: string, slug: string, name: string, memberCount: number } } | null, projectErrors: Array<{ __typename?: 'ProjectError', field?: string | null, message?: string | null, code: ProjectErrorCode }>, errors: Array<{ __typename?: 'ProjectError', field?: string | null, message?: string | null, code: ProjectErrorCode }> };
->>>>>>> 3225bec4
 
 export type ProjectCreateMutationVariables = Exact<{
   input: ProjectCreateInput;
@@ -1767,16 +1766,15 @@
 
 export type ProjectCreateMutation = { __typename?: 'Mutation', projectCreate?: { __typename?: 'ProjectCreate', project?: { __typename?: 'Project', id: string, name: string, slug: string, hasCompletedOnboardingFor?: any | null, timezone: string, organization: { __typename?: 'AuthOrganization', id: string, slug: string, name: string, memberCount: number } } | null, projectErrors: Array<{ __typename?: 'ProjectError', field?: string | null, message?: string | null, code: ProjectErrorCode }>, errors: Array<{ __typename?: 'ProjectError', field?: string | null, message?: string | null, code: ProjectErrorCode }> } | null };
 
-<<<<<<< HEAD
 export type SurveyQuestionFragmentFragment = { __typename?: 'SurveyQuestion', id: string, reference?: string | null, label: string, description: string, type: SurveyQuestionTypeEnum, options?: any | null, settings?: any | null, orderNumber: number, maxPath: number, createdAt: string };
 
 export type SurveyChannelFragmentFragment = { __typename?: 'SurveyChannel', id: string, reference?: string | null, type: SurveyChannelTypeEnum, triggers?: any | null, conditions?: any | null, settings?: any | null, createdAt: string };
 
-export type SurveyFragmentFragment = { __typename?: 'Survey', id: string, reference?: string | null, name?: string | null, slug: string, type: SurveyTypeEnum, status: SurveyStatusEnum, settings?: any | null, createdAt: string, updatedAt: string, theme?: { __typename?: 'ProjectTheme', id: string, reference?: string | null, name: string, colorScheme?: any | null, settings?: any | null, createdAt: string, updatedAt: string, project: { __typename?: 'Project', id: string, name: string, slug: string, hasCompletedOnboardingFor?: any | null, timezone: string, organization: { __typename?: 'AuthOrganization', id: string, slug: string, name: string, memberCount: number } }, creator: { __typename?: 'User', id: string, email: string, firstName: string, lastName: string, isStaff: boolean, isActive: boolean, organization?: { __typename?: 'AuthOrganization', id: string, slug: string, name: string, memberCount: number } | null, project?: { __typename?: 'Project', id: string, name: string, slug: string, hasCompletedOnboardingFor?: any | null, timezone: string, organization: { __typename?: 'AuthOrganization', id: string, slug: string, name: string, memberCount: number } } | null, organizations?: { __typename?: 'OrganizationCountableConnection', edges: Array<{ __typename?: 'OrganizationCountableEdge', node: { __typename?: 'Organization', id: string, slug: string, name: string, memberCount: number, projects?: { __typename?: 'ProjectCountableConnection', edges: Array<{ __typename?: 'ProjectCountableEdge', node: { __typename?: 'Project', id: string, name: string, slug: string, hasCompletedOnboardingFor?: any | null, timezone: string, organization: { __typename?: 'AuthOrganization', id: string, slug: string, name: string, memberCount: number } } }> } | null } }> } | null } } | null, creator: { __typename?: 'User', id: string, email: string, firstName: string, lastName: string, isStaff: boolean, isActive: boolean, organization?: { __typename?: 'AuthOrganization', id: string, slug: string, name: string, memberCount: number } | null, project?: { __typename?: 'Project', id: string, name: string, slug: string, hasCompletedOnboardingFor?: any | null, timezone: string, organization: { __typename?: 'AuthOrganization', id: string, slug: string, name: string, memberCount: number } } | null, organizations?: { __typename?: 'OrganizationCountableConnection', edges: Array<{ __typename?: 'OrganizationCountableEdge', node: { __typename?: 'Organization', id: string, slug: string, name: string, memberCount: number, projects?: { __typename?: 'ProjectCountableConnection', edges: Array<{ __typename?: 'ProjectCountableEdge', node: { __typename?: 'Project', id: string, name: string, slug: string, hasCompletedOnboardingFor?: any | null, timezone: string, organization: { __typename?: 'AuthOrganization', id: string, slug: string, name: string, memberCount: number } } }> } | null } }> } | null }, questions: { __typename?: 'SurveyQuestionCountableConnection', edges: Array<{ __typename?: 'SurveyQuestionCountableEdge', node: { __typename?: 'SurveyQuestion', id: string, reference?: string | null, label: string, description: string, type: SurveyQuestionTypeEnum, options?: any | null, settings?: any | null, orderNumber: number, maxPath: number, createdAt: string } }> }, channels: { __typename?: 'SurveyChannelCountableConnection', edges: Array<{ __typename?: 'SurveyChannelCountableEdge', node: { __typename?: 'SurveyChannel', id: string, reference?: string | null, type: SurveyChannelTypeEnum, triggers?: any | null, conditions?: any | null, settings?: any | null, createdAt: string } }> } };
+export type SurveyFragmentFragment = { __typename?: 'Survey', id: string, reference?: string | null, name?: string | null, slug: string, type: SurveyTypeEnum, status: SurveyStatusEnum, settings?: any | null, createdAt: string, updatedAt: string, theme?: { __typename?: 'ProjectTheme', id: string, reference?: string | null, name: string, colorScheme?: any | null, settings?: any | null, createdAt: string, updatedAt: string, project: { __typename?: 'Project', id: string, name: string, slug: string, hasCompletedOnboardingFor?: any | null, timezone: string, organization: { __typename?: 'AuthOrganization', id: string, slug: string, name: string, memberCount: number } }, creator: { __typename?: 'User', id: string, email: string, firstName: string, lastName: string, isStaff: boolean, isActive: boolean, isOnboarded: boolean, organization?: { __typename?: 'AuthOrganization', id: string, slug: string, name: string, memberCount: number } | null, project?: { __typename?: 'Project', id: string, name: string, slug: string, hasCompletedOnboardingFor?: any | null, timezone: string, organization: { __typename?: 'AuthOrganization', id: string, slug: string, name: string, memberCount: number } } | null, organizations?: { __typename?: 'OrganizationCountableConnection', edges: Array<{ __typename?: 'OrganizationCountableEdge', node: { __typename?: 'Organization', id: string, slug: string, name: string, memberCount: number, projects?: { __typename?: 'ProjectCountableConnection', edges: Array<{ __typename?: 'ProjectCountableEdge', node: { __typename?: 'Project', id: string, name: string, slug: string, hasCompletedOnboardingFor?: any | null, timezone: string, organization: { __typename?: 'AuthOrganization', id: string, slug: string, name: string, memberCount: number } } }> } | null } }> } | null } } | null, creator: { __typename?: 'User', id: string, email: string, firstName: string, lastName: string, isStaff: boolean, isActive: boolean, isOnboarded: boolean, organization?: { __typename?: 'AuthOrganization', id: string, slug: string, name: string, memberCount: number } | null, project?: { __typename?: 'Project', id: string, name: string, slug: string, hasCompletedOnboardingFor?: any | null, timezone: string, organization: { __typename?: 'AuthOrganization', id: string, slug: string, name: string, memberCount: number } } | null, organizations?: { __typename?: 'OrganizationCountableConnection', edges: Array<{ __typename?: 'OrganizationCountableEdge', node: { __typename?: 'Organization', id: string, slug: string, name: string, memberCount: number, projects?: { __typename?: 'ProjectCountableConnection', edges: Array<{ __typename?: 'ProjectCountableEdge', node: { __typename?: 'Project', id: string, name: string, slug: string, hasCompletedOnboardingFor?: any | null, timezone: string, organization: { __typename?: 'AuthOrganization', id: string, slug: string, name: string, memberCount: number } } }> } | null } }> } | null }, questions: { __typename?: 'SurveyQuestionCountableConnection', edges: Array<{ __typename?: 'SurveyQuestionCountableEdge', node: { __typename?: 'SurveyQuestion', id: string, reference?: string | null, label: string, description: string, type: SurveyQuestionTypeEnum, options?: any | null, settings?: any | null, orderNumber: number, maxPath: number, createdAt: string } }> }, channels: { __typename?: 'SurveyChannelCountableConnection', edges: Array<{ __typename?: 'SurveyChannelCountableEdge', node: { __typename?: 'SurveyChannel', id: string, reference?: string | null, type: SurveyChannelTypeEnum, triggers?: any | null, conditions?: any | null, settings?: any | null, createdAt: string } }> } };
 
 export type SurveyErrorFragmentFragment = { __typename?: 'SurveyError', field?: string | null, message?: string | null, code: ProjectErrorCode };
 
-export type SurveyCreateFragmentFragment = { __typename?: 'SurveyCreate', surveyErrors: Array<{ __typename?: 'SurveyError', field?: string | null, message?: string | null, code: ProjectErrorCode }>, errors: Array<{ __typename?: 'SurveyError', field?: string | null, message?: string | null, code: ProjectErrorCode }>, survey?: { __typename?: 'Survey', id: string, reference?: string | null, name?: string | null, slug: string, type: SurveyTypeEnum, status: SurveyStatusEnum, settings?: any | null, createdAt: string, updatedAt: string, theme?: { __typename?: 'ProjectTheme', id: string, reference?: string | null, name: string, colorScheme?: any | null, settings?: any | null, createdAt: string, updatedAt: string, project: { __typename?: 'Project', id: string, name: string, slug: string, hasCompletedOnboardingFor?: any | null, timezone: string, organization: { __typename?: 'AuthOrganization', id: string, slug: string, name: string, memberCount: number } }, creator: { __typename?: 'User', id: string, email: string, firstName: string, lastName: string, isStaff: boolean, isActive: boolean, organization?: { __typename?: 'AuthOrganization', id: string, slug: string, name: string, memberCount: number } | null, project?: { __typename?: 'Project', id: string, name: string, slug: string, hasCompletedOnboardingFor?: any | null, timezone: string, organization: { __typename?: 'AuthOrganization', id: string, slug: string, name: string, memberCount: number } } | null, organizations?: { __typename?: 'OrganizationCountableConnection', edges: Array<{ __typename?: 'OrganizationCountableEdge', node: { __typename?: 'Organization', id: string, slug: string, name: string, memberCount: number, projects?: { __typename?: 'ProjectCountableConnection', edges: Array<{ __typename?: 'ProjectCountableEdge', node: { __typename?: 'Project', id: string, name: string, slug: string, hasCompletedOnboardingFor?: any | null, timezone: string, organization: { __typename?: 'AuthOrganization', id: string, slug: string, name: string, memberCount: number } } }> } | null } }> } | null } } | null, creator: { __typename?: 'User', id: string, email: string, firstName: string, lastName: string, isStaff: boolean, isActive: boolean, organization?: { __typename?: 'AuthOrganization', id: string, slug: string, name: string, memberCount: number } | null, project?: { __typename?: 'Project', id: string, name: string, slug: string, hasCompletedOnboardingFor?: any | null, timezone: string, organization: { __typename?: 'AuthOrganization', id: string, slug: string, name: string, memberCount: number } } | null, organizations?: { __typename?: 'OrganizationCountableConnection', edges: Array<{ __typename?: 'OrganizationCountableEdge', node: { __typename?: 'Organization', id: string, slug: string, name: string, memberCount: number, projects?: { __typename?: 'ProjectCountableConnection', edges: Array<{ __typename?: 'ProjectCountableEdge', node: { __typename?: 'Project', id: string, name: string, slug: string, hasCompletedOnboardingFor?: any | null, timezone: string, organization: { __typename?: 'AuthOrganization', id: string, slug: string, name: string, memberCount: number } } }> } | null } }> } | null }, questions: { __typename?: 'SurveyQuestionCountableConnection', edges: Array<{ __typename?: 'SurveyQuestionCountableEdge', node: { __typename?: 'SurveyQuestion', id: string, reference?: string | null, label: string, description: string, type: SurveyQuestionTypeEnum, options?: any | null, settings?: any | null, orderNumber: number, maxPath: number, createdAt: string } }> }, channels: { __typename?: 'SurveyChannelCountableConnection', edges: Array<{ __typename?: 'SurveyChannelCountableEdge', node: { __typename?: 'SurveyChannel', id: string, reference?: string | null, type: SurveyChannelTypeEnum, triggers?: any | null, conditions?: any | null, settings?: any | null, createdAt: string } }> } } | null };
+export type SurveyCreateFragmentFragment = { __typename?: 'SurveyCreate', surveyErrors: Array<{ __typename?: 'SurveyError', field?: string | null, message?: string | null, code: ProjectErrorCode }>, errors: Array<{ __typename?: 'SurveyError', field?: string | null, message?: string | null, code: ProjectErrorCode }>, survey?: { __typename?: 'Survey', id: string, reference?: string | null, name?: string | null, slug: string, type: SurveyTypeEnum, status: SurveyStatusEnum, settings?: any | null, createdAt: string, updatedAt: string, theme?: { __typename?: 'ProjectTheme', id: string, reference?: string | null, name: string, colorScheme?: any | null, settings?: any | null, createdAt: string, updatedAt: string, project: { __typename?: 'Project', id: string, name: string, slug: string, hasCompletedOnboardingFor?: any | null, timezone: string, organization: { __typename?: 'AuthOrganization', id: string, slug: string, name: string, memberCount: number } }, creator: { __typename?: 'User', id: string, email: string, firstName: string, lastName: string, isStaff: boolean, isActive: boolean, isOnboarded: boolean, organization?: { __typename?: 'AuthOrganization', id: string, slug: string, name: string, memberCount: number } | null, project?: { __typename?: 'Project', id: string, name: string, slug: string, hasCompletedOnboardingFor?: any | null, timezone: string, organization: { __typename?: 'AuthOrganization', id: string, slug: string, name: string, memberCount: number } } | null, organizations?: { __typename?: 'OrganizationCountableConnection', edges: Array<{ __typename?: 'OrganizationCountableEdge', node: { __typename?: 'Organization', id: string, slug: string, name: string, memberCount: number, projects?: { __typename?: 'ProjectCountableConnection', edges: Array<{ __typename?: 'ProjectCountableEdge', node: { __typename?: 'Project', id: string, name: string, slug: string, hasCompletedOnboardingFor?: any | null, timezone: string, organization: { __typename?: 'AuthOrganization', id: string, slug: string, name: string, memberCount: number } } }> } | null } }> } | null } } | null, creator: { __typename?: 'User', id: string, email: string, firstName: string, lastName: string, isStaff: boolean, isActive: boolean, isOnboarded: boolean, organization?: { __typename?: 'AuthOrganization', id: string, slug: string, name: string, memberCount: number } | null, project?: { __typename?: 'Project', id: string, name: string, slug: string, hasCompletedOnboardingFor?: any | null, timezone: string, organization: { __typename?: 'AuthOrganization', id: string, slug: string, name: string, memberCount: number } } | null, organizations?: { __typename?: 'OrganizationCountableConnection', edges: Array<{ __typename?: 'OrganizationCountableEdge', node: { __typename?: 'Organization', id: string, slug: string, name: string, memberCount: number, projects?: { __typename?: 'ProjectCountableConnection', edges: Array<{ __typename?: 'ProjectCountableEdge', node: { __typename?: 'Project', id: string, name: string, slug: string, hasCompletedOnboardingFor?: any | null, timezone: string, organization: { __typename?: 'AuthOrganization', id: string, slug: string, name: string, memberCount: number } } }> } | null } }> } | null }, questions: { __typename?: 'SurveyQuestionCountableConnection', edges: Array<{ __typename?: 'SurveyQuestionCountableEdge', node: { __typename?: 'SurveyQuestion', id: string, reference?: string | null, label: string, description: string, type: SurveyQuestionTypeEnum, options?: any | null, settings?: any | null, orderNumber: number, maxPath: number, createdAt: string } }> }, channels: { __typename?: 'SurveyChannelCountableConnection', edges: Array<{ __typename?: 'SurveyChannelCountableEdge', node: { __typename?: 'SurveyChannel', id: string, reference?: string | null, type: SurveyChannelTypeEnum, triggers?: any | null, conditions?: any | null, settings?: any | null, createdAt: string } }> } } | null };
 
 export type SurveyQuestionCreateMutationVariables = Exact<{
   input: SurveyQuestionCreateInput;
@@ -1790,10 +1788,8 @@
 }>;
 
 
-export type SurveyCreateMutation = { __typename?: 'Mutation', surveyCreate?: { __typename?: 'SurveyCreate', surveyErrors: Array<{ __typename?: 'SurveyError', field?: string | null, message?: string | null, code: ProjectErrorCode }>, errors: Array<{ __typename?: 'SurveyError', field?: string | null, message?: string | null, code: ProjectErrorCode }>, survey?: { __typename?: 'Survey', id: string, reference?: string | null, name?: string | null, slug: string, type: SurveyTypeEnum, status: SurveyStatusEnum, settings?: any | null, createdAt: string, updatedAt: string, theme?: { __typename?: 'ProjectTheme', id: string, reference?: string | null, name: string, colorScheme?: any | null, settings?: any | null, createdAt: string, updatedAt: string, project: { __typename?: 'Project', id: string, name: string, slug: string, hasCompletedOnboardingFor?: any | null, timezone: string, organization: { __typename?: 'AuthOrganization', id: string, slug: string, name: string, memberCount: number } }, creator: { __typename?: 'User', id: string, email: string, firstName: string, lastName: string, isStaff: boolean, isActive: boolean, organization?: { __typename?: 'AuthOrganization', id: string, slug: string, name: string, memberCount: number } | null, project?: { __typename?: 'Project', id: string, name: string, slug: string, hasCompletedOnboardingFor?: any | null, timezone: string, organization: { __typename?: 'AuthOrganization', id: string, slug: string, name: string, memberCount: number } } | null, organizations?: { __typename?: 'OrganizationCountableConnection', edges: Array<{ __typename?: 'OrganizationCountableEdge', node: { __typename?: 'Organization', id: string, slug: string, name: string, memberCount: number, projects?: { __typename?: 'ProjectCountableConnection', edges: Array<{ __typename?: 'ProjectCountableEdge', node: { __typename?: 'Project', id: string, name: string, slug: string, hasCompletedOnboardingFor?: any | null, timezone: string, organization: { __typename?: 'AuthOrganization', id: string, slug: string, name: string, memberCount: number } } }> } | null } }> } | null } } | null, creator: { __typename?: 'User', id: string, email: string, firstName: string, lastName: string, isStaff: boolean, isActive: boolean, organization?: { __typename?: 'AuthOrganization', id: string, slug: string, name: string, memberCount: number } | null, project?: { __typename?: 'Project', id: string, name: string, slug: string, hasCompletedOnboardingFor?: any | null, timezone: string, organization: { __typename?: 'AuthOrganization', id: string, slug: string, name: string, memberCount: number } } | null, organizations?: { __typename?: 'OrganizationCountableConnection', edges: Array<{ __typename?: 'OrganizationCountableEdge', node: { __typename?: 'Organization', id: string, slug: string, name: string, memberCount: number, projects?: { __typename?: 'ProjectCountableConnection', edges: Array<{ __typename?: 'ProjectCountableEdge', node: { __typename?: 'Project', id: string, name: string, slug: string, hasCompletedOnboardingFor?: any | null, timezone: string, organization: { __typename?: 'AuthOrganization', id: string, slug: string, name: string, memberCount: number } } }> } | null } }> } | null }, questions: { __typename?: 'SurveyQuestionCountableConnection', edges: Array<{ __typename?: 'SurveyQuestionCountableEdge', node: { __typename?: 'SurveyQuestion', id: string, reference?: string | null, label: string, description: string, type: SurveyQuestionTypeEnum, options?: any | null, settings?: any | null, orderNumber: number, maxPath: number, createdAt: string } }> }, channels: { __typename?: 'SurveyChannelCountableConnection', edges: Array<{ __typename?: 'SurveyChannelCountableEdge', node: { __typename?: 'SurveyChannel', id: string, reference?: string | null, type: SurveyChannelTypeEnum, triggers?: any | null, conditions?: any | null, settings?: any | null, createdAt: string } }> } } | null } | null };
-
-export type UserFragmentFragment = { __typename?: 'User', id: string, email: string, firstName: string, lastName: string, isStaff: boolean, isActive: boolean, organization?: { __typename?: 'AuthOrganization', id: string, slug: string, name: string, memberCount: number } | null, project?: { __typename?: 'Project', id: string, name: string, slug: string, hasCompletedOnboardingFor?: any | null, timezone: string, organization: { __typename?: 'AuthOrganization', id: string, slug: string, name: string, memberCount: number } } | null, organizations?: { __typename?: 'OrganizationCountableConnection', edges: Array<{ __typename?: 'OrganizationCountableEdge', node: { __typename?: 'Organization', id: string, slug: string, name: string, memberCount: number, projects?: { __typename?: 'ProjectCountableConnection', edges: Array<{ __typename?: 'ProjectCountableEdge', node: { __typename?: 'Project', id: string, name: string, slug: string, hasCompletedOnboardingFor?: any | null, timezone: string, organization: { __typename?: 'AuthOrganization', id: string, slug: string, name: string, memberCount: number } } }> } | null } }> } | null };
-=======
+export type SurveyCreateMutation = { __typename?: 'Mutation', surveyCreate?: { __typename?: 'SurveyCreate', surveyErrors: Array<{ __typename?: 'SurveyError', field?: string | null, message?: string | null, code: ProjectErrorCode }>, errors: Array<{ __typename?: 'SurveyError', field?: string | null, message?: string | null, code: ProjectErrorCode }>, survey?: { __typename?: 'Survey', id: string, reference?: string | null, name?: string | null, slug: string, type: SurveyTypeEnum, status: SurveyStatusEnum, settings?: any | null, createdAt: string, updatedAt: string, theme?: { __typename?: 'ProjectTheme', id: string, reference?: string | null, name: string, colorScheme?: any | null, settings?: any | null, createdAt: string, updatedAt: string, project: { __typename?: 'Project', id: string, name: string, slug: string, hasCompletedOnboardingFor?: any | null, timezone: string, organization: { __typename?: 'AuthOrganization', id: string, slug: string, name: string, memberCount: number } }, creator: { __typename?: 'User', id: string, email: string, firstName: string, lastName: string, isStaff: boolean, isActive: boolean, isOnboarded: boolean, organization?: { __typename?: 'AuthOrganization', id: string, slug: string, name: string, memberCount: number } | null, project?: { __typename?: 'Project', id: string, name: string, slug: string, hasCompletedOnboardingFor?: any | null, timezone: string, organization: { __typename?: 'AuthOrganization', id: string, slug: string, name: string, memberCount: number } } | null, organizations?: { __typename?: 'OrganizationCountableConnection', edges: Array<{ __typename?: 'OrganizationCountableEdge', node: { __typename?: 'Organization', id: string, slug: string, name: string, memberCount: number, projects?: { __typename?: 'ProjectCountableConnection', edges: Array<{ __typename?: 'ProjectCountableEdge', node: { __typename?: 'Project', id: string, name: string, slug: string, hasCompletedOnboardingFor?: any | null, timezone: string, organization: { __typename?: 'AuthOrganization', id: string, slug: string, name: string, memberCount: number } } }> } | null } }> } | null } } | null, creator: { __typename?: 'User', id: string, email: string, firstName: string, lastName: string, isStaff: boolean, isActive: boolean, isOnboarded: boolean, organization?: { __typename?: 'AuthOrganization', id: string, slug: string, name: string, memberCount: number } | null, project?: { __typename?: 'Project', id: string, name: string, slug: string, hasCompletedOnboardingFor?: any | null, timezone: string, organization: { __typename?: 'AuthOrganization', id: string, slug: string, name: string, memberCount: number } } | null, organizations?: { __typename?: 'OrganizationCountableConnection', edges: Array<{ __typename?: 'OrganizationCountableEdge', node: { __typename?: 'Organization', id: string, slug: string, name: string, memberCount: number, projects?: { __typename?: 'ProjectCountableConnection', edges: Array<{ __typename?: 'ProjectCountableEdge', node: { __typename?: 'Project', id: string, name: string, slug: string, hasCompletedOnboardingFor?: any | null, timezone: string, organization: { __typename?: 'AuthOrganization', id: string, slug: string, name: string, memberCount: number } } }> } | null } }> } | null }, questions: { __typename?: 'SurveyQuestionCountableConnection', edges: Array<{ __typename?: 'SurveyQuestionCountableEdge', node: { __typename?: 'SurveyQuestion', id: string, reference?: string | null, label: string, description: string, type: SurveyQuestionTypeEnum, options?: any | null, settings?: any | null, orderNumber: number, maxPath: number, createdAt: string } }> }, channels: { __typename?: 'SurveyChannelCountableConnection', edges: Array<{ __typename?: 'SurveyChannelCountableEdge', node: { __typename?: 'SurveyChannel', id: string, reference?: string | null, type: SurveyChannelTypeEnum, triggers?: any | null, conditions?: any | null, settings?: any | null, createdAt: string } }> } } | null } | null };
+
 export type UserFragmentFragment = { __typename?: 'User', id: string, email: string, firstName: string, lastName: string, isStaff: boolean, isActive: boolean, isOnboarded: boolean, organization?: { __typename?: 'AuthOrganization', id: string, slug: string, name: string, memberCount: number } | null, project?: { __typename?: 'Project', id: string, name: string, slug: string, hasCompletedOnboardingFor?: any | null, timezone: string, organization: { __typename?: 'AuthOrganization', id: string, slug: string, name: string, memberCount: number } } | null, organizations?: { __typename?: 'OrganizationCountableConnection', edges: Array<{ __typename?: 'OrganizationCountableEdge', node: { __typename?: 'Organization', id: string, slug: string, name: string, memberCount: number, projects?: { __typename?: 'ProjectCountableConnection', edges: Array<{ __typename?: 'ProjectCountableEdge', node: { __typename?: 'Project', id: string, name: string, slug: string, hasCompletedOnboardingFor?: any | null, timezone: string, organization: { __typename?: 'AuthOrganization', id: string, slug: string, name: string, memberCount: number } } }> } | null } }> } | null };
 
 export type UserUpdateMutationVariables = Exact<{
@@ -1802,7 +1798,6 @@
 
 
 export type UserUpdateMutation = { __typename?: 'Mutation', userUpdate?: { __typename?: 'UserUpdate', user?: { __typename?: 'User', id: string, email: string, firstName: string, lastName: string, isStaff: boolean, isActive: boolean, isOnboarded: boolean } | null } | null };
->>>>>>> 3225bec4
 
 export type ViewerQueryVariables = Exact<{ [key: string]: never; }>;
 
@@ -2015,7 +2010,20 @@
 }
     ${ProjectFragmentFragmentDoc}
 ${ProjectErrorFragmentFragmentDoc}`;
-<<<<<<< HEAD
+export const ProjectUpdateFragmentFragmentDoc = gql`
+    fragment ProjectUpdateFragment on ProjectUpdate {
+  project {
+    ...ProjectFragment
+  }
+  projectErrors {
+    ...ProjectErrorFragment
+  }
+  errors {
+    ...ProjectErrorFragment
+  }
+}
+    ${ProjectFragmentFragmentDoc}
+${ProjectErrorFragmentFragmentDoc}`;
 export const SurveyErrorFragmentFragmentDoc = gql`
     fragment SurveyErrorFragment on SurveyError {
   field
@@ -2023,22 +2031,6 @@
   code
 }
     `;
-=======
-export const ProjectUpdateFragmentFragmentDoc = gql`
-    fragment ProjectUpdateFragment on ProjectUpdate {
-  project {
-    ...ProjectFragment
-  }
-  projectErrors {
-    ...ProjectErrorFragment
-  }
-  errors {
-    ...ProjectErrorFragment
-  }
-}
-    ${ProjectFragmentFragmentDoc}
-${ProjectErrorFragmentFragmentDoc}`;
->>>>>>> 3225bec4
 export const UserFragmentFragmentDoc = gql`
     fragment UserFragment on User {
   id
@@ -2047,10 +2039,7 @@
   lastName
   isStaff
   isActive
-<<<<<<< HEAD
-=======
   isOnboarded
->>>>>>> 3225bec4
   organization {
     ...AuthOrganizationFragment
   }
@@ -2077,7 +2066,6 @@
 }
     ${AuthOrganizationFragmentFragmentDoc}
 ${ProjectFragmentFragmentDoc}`;
-<<<<<<< HEAD
 export const ProjectThemeFragmentFragmentDoc = gql`
     fragment ProjectThemeFragment on ProjectTheme {
   id
@@ -2171,8 +2159,6 @@
 }
     ${SurveyErrorFragmentFragmentDoc}
 ${SurveyFragmentFragmentDoc}`;
-=======
->>>>>>> 3225bec4
 export const EmailTokenUserAuthDocument = gql`
     mutation emailTokenUserAuth($email: String!, $token: String!, $inviteLink: String) {
   emailTokenUserAuth(email: $email, token: $token, inviteLink: $inviteLink) {
@@ -2624,7 +2610,6 @@
 export type ProjectCreateMutationHookResult = ReturnType<typeof useProjectCreateMutation>;
 export type ProjectCreateMutationResult = Apollo.MutationResult<ProjectCreateMutation>;
 export type ProjectCreateMutationOptions = Apollo.BaseMutationOptions<ProjectCreateMutation, ProjectCreateMutationVariables>;
-<<<<<<< HEAD
 export const SurveyQuestionCreateDocument = gql`
     mutation SurveyQuestionCreate($input: SurveyQuestionCreateInput!) {
   surveyQuestionCreate(input: $input) {
@@ -2700,13 +2685,6 @@
 export type SurveyCreateMutationHookResult = ReturnType<typeof useSurveyCreateMutation>;
 export type SurveyCreateMutationResult = Apollo.MutationResult<SurveyCreateMutation>;
 export type SurveyCreateMutationOptions = Apollo.BaseMutationOptions<SurveyCreateMutation, SurveyCreateMutationVariables>;
-export const ViewerDocument = gql`
-    query viewer {
-  viewer {
-    ...UserFragment
-  }
-}
-=======
 export const UserUpdateDocument = gql`
     mutation userUpdate($input: UserInput!) {
   userUpdate(input: $input) {
@@ -2756,7 +2734,6 @@
     ...UserFragment
   }
 }
->>>>>>> 3225bec4
     ${UserFragmentFragmentDoc}`;
 
 /**
