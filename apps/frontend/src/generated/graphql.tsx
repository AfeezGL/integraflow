--- conflicted
+++ resolved
@@ -1742,10 +1742,7 @@
   first?: InputMaybe<Scalars['Int']>;
   id?: InputMaybe<Scalars['ID']>;
   last?: InputMaybe<Scalars['Int']>;
-<<<<<<< HEAD
-=======
   sortBy?: InputMaybe<SurveyResponseSortingInput>;
->>>>>>> 29a44c4d
 };
 
 
@@ -2324,8 +2321,6 @@
   TotalResponses = 'TOTAL_RESPONSES'
 }
 
-<<<<<<< HEAD
-=======
 export enum SurveyResponseSortField {
   /** Sort responses by completed at. */
   CompletedAt = 'COMPLETED_AT',
@@ -2346,7 +2341,6 @@
   field: SurveyResponseSortField;
 };
 
->>>>>>> 29a44c4d
 export enum SurveyResponseStatusEnum {
   Archived = 'ARCHIVED',
   Completed = 'COMPLETED',
@@ -2642,12 +2636,6 @@
 
 export type ViewerQuery = { __typename?: 'Query', viewer?: { __typename?: 'User', id: string, email: string, firstName: string, lastName: string, isStaff: boolean, isActive: boolean, isOnboarded: boolean, organization?: { __typename?: 'AuthOrganization', id: string, slug: string, name: string, memberCount: number } | null, project?: { __typename?: 'Project', id: string, name: string, slug: string, apiToken: string, accessControl?: boolean | null, hasCompletedOnboardingFor?: any | null, timezone: string, organization: { __typename?: 'AuthOrganization', id: string, slug: string, name: string, memberCount: number } } | null, organizations?: { __typename?: 'OrganizationCountableConnection', edges: Array<{ __typename?: 'OrganizationCountableEdge', node: { __typename?: 'Organization', id: string, slug: string, name: string, memberCount: number, invites?: { __typename?: 'OrganizationInviteCountableConnection', edges: Array<{ __typename?: 'OrganizationInviteCountableEdge', node: { __typename?: 'OrganizationInvite', id: string, email: string, firstName?: string | null, role: RoleLevel } }> } | null, members?: { __typename?: 'OrganizationMemberCountableConnection', edges: Array<{ __typename?: 'OrganizationMemberCountableEdge', node: { __typename?: 'OrganizationMember', id: string, email: string, firstName: string, lastName: string, role: RoleLevel } }> } | null, projects?: { __typename?: 'ProjectCountableConnection', edges: Array<{ __typename?: 'ProjectCountableEdge', node: { __typename?: 'Project', id: string, name: string, slug: string, apiToken: string, accessControl?: boolean | null, hasCompletedOnboardingFor?: any | null, timezone: string, organization: { __typename?: 'AuthOrganization', id: string, slug: string, name: string, memberCount: number } } }> } | null } }> } | null } | null };
 
-<<<<<<< HEAD
-export type EventDefinitionsQueryVariables = Exact<{ [key: string]: never; }>;
-
-
-export type EventDefinitionsQuery = { __typename?: 'Query', eventDefinitions?: { __typename?: 'EventDefinitionCountableConnection', edges: Array<{ __typename?: 'EventDefinitionCountableEdge', node: { __typename?: 'EventDefinition', id: string, name: string, createdAt?: string | null, lastSeenAt?: string | null, project: { __typename?: 'Project', id: string, name: string, slug: string, apiToken: string, accessControl?: boolean | null, hasCompletedOnboardingFor?: any | null, timezone: string, organization: { __typename?: 'AuthOrganization', id: string, slug: string, name: string, memberCount: number } } } }> } | null };
-=======
 export type EventDefinitionsQueryVariables = Exact<{
   first?: InputMaybe<Scalars['Int']>;
   last?: InputMaybe<Scalars['Int']>;
@@ -2657,7 +2645,6 @@
 
 
 export type EventDefinitionsQuery = { __typename?: 'Query', eventDefinitions?: { __typename?: 'EventDefinitionCountableConnection', totalCount?: number | null, pageInfo: { __typename?: 'PageInfo', hasNextPage: boolean, hasPreviousPage: boolean, startCursor?: string | null, endCursor?: string | null }, edges: Array<{ __typename?: 'EventDefinitionCountableEdge', node: { __typename?: 'EventDefinition', id: string, name: string, volume: number, createdAt?: string | null, lastSeenAt?: string | null, project: { __typename?: 'Project', id: string, name: string, slug: string, apiToken: string, accessControl?: boolean | null, hasCompletedOnboardingFor?: any | null, timezone: string, organization: { __typename?: 'AuthOrganization', id: string, slug: string, name: string, memberCount: number } } } }> } | null };
->>>>>>> 29a44c4d
 
 export type EventsQueryVariables = Exact<{
   first?: InputMaybe<Scalars['Int']>;
@@ -2667,7 +2654,6 @@
 
 export type EventsQuery = { __typename?: 'Query', events?: { __typename?: 'EventCountableConnection', edges: Array<{ __typename?: 'EventCountableEdge', node: { __typename?: 'Event', id: string, event: string, distinctId: string, properties?: any | null, timestamp?: string | null, createdAt?: string | null, project: { __typename?: 'Project', id: string, name: string, slug: string, apiToken: string, accessControl?: boolean | null, hasCompletedOnboardingFor?: any | null, timezone: string, organization: { __typename?: 'AuthOrganization', id: string, slug: string, name: string, memberCount: number } } } }> } | null };
 
-<<<<<<< HEAD
 export type PropertyDefinitionsQueryVariables = Exact<{
   first?: InputMaybe<Scalars['Int']>;
   last?: InputMaybe<Scalars['Int']>;
@@ -2677,12 +2663,6 @@
 
 
 export type PropertyDefinitionsQuery = { __typename?: 'Query', propertyDefinitions?: { __typename?: 'PropertyDefinitionCountableConnection', totalCount?: number | null, pageInfo: { __typename?: 'PageInfo', hasNextPage: boolean, hasPreviousPage: boolean, startCursor?: string | null, endCursor?: string | null }, edges: Array<{ __typename?: 'PropertyDefinitionCountableEdge', node: { __typename?: 'PropertyDefinition', id: string, name: string, isNumerical: boolean, type: PropertyDefinitionTypeEnum, propertyType: PropertyTypeEnum, project: { __typename?: 'Project', id: string, name: string, slug: string, apiToken: string, accessControl?: boolean | null, hasCompletedOnboardingFor?: any | null, timezone: string, organization: { __typename?: 'AuthOrganization', id: string, slug: string, name: string, memberCount: number } } } }> } | null };
-=======
-export type PropertyDefinitionsQueryVariables = Exact<{ [key: string]: never; }>;
-
-
-export type PropertyDefinitionsQuery = { __typename?: 'Query', propertyDefinitions?: { __typename?: 'PropertyDefinitionCountableConnection', edges: Array<{ __typename?: 'PropertyDefinitionCountableEdge', node: { __typename?: 'PropertyDefinition', id: string, name: string, isNumerical: boolean, type: PropertyDefinitionTypeEnum, propertyType: PropertyTypeEnum, project: { __typename?: 'Project', id: string, name: string, slug: string, apiToken: string, accessControl?: boolean | null, hasCompletedOnboardingFor?: any | null, timezone: string, organization: { __typename?: 'AuthOrganization', id: string, slug: string, name: string, memberCount: number } } } }> } | null };
->>>>>>> 29a44c4d
 
 export type PropertiesWithDefinitionsQueryVariables = Exact<{
   event?: InputMaybe<Scalars['String']>;
@@ -3837,10 +3817,6 @@
 export type ViewerLazyQueryHookResult = ReturnType<typeof useViewerLazyQuery>;
 export type ViewerQueryResult = Apollo.QueryResult<ViewerQuery, ViewerQueryVariables>;
 export const EventDefinitionsDocument = gql`
-<<<<<<< HEAD
-    query EventDefinitions {
-  eventDefinitions(first: 100) {
-=======
     query EventDefinitions($first: Int, $last: Int, $after: String, $before: String) {
   eventDefinitions(first: $first, last: $last, after: $after, before: $before) {
     pageInfo {
@@ -3850,7 +3826,6 @@
       endCursor
     }
     totalCount
->>>>>>> 29a44c4d
     edges {
       node {
         id
@@ -3858,10 +3833,7 @@
           ...ProjectFragment
         }
         name
-<<<<<<< HEAD
-=======
         volume
->>>>>>> 29a44c4d
         createdAt
         lastSeenAt
       }
@@ -3882,13 +3854,10 @@
  * @example
  * const { data, loading, error } = useEventDefinitionsQuery({
  *   variables: {
-<<<<<<< HEAD
-=======
  *      first: // value for 'first'
  *      last: // value for 'last'
  *      after: // value for 'after'
  *      before: // value for 'before'
->>>>>>> 29a44c4d
  *   },
  * });
  */
@@ -3952,7 +3921,6 @@
 export type EventsLazyQueryHookResult = ReturnType<typeof useEventsLazyQuery>;
 export type EventsQueryResult = Apollo.QueryResult<EventsQuery, EventsQueryVariables>;
 export const PropertyDefinitionsDocument = gql`
-<<<<<<< HEAD
     query propertyDefinitions($first: Int, $last: Int, $after: String, $before: String) {
   propertyDefinitions(first: $first, last: $last, after: $after, before: $before) {
     pageInfo {
@@ -3961,10 +3929,6 @@
       startCursor
       endCursor
     }
-=======
-    query propertyDefinitions {
-  propertyDefinitions(first: 100) {
->>>>>>> 29a44c4d
     edges {
       node {
         id
@@ -3977,10 +3941,7 @@
         propertyType
       }
     }
-<<<<<<< HEAD
     totalCount
-=======
->>>>>>> 29a44c4d
   }
 }
     ${ProjectFragmentFragmentDoc}`;
@@ -3997,13 +3958,10 @@
  * @example
  * const { data, loading, error } = usePropertyDefinitionsQuery({
  *   variables: {
-<<<<<<< HEAD
  *      first: // value for 'first'
  *      last: // value for 'last'
  *      after: // value for 'after'
  *      before: // value for 'before'
-=======
->>>>>>> 29a44c4d
  *   },
  * });
  */
