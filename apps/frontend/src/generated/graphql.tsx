--- conflicted
+++ resolved
@@ -518,25 +518,17 @@
   sdl?: Maybe<Scalars['String']>;
 };
 
-<<<<<<< HEAD
-export type AuthUserFragmentFragment = { __typename?: 'AuthUser', id: string, email: string, isActive: boolean, firstName: string, lastName: string, isStaff: boolean, organization?: { __typename?: 'AuthOrganization', id: string, slug: string, name: string, memberCount: number } | null, project?: { __typename?: 'Project', id: string, name: string, hasCompletedOnboardingFor?: any | null, timezone: string, organization: { __typename?: 'AuthOrganization', id: string, slug: string, name: string, memberCount: number } } | null };
-=======
 export type AuthUserFragmentFragment = { __typename?: 'AuthUser', id: string, email: string, firstName: string, lastName: string, isStaff: boolean, isActive: boolean, organization?: { __typename?: 'AuthOrganization', id: string, slug: string, name: string, memberCount: number } | null, project?: { __typename?: 'Project', id: string, name: string, hasCompletedOnboardingFor?: any | null, timezone: string, organization: { __typename?: 'AuthOrganization', id: string, slug: string, name: string, memberCount: number } } | null };
->>>>>>> 400ce782
 
 export type AuthOrganizationFragmentFragment = { __typename?: 'AuthOrganization', id: string, slug: string, name: string, memberCount: number };
 
 export type UserErrorFragmentFragment = { __typename?: 'UserError', field?: string | null, message?: string | null, code: UserErrorCode };
 
-<<<<<<< HEAD
-export type GoogleUserAuthFragmentFragment = { __typename?: 'GoogleUserAuth', token?: string | null, refreshToken?: string | null, csrfToken?: string | null, user?: { __typename?: 'AuthUser', id: string, email: string, isActive: boolean, firstName: string, lastName: string, isStaff: boolean, organization?: { __typename?: 'AuthOrganization', id: string, slug: string, name: string, memberCount: number } | null, project?: { __typename?: 'Project', id: string, name: string, hasCompletedOnboardingFor?: any | null, timezone: string, organization: { __typename?: 'AuthOrganization', id: string, slug: string, name: string, memberCount: number } } | null } | null, userErrors: Array<{ __typename?: 'UserError', field?: string | null, message?: string | null, code: UserErrorCode }> };
-=======
 export type GoogleUserAuthFragmentFragment = { __typename?: 'GoogleUserAuth', token?: string | null, refreshToken?: string | null, csrfToken?: string | null, user?: { __typename?: 'AuthUser', id: string, email: string, firstName: string, lastName: string, isStaff: boolean, isActive: boolean, organization?: { __typename?: 'AuthOrganization', id: string, slug: string, name: string, memberCount: number } | null, project?: { __typename?: 'Project', id: string, name: string, hasCompletedOnboardingFor?: any | null, timezone: string, organization: { __typename?: 'AuthOrganization', id: string, slug: string, name: string, memberCount: number } } | null } | null, userErrors: Array<{ __typename?: 'UserError', field?: string | null, message?: string | null, code: UserErrorCode }> };
->>>>>>> 400ce782
 
 export type EmailTokenUserAuthFragmentFragment = { __typename?: 'EmailTokenUserAuth', token?: string | null, refreshToken?: string | null, csrfToken?: string | null, user?: { __typename?: 'AuthUser', id: string, email: string, firstName: string, lastName: string, isStaff: boolean, isActive: boolean, organization?: { __typename?: 'AuthOrganization', id: string, slug: string, name: string, memberCount: number } | null, project?: { __typename?: 'Project', id: string, name: string, hasCompletedOnboardingFor?: any | null, timezone: string, organization: { __typename?: 'AuthOrganization', id: string, slug: string, name: string, memberCount: number } } | null } | null, userErrors: Array<{ __typename?: 'UserError', field?: string | null, message?: string | null, code: UserErrorCode }> };
 
-export type OrganizationCreateFragmentFragment = { __typename?: 'OrganizationCreate', organization?: { __typename?: 'AuthOrganization', id: string, slug: string, name: string, memberCount: number } | null, user?: { __typename?: 'AuthUser', id: string, email: string, isActive: boolean, firstName: string, lastName: string, isStaff: boolean, organization?: { __typename?: 'AuthOrganization', id: string, slug: string, name: string, memberCount: number } | null, project?: { __typename?: 'Project', id: string, name: string, hasCompletedOnboardingFor?: any | null, timezone: string, organization: { __typename?: 'AuthOrganization', id: string, slug: string, name: string, memberCount: number } } | null } | null, organizationErrors: Array<{ __typename?: 'OrganizationError', field?: string | null, message?: string | null, code: UserErrorCode }>, errors: Array<{ __typename?: 'OrganizationError', field?: string | null, message?: string | null, code: UserErrorCode }> };
+export type OrganizationCreateFragmentFragment = { __typename?: 'OrganizationCreate', organization?: { __typename?: 'AuthOrganization', id: string, slug: string, name: string, memberCount: number } | null, user?: { __typename?: 'AuthUser', id: string, email: string, firstName: string, lastName: string, isStaff: boolean, isActive: boolean, organization?: { __typename?: 'AuthOrganization', id: string, slug: string, name: string, memberCount: number } | null, project?: { __typename?: 'Project', id: string, name: string, hasCompletedOnboardingFor?: any | null, timezone: string, organization: { __typename?: 'AuthOrganization', id: string, slug: string, name: string, memberCount: number } } | null } | null, organizationErrors: Array<{ __typename?: 'OrganizationError', field?: string | null, message?: string | null, code: UserErrorCode }>, errors: Array<{ __typename?: 'OrganizationError', field?: string | null, message?: string | null, code: UserErrorCode }> };
 
 export type OrganizationErrorFragmentFragment = { __typename?: 'OrganizationError', field?: string | null, message?: string | null, code: UserErrorCode };
 
@@ -560,11 +552,7 @@
 }>;
 
 
-<<<<<<< HEAD
-export type GoogleUserAuthMutation = { __typename?: 'Mutation', googleUserAuth?: { __typename?: 'GoogleUserAuth', token?: string | null, refreshToken?: string | null, csrfToken?: string | null, user?: { __typename?: 'AuthUser', id: string, email: string, isActive: boolean, firstName: string, lastName: string, isStaff: boolean, organization?: { __typename?: 'AuthOrganization', id: string, slug: string, name: string, memberCount: number } | null, project?: { __typename?: 'Project', id: string, name: string, hasCompletedOnboardingFor?: any | null, timezone: string, organization: { __typename?: 'AuthOrganization', id: string, slug: string, name: string, memberCount: number } } | null } | null, userErrors: Array<{ __typename?: 'UserError', field?: string | null, message?: string | null, code: UserErrorCode }> } | null };
-=======
 export type GoogleUserAuthMutation = { __typename?: 'Mutation', googleUserAuth?: { __typename?: 'GoogleUserAuth', token?: string | null, refreshToken?: string | null, csrfToken?: string | null, user?: { __typename?: 'AuthUser', id: string, email: string, firstName: string, lastName: string, isStaff: boolean, isActive: boolean, organization?: { __typename?: 'AuthOrganization', id: string, slug: string, name: string, memberCount: number } | null, project?: { __typename?: 'Project', id: string, name: string, hasCompletedOnboardingFor?: any | null, timezone: string, organization: { __typename?: 'AuthOrganization', id: string, slug: string, name: string, memberCount: number } } | null } | null, userErrors: Array<{ __typename?: 'UserError', field?: string | null, message?: string | null, code: UserErrorCode }> } | null };
->>>>>>> 400ce782
 
 export type LogoutMutationVariables = Exact<{ [key: string]: never; }>;
 
@@ -577,7 +565,7 @@
 }>;
 
 
-export type OrganizationCreateMutation = { __typename?: 'Mutation', organizationCreate?: { __typename?: 'OrganizationCreate', organization?: { __typename?: 'AuthOrganization', id: string, slug: string, name: string, memberCount: number } | null, user?: { __typename?: 'AuthUser', id: string, email: string, isActive: boolean, firstName: string, lastName: string, isStaff: boolean, organization?: { __typename?: 'AuthOrganization', id: string, slug: string, name: string, memberCount: number } | null, project?: { __typename?: 'Project', id: string, name: string, hasCompletedOnboardingFor?: any | null, timezone: string, organization: { __typename?: 'AuthOrganization', id: string, slug: string, name: string, memberCount: number } } | null } | null, organizationErrors: Array<{ __typename?: 'OrganizationError', field?: string | null, message?: string | null, code: UserErrorCode }>, errors: Array<{ __typename?: 'OrganizationError', field?: string | null, message?: string | null, code: UserErrorCode }> } | null };
+export type OrganizationCreateMutation = { __typename?: 'Mutation', organizationCreate?: { __typename?: 'OrganizationCreate', organization?: { __typename?: 'AuthOrganization', id: string, slug: string, name: string, memberCount: number } | null, user?: { __typename?: 'AuthUser', id: string, email: string, firstName: string, lastName: string, isStaff: boolean, isActive: boolean, organization?: { __typename?: 'AuthOrganization', id: string, slug: string, name: string, memberCount: number } | null, project?: { __typename?: 'Project', id: string, name: string, hasCompletedOnboardingFor?: any | null, timezone: string, organization: { __typename?: 'AuthOrganization', id: string, slug: string, name: string, memberCount: number } } | null } | null, organizationErrors: Array<{ __typename?: 'OrganizationError', field?: string | null, message?: string | null, code: UserErrorCode }>, errors: Array<{ __typename?: 'OrganizationError', field?: string | null, message?: string | null, code: UserErrorCode }> } | null };
 
 export type TokenRefreshMutationVariables = Exact<{
   csrfToken?: InputMaybe<Scalars['String']>;
@@ -612,7 +600,6 @@
     fragment AuthUserFragment on AuthUser {
   id
   email
-  isActive
   firstName
   lastName
   isStaff
@@ -659,8 +646,8 @@
     ...UserErrorFragment
   }
 }
-<<<<<<< HEAD
-    ${UserErrorFragmentFragmentDoc}`;
+    ${AuthUserFragmentFragmentDoc}
+${UserErrorFragmentFragmentDoc}`;
 export const OrganizationErrorFragmentFragmentDoc = gql`
     fragment OrganizationErrorFragment on OrganizationError {
   field
@@ -686,10 +673,6 @@
     ${AuthOrganizationFragmentFragmentDoc}
 ${AuthUserFragmentFragmentDoc}
 ${OrganizationErrorFragmentFragmentDoc}`;
-=======
-    ${AuthUserFragmentFragmentDoc}
-${UserErrorFragmentFragmentDoc}`;
->>>>>>> 400ce782
 export const EmailTokenUserAuthDocument = gql`
     mutation emailTokenUserAuth($email: String!, $token: String!) {
   emailTokenUserAuth(email: $email, token: $token) {
