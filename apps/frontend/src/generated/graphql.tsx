--- conflicted
+++ resolved
@@ -1742,10 +1742,7 @@
   first?: InputMaybe<Scalars['Int']>;
   id?: InputMaybe<Scalars['ID']>;
   last?: InputMaybe<Scalars['Int']>;
-<<<<<<< HEAD
-=======
   sortBy?: InputMaybe<SurveyResponseSortingInput>;
->>>>>>> 1446133f
 };
 
 
@@ -2324,8 +2321,6 @@
   TotalResponses = 'TOTAL_RESPONSES'
 }
 
-<<<<<<< HEAD
-=======
 export enum SurveyResponseSortField {
   /** Sort responses by completed at. */
   CompletedAt = 'COMPLETED_AT',
@@ -2346,7 +2341,6 @@
   field: SurveyResponseSortField;
 };
 
->>>>>>> 1446133f
 export enum SurveyResponseStatusEnum {
   Archived = 'ARCHIVED',
   Completed = 'COMPLETED',
