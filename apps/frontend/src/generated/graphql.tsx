import { gql } from '@apollo/client';
import * as Apollo from '@apollo/client';
export type Maybe<T> = T | null;
export type InputMaybe<T> = Maybe<T>;
export type Exact<T extends { [key: string]: unknown }> = { [K in keyof T]: T[K] };
export type MakeOptional<T, K extends keyof T> = Omit<T, K> & { [SubKey in K]?: Maybe<T[SubKey]> };
export type MakeMaybe<T, K extends keyof T> = Omit<T, K> & { [SubKey in K]: Maybe<T[SubKey]> };
const defaultOptions = {} as const;
/** All built-in and custom scalars, mapped to their actual values */
export type Scalars = {
  ID: string;
  String: string;
  Boolean: boolean;
  Int: number;
  Float: number;
  /**
   * The `DateTime` scalar type represents a DateTime
   * value as specified by
   * [iso8601](https://en.wikipedia.org/wiki/ISO_8601).
   */
  DateTime: string;
  JSONString: any;
  /**
   * Leverages the internal Python implmeentation of UUID (uuid.UUID) to provide native UUID objects
   * in fields, resolvers and input.
   */
  UUID: any;
  /** _Any value scalar as defined by Federation spec. */
  _Any: any;
};

/** Represents an organization. */
export type AuthOrganization = Node & {
  __typename?: 'AuthOrganization';
  /** The ID of the organization. */
  id: Scalars['ID'];
  /**
   * Member count
   *
   * Requires one of the following permissions: AUTHENTICATED_USER.
   */
  memberCount: Scalars['Int'];
  /**
   * Name of the organization.
   *
   * Requires one of the following permissions: AUTHENTICATED_USER.
   */
  name: Scalars['String'];
  /** Slug of the organization. */
  slug: Scalars['String'];
};

/** Represents an authenticated user data. */
export type AuthUser = Node & {
  __typename?: 'AuthUser';
  /** The email address of the user. */
  email: Scalars['String'];
  /** The given name of the user. */
  firstName: Scalars['String'];
  /** The ID of the user. */
  id: Scalars['ID'];
  /** Determine if the user is active. */
  isActive: Scalars['Boolean'];
  /** Determine if the user is a staff admin. */
  isStaff: Scalars['Boolean'];
  /** The family name of the user. */
  lastName: Scalars['String'];
  /**
   * The current organization of the user.
   *
   * Requires one of the following permissions: AUTHENTICATED_USER.
   */
  organization?: Maybe<AuthOrganization>;
  /**
   * The current project of the user.
   *
   * Requires one of the following permissions: AUTHENTICATED_USER.
   */
  project?: Maybe<Project>;
};

/** Authenticates a user account via email and authentication token. */
export type EmailTokenUserAuth = {
  __typename?: 'EmailTokenUserAuth';
  /** CSRF token required to re-generate access token. */
  csrfToken?: Maybe<Scalars['String']>;
  errors: Array<UserError>;
  /** JWT refresh token, required to re-generate access token. */
  refreshToken?: Maybe<Scalars['String']>;
  /** Access token to authenticate the user. */
  token?: Maybe<Scalars['String']>;
  /** A user that has access to the the resources of an organization. */
  user?: Maybe<AuthUser>;
  userErrors: Array<UserError>;
};

/** Finds or creates a new user account by email and sends an email with token. */
export type EmailUserAuthChallenge = {
  __typename?: 'EmailUserAuthChallenge';
  /** Supported challenge for this user. */
  authType?: Maybe<Scalars['String']>;
  errors: Array<UserError>;
  /** Whether the operation was successful. */
  success?: Maybe<Scalars['Boolean']>;
  userErrors: Array<UserError>;
};

/** Finds or creates a new user account from google auth credentials. */
export type GoogleUserAuth = {
  __typename?: 'GoogleUserAuth';
  /** CSRF token required to re-generate access token. */
  csrfToken?: Maybe<Scalars['String']>;
  errors: Array<UserError>;
  /** JWT refresh token, required to re-generate access token. */
  refreshToken?: Maybe<Scalars['String']>;
  /** Whether the operation was successful. */
  success?: Maybe<Scalars['Boolean']>;
  /** Access token to authenticate the user. */
  token?: Maybe<Scalars['String']>;
  /** A user that has access to the the resources of an organization. */
  user?: Maybe<AuthUser>;
  userErrors: Array<UserError>;
};

/**
 * Deactivate all JWT tokens of the currently authenticated user.
 *
 * Requires one of the following permissions: AUTHENTICATED_USER.
 */
export type Logout = {
  __typename?: 'Logout';
  errors: Array<UserError>;
  userErrors: Array<UserError>;
};

export type Mutation = {
  __typename?: 'Mutation';
  /** Authenticates a user account via email and authentication token. */
  emailTokenUserAuth?: Maybe<EmailTokenUserAuth>;
  /** Finds or creates a new user account by email and sends an email with token. */
  emailUserAuthChallenge?: Maybe<EmailUserAuthChallenge>;
  /** Finds or creates a new user account from google auth credentials. */
  googleUserAuth?: Maybe<GoogleUserAuth>;
  /**
   * Deactivate all JWT tokens of the currently authenticated user.
   *
   * Requires one of the following permissions: AUTHENTICATED_USER.
   */
  logout?: Maybe<Logout>;
  /**
   * Creates new organization.
   *
   * Requires one of the following permissions: AUTHENTICATED_USER.
   */
  organizationCreate?: Maybe<OrganizationCreate>;
<<<<<<< HEAD
  /**
   * Creates a new organization invite.
   *
   * Requires one of the following permissions: ORGANIZATION_MEMBER_ACCESS.
   */
  organizationInviteCreate?: Maybe<OrganizationInviteCreate>;
  /**
   * Joins an organization
   *
   * Requires one of the following permissions: AUTHENTICATED_USER.
   */
  organizationJoin?: Maybe<OrganizationJoin>;
=======
>>>>>>> 879e267a
  /** Creates a new project */
  projectCreate?: Maybe<ProjectCreate>;
  /** Updates a project. */
  projectUpdate?: Maybe<ProjectUpdate>;
  /** Refresh JWT token. Mutation tries to take refreshToken from the input. If it fails it will try to take `refreshToken` from the http-only cookie `refreshToken`. `csrfToken` is required when `refreshToken` is provided as a cookie. */
  tokenRefresh?: Maybe<RefreshToken>;
};


export type MutationEmailTokenUserAuthArgs = {
  email: Scalars['String'];
  inviteId?: InputMaybe<Scalars['ID']>;
  token: Scalars['String'];
};


export type MutationEmailUserAuthChallengeArgs = {
  email: Scalars['String'];
};


export type MutationGoogleUserAuthArgs = {
  code: Scalars['String'];
  inviteId?: InputMaybe<Scalars['ID']>;
};


export type MutationOrganizationCreateArgs = {
  input: OrganizationCreateInput;
  survey?: InputMaybe<OnboardingCustomerSurvey>;
};


<<<<<<< HEAD
export type MutationOrganizationInviteCreateArgs = {
  input: OrganizationInviteCreateInput;
};


export type MutationOrganizationJoinArgs = {
  input: OrganizationJoinInput;
};


=======
>>>>>>> 879e267a
export type MutationProjectCreateArgs = {
  input: ProjectCreateInput;
};


export type MutationProjectUpdateArgs = {
  input: ProjectUpdateInput;
};


export type MutationTokenRefreshArgs = {
  csrfToken?: InputMaybe<Scalars['String']>;
  refreshToken?: InputMaybe<Scalars['String']>;
};

/** An object with an ID */
export type Node = {
  /** The ID of the object. */
  id: Scalars['ID'];
};

export type OnboardingCustomerSurvey = {
  /** Your role in your company */
  companyRole?: InputMaybe<Scalars['String']>;
  /** Size of your company */
  companySize?: InputMaybe<Scalars['String']>;
};

export enum OrderDirection {
  /** Specifies an ascending sort order. */
  Asc = 'ASC',
  /** Specifies a descending sort order. */
  Desc = 'DESC'
}

/** Represents an organization. */
export type Organization = Node & {
  __typename?: 'Organization';
  /** The ID of the organization. */
  id: Scalars['ID'];
  /**
   * Member count
   *
   * Requires one of the following permissions: AUTHENTICATED_USER.
   */
  memberCount: Scalars['Int'];
  /**
   * Users associated with the organization.
   *
   * Requires one of the following permissions: ORGANIZATION_MEMBER_ACCESS.
   */
  members?: Maybe<UserCountableConnection>;
  /**
   * Name of the organization.
   *
   * Requires one of the following permissions: AUTHENTICATED_USER.
   */
  name: Scalars['String'];
  /**
   * Projects associated with the organization.
   *
   * Requires one of the following permissions: ORGANIZATION_MEMBER_ACCESS.
   */
  projects?: Maybe<ProjectCountableConnection>;
  /** Slug of the organization. */
  slug: Scalars['String'];
};


/** Represents an organization. */
export type OrganizationMembersArgs = {
  after?: InputMaybe<Scalars['String']>;
  before?: InputMaybe<Scalars['String']>;
  first?: InputMaybe<Scalars['Int']>;
  last?: InputMaybe<Scalars['Int']>;
  orderBy?: InputMaybe<UserSortingInput>;
};


/** Represents an organization. */
export type OrganizationProjectsArgs = {
  after?: InputMaybe<Scalars['String']>;
  before?: InputMaybe<Scalars['String']>;
  first?: InputMaybe<Scalars['Int']>;
  last?: InputMaybe<Scalars['Int']>;
  orderBy?: InputMaybe<UserSortingInput>;
};

export type OrganizationCountableConnection = {
  __typename?: 'OrganizationCountableConnection';
  edges: Array<OrganizationCountableEdge>;
  /** Pagination data for this connection. */
  pageInfo: PageInfo;
  /** A total count of items in the collection. */
  totalCount?: Maybe<Scalars['Int']>;
};

export type OrganizationCountableEdge = {
  __typename?: 'OrganizationCountableEdge';
  /** A cursor for use in pagination. */
  cursor: Scalars['String'];
  /** The item at the end of the edge. */
  node: Organization;
};

/**
 * Creates new organization.
 *
 * Requires one of the following permissions: AUTHENTICATED_USER.
 */
export type OrganizationCreate = {
  __typename?: 'OrganizationCreate';
  errors: Array<OrganizationError>;
  /** An organization. Organizations are root-level objects that contain users and projects. */
  organization?: Maybe<AuthOrganization>;
  organizationErrors: Array<OrganizationError>;
  /** A user that has access to the the resources of an organization. */
  user?: Maybe<AuthUser>;
};

export type OrganizationCreateInput = {
  /** The name of the organization. */
  name: Scalars['String'];
  /** The slug of the organization. */
  slug: Scalars['String'];
  /** The timezone of the organization, passed in by client. */
  timezone: Scalars['String'];
};

/** Represents errors in organization mutations. */
export type OrganizationError = {
  __typename?: 'OrganizationError';
  /** The error code. */
  code: OrganizationErrorCode;
  /** Name of a field that caused the error. A value of `null` ndicates that the error isn't associated with a particular field. */
  field?: Maybe<Scalars['String']>;
  /** The error message. */
  message?: Maybe<Scalars['String']>;
};

/** An enumeration. */
export enum OrganizationErrorCode {
  AlreadyExists = 'ALREADY_EXISTS',
  GraphqlError = 'GRAPHQL_ERROR',
  Invalid = 'INVALID',
  NotFound = 'NOT_FOUND',
  Required = 'REQUIRED',
  Unique = 'UNIQUE'
}

<<<<<<< HEAD
/** The organization invite that was created or updated. */
export type OrganizationInvite = Node & {
  __typename?: 'OrganizationInvite';
  /** The time at which the invite was created. */
  createdAt: Scalars['DateTime'];
  /** The invitees email address. */
  email: Scalars['String'];
  /** If the invite has expired. */
  expired: Scalars['Boolean'];
  /** First name of the invite. */
  firstName?: Maybe<Scalars['String']>;
  /** The unique identifier of the invite. */
  id: Scalars['ID'];
  /**
   * The user who created the invitation.
   *
   * Requires one of the following permissions: ORGANIZATION_MEMBER_ACCESS.
   */
  inviter: User;
  /**
   * The current project of the user.
   *
   * Requires one of the following permissions: ORGANIZATION_MEMBER_ACCESS.
   */
  organization: Organization;
  /** The user role that the invitee will receive upon accepting the invite. */
  role: RoleLevel;
  /** The last time at which the invite was updated. */
  updatedAt: Scalars['DateTime'];
};

/**
 * Creates a new organization invite.
 *
 * Requires one of the following permissions: ORGANIZATION_MEMBER_ACCESS.
 */
export type OrganizationInviteCreate = {
  __typename?: 'OrganizationInviteCreate';
  errors: Array<OrganizationError>;
  organizationErrors: Array<OrganizationError>;
  organizationInvite?: Maybe<OrganizationInvite>;
};

export type OrganizationInviteCreateInput = {
  /** The email of the invitee. */
  email: Scalars['String'];
  /** The identifier in UUID v4 format. If none is provided, the backend will generate one. */
  id?: InputMaybe<Scalars['UUID']>;
  /** The message to send to the invitee. */
  message?: InputMaybe<Scalars['String']>;
  /** What member role the invite should grant. */
  role?: InputMaybe<RoleLevel>;
};

/** The organization invite that was created or updated. */
export type OrganizationInviteDetails = Node & {
  __typename?: 'OrganizationInviteDetails';
  /** The time at which the invite was created. */
  createdAt: Scalars['DateTime'];
  /** The invitees email address. */
  email: Scalars['String'];
  /** If the invite has expired. */
  expired: Scalars['Boolean'];
  /** First name of the invite. */
  firstName?: Maybe<Scalars['String']>;
  /** The unique identifier of the invite. */
  id: Scalars['ID'];
  /** The name/email of the inviter. */
  inviter: Scalars['String'];
  /** The ID of the organization the invite is for. */
  organizationId: Scalars['ID'];
  /** The logo of the organization the invite is for. */
  organizationLogo?: Maybe<Scalars['String']>;
  /** The name of the organization the invite is for. */
  organizationName: Scalars['String'];
  /** The user role that the invitee will receive upon accepting the invite. */
  role: RoleLevel;
  /** The last time at which the invite was updated. */
  updatedAt: Scalars['DateTime'];
};

/**
 * Joins an organization
 *
 * Requires one of the following permissions: AUTHENTICATED_USER.
 */
export type OrganizationJoin = {
  __typename?: 'OrganizationJoin';
  errors: Array<OrganizationError>;
  organizationErrors: Array<OrganizationError>;
  /** A user that has access to the the resources of an organization. */
  user: AuthUser;
};

export type OrganizationJoinInput = {
  /** The ID of the invite. */
  inviteId: Scalars['ID'];
};

=======
>>>>>>> 879e267a
/** The Relay compliant `PageInfo` type, containing data necessary to paginate this connection. */
export type PageInfo = {
  __typename?: 'PageInfo';
  /** When paginating forwards, the cursor to continue. */
  endCursor?: Maybe<Scalars['String']>;
  /** When paginating forwards, are there more items? */
  hasNextPage: Scalars['Boolean'];
  /** When paginating backwards, are there more items? */
  hasPreviousPage: Scalars['Boolean'];
  /** When paginating backwards, the cursor to continue. */
  startCursor?: Maybe<Scalars['String']>;
};

/** Represents a project. */
export type Project = Node & {
  __typename?: 'Project';
  /** Whether the project is private or not. */
  accessControl?: Maybe<Scalars['Boolean']>;
  /** The data required for the onboarding process */
  hasCompletedOnboardingFor?: Maybe<Scalars['JSONString']>;
  /** The ID of the project. */
  id: Scalars['ID'];
  /** Name of the project. */
  name: Scalars['String'];
  /** Organization the project belongs to. */
  organization: AuthOrganization;
  /** Slug of the project. */
  slug: Scalars['String'];
  /** The timezone of the project. */
  timezone: Scalars['String'];
};

export type ProjectCountableConnection = {
  __typename?: 'ProjectCountableConnection';
  edges: Array<ProjectCountableEdge>;
  /** Pagination data for this connection. */
  pageInfo: PageInfo;
  /** A total count of items in the collection. */
  totalCount?: Maybe<Scalars['Int']>;
};

export type ProjectCountableEdge = {
  __typename?: 'ProjectCountableEdge';
  /** A cursor for use in pagination. */
  cursor: Scalars['String'];
  /** The item at the end of the edge. */
  node: Project;
};

/** Creates a new project */
export type ProjectCreate = {
  __typename?: 'ProjectCreate';
  errors: Array<ProjectError>;
  project?: Maybe<Project>;
  projectErrors: Array<ProjectError>;
};

export type ProjectCreateInput = {
  /** The identifier in UUID v4 format. If none is provided, the backend will generate one. */
  id?: InputMaybe<Scalars['UUID']>;
  /** The name of the project. */
  name: Scalars['String'];
  /** Whether the project is private or not. */
  private?: InputMaybe<Scalars['Boolean']>;
  /** The timezone of the project. */
  timezone?: InputMaybe<Scalars['String']>;
};

/** Represents errors in project mutations. */
export type ProjectError = {
  __typename?: 'ProjectError';
  /** The error code. */
  code: ProjectErrorCode;
  /** Name of a field that caused the error. A value of `null` ndicates that the error isn't associated with a particular field. */
  field?: Maybe<Scalars['String']>;
  /** The error message. */
  message?: Maybe<Scalars['String']>;
};

/** An enumeration. */
export enum ProjectErrorCode {
  AlreadyExists = 'ALREADY_EXISTS',
  GraphqlError = 'GRAPHQL_ERROR',
  Invalid = 'INVALID',
  NotFound = 'NOT_FOUND',
  Required = 'REQUIRED',
  Unique = 'UNIQUE'
}

export enum ProjectSortField {
  /** Sort projects by created at. */
  CreatedAt = 'CREATED_AT',
  /** Sort projects by name. */
  Name = 'NAME',
  /** Sort projects by updated at. */
  UpdatedAt = 'UPDATED_AT'
}

export type ProjectSortingInput = {
  /** Specifies the direction in which to sort projects. */
  direction: OrderDirection;
  /** Sort projects by the selected field. */
  field: ProjectSortField;
};

/** Updates a project. */
export type ProjectUpdate = {
  __typename?: 'ProjectUpdate';
  errors: Array<ProjectError>;
  project?: Maybe<Project>;
  projectErrors: Array<ProjectError>;
};

export type ProjectUpdateInput = {
  /** The data required for the onboarding process. */
  hasCompletedOnboardingFor?: InputMaybe<Scalars['JSONString']>;
  /** The icon of the project. */
  icon?: InputMaybe<Scalars['String']>;
  /** The name of the project. */
  name?: InputMaybe<Scalars['String']>;
  /** Whether the project is private or not. */
  private?: InputMaybe<Scalars['Boolean']>;
  /** The timezone of the project. */
  timezone?: InputMaybe<Scalars['String']>;
};

export type Query = {
  __typename?: 'Query';
  _entities?: Maybe<Array<Maybe<_Entity>>>;
  _service?: Maybe<_Service>;
  /** One specific organization invite. */
  organizationInviteDetails?: Maybe<OrganizationInviteDetails>;
  /**
   * Return the currently authenticated user.
   *
   * Requires one of the following permissions: AUTHENTICATED_USER.
   */
  viewer?: Maybe<User>;
};


export type Query_EntitiesArgs = {
  representations?: InputMaybe<Array<InputMaybe<Scalars['_Any']>>>;
};


export type QueryOrganizationInviteDetailsArgs = {
  id: Scalars['ID'];
};

/** Refresh JWT token. Mutation tries to take refreshToken from the input. If it fails it will try to take `refreshToken` from the http-only cookie `refreshToken`. `csrfToken` is required when `refreshToken` is provided as a cookie. */
export type RefreshToken = {
  __typename?: 'RefreshToken';
  errors: Array<UserError>;
  /** Acess token to authenticate the user. */
  token?: Maybe<Scalars['String']>;
  userErrors: Array<UserError>;
};

export enum RoleLevel {
  Admin = 'ADMIN',
  Member = 'MEMBER'
}

/** Represents user data. */
export type User = Node & {
  __typename?: 'User';
  /** The email address of the user. */
  email: Scalars['String'];
  /** The given name of the user. */
  firstName: Scalars['String'];
  /** The ID of the user. */
  id: Scalars['ID'];
  /** Determine if the user is active. */
  isActive: Scalars['Boolean'];
  /** Determine if the user is a staff admin. */
  isStaff: Scalars['Boolean'];
  /** The family name of the user. */
  lastName: Scalars['String'];
  /**
   * The current organization of the user.
   *
   * Requires one of the following permissions: AUTHENTICATED_USER.
   */
  organization?: Maybe<AuthOrganization>;
  /**
   * Organizations the user is part of.
   *
   * Requires one of the following permissions: AUTHENTICATED_USER.
   */
  organizations?: Maybe<OrganizationCountableConnection>;
  /**
   * The current project of the user.
   *
   * Requires one of the following permissions: AUTHENTICATED_USER.
   */
  project?: Maybe<Project>;
  /**
   * Projects the user has access to.
   *
   * Requires one of the following permissions: AUTHENTICATED_USER.
   */
  projects?: Maybe<ProjectCountableConnection>;
};


/** Represents user data. */
export type UserOrganizationsArgs = {
  after?: InputMaybe<Scalars['String']>;
  before?: InputMaybe<Scalars['String']>;
  first?: InputMaybe<Scalars['Int']>;
  last?: InputMaybe<Scalars['Int']>;
};


/** Represents user data. */
export type UserProjectsArgs = {
  after?: InputMaybe<Scalars['String']>;
  before?: InputMaybe<Scalars['String']>;
  first?: InputMaybe<Scalars['Int']>;
  last?: InputMaybe<Scalars['Int']>;
  orderBy?: InputMaybe<ProjectSortingInput>;
};

export type UserCountableConnection = {
  __typename?: 'UserCountableConnection';
  edges: Array<UserCountableEdge>;
  /** Pagination data for this connection. */
  pageInfo: PageInfo;
  /** A total count of items in the collection. */
  totalCount?: Maybe<Scalars['Int']>;
};

export type UserCountableEdge = {
  __typename?: 'UserCountableEdge';
  /** A cursor for use in pagination. */
  cursor: Scalars['String'];
  /** The item at the end of the edge. */
  node: User;
};

/** Represents errors in user mutations. */
export type UserError = {
  __typename?: 'UserError';
  /** The error code. */
  code: UserErrorCode;
  /** Name of a field that caused the error. A value of `null` ndicates that the error isn't associated with a particular field. */
  field?: Maybe<Scalars['String']>;
  /** The error message. */
  message?: Maybe<Scalars['String']>;
};

/** An enumeration. */
export enum UserErrorCode {
  GraphqlError = 'GRAPHQL_ERROR',
  Inactive = 'INACTIVE',
  Invalid = 'INVALID',
  InvalidMagicCode = 'INVALID_MAGIC_CODE',
  JwtDecodeError = 'JWT_DECODE_ERROR',
  JwtInvalidCsrfToken = 'JWT_INVALID_CSRF_TOKEN',
  JwtInvalidToken = 'JWT_INVALID_TOKEN',
  JwtMissingToken = 'JWT_MISSING_TOKEN',
  JwtSignatureExpired = 'JWT_SIGNATURE_EXPIRED',
  MagicCodeExpired = 'MAGIC_CODE_EXPIRED',
  NotFound = 'NOT_FOUND',
  Required = 'REQUIRED',
  Unique = 'UNIQUE'
}

export enum UserSortField {
  /** Sort users by created at. */
  CreatedAt = 'CREATED_AT',
  /** Sort users by email. */
  Email = 'EMAIL',
  /** Sort users by first name. */
  FirstName = 'FIRST_NAME',
  /** Sort users by last name. */
  LastName = 'LAST_NAME'
}

export type UserSortingInput = {
  /** Specifies the direction in which to sort users. */
  direction: OrderDirection;
  /** Sort users by the selected field. */
  field: UserSortField;
};

/** _Entity union as defined by Federation spec. */
export type _Entity = AuthUser | User;

/** _Service manifest as defined by Federation spec. */
export type _Service = {
  __typename?: '_Service';
  sdl?: Maybe<Scalars['String']>;
};

export type AuthUserFragmentFragment = { __typename?: 'AuthUser', id: string, email: string, firstName: string, lastName: string, isStaff: boolean, isActive: boolean, organization?: { __typename?: 'AuthOrganization', id: string, slug: string, name: string, memberCount: number } | null, project?: { __typename?: 'Project', id: string, name: string, slug: string, hasCompletedOnboardingFor?: any | null, timezone: string, organization: { __typename?: 'AuthOrganization', id: string, slug: string, name: string, memberCount: number } } | null };

export type AuthOrganizationFragmentFragment = { __typename?: 'AuthOrganization', id: string, slug: string, name: string, memberCount: number };

export type UserErrorFragmentFragment = { __typename?: 'UserError', field?: string | null, message?: string | null, code: UserErrorCode };

export type GoogleUserAuthFragmentFragment = { __typename?: 'GoogleUserAuth', token?: string | null, refreshToken?: string | null, csrfToken?: string | null, user?: { __typename?: 'AuthUser', id: string, email: string, firstName: string, lastName: string, isStaff: boolean, isActive: boolean, organization?: { __typename?: 'AuthOrganization', id: string, slug: string, name: string, memberCount: number } | null, project?: { __typename?: 'Project', id: string, name: string, slug: string, hasCompletedOnboardingFor?: any | null, timezone: string, organization: { __typename?: 'AuthOrganization', id: string, slug: string, name: string, memberCount: number } } | null } | null, userErrors: Array<{ __typename?: 'UserError', field?: string | null, message?: string | null, code: UserErrorCode }> };

export type EmailTokenUserAuthFragmentFragment = { __typename?: 'EmailTokenUserAuth', token?: string | null, refreshToken?: string | null, csrfToken?: string | null, user?: { __typename?: 'AuthUser', id: string, email: string, firstName: string, lastName: string, isStaff: boolean, isActive: boolean, organization?: { __typename?: 'AuthOrganization', id: string, slug: string, name: string, memberCount: number } | null, project?: { __typename?: 'Project', id: string, name: string, slug: string, hasCompletedOnboardingFor?: any | null, timezone: string, organization: { __typename?: 'AuthOrganization', id: string, slug: string, name: string, memberCount: number } } | null } | null, userErrors: Array<{ __typename?: 'UserError', field?: string | null, message?: string | null, code: UserErrorCode }> };

export type OrganizationCreateFragmentFragment = { __typename?: 'OrganizationCreate', organization?: { __typename?: 'AuthOrganization', id: string, slug: string, name: string, memberCount: number } | null, user?: { __typename?: 'AuthUser', id: string, email: string, firstName: string, lastName: string, isStaff: boolean, isActive: boolean, organization?: { __typename?: 'AuthOrganization', id: string, slug: string, name: string, memberCount: number } | null, project?: { __typename?: 'Project', id: string, name: string, slug: string, hasCompletedOnboardingFor?: any | null, timezone: string, organization: { __typename?: 'AuthOrganization', id: string, slug: string, name: string, memberCount: number } } | null } | null, organizationErrors: Array<{ __typename?: 'OrganizationError', field?: string | null, message?: string | null, code: OrganizationErrorCode }>, errors: Array<{ __typename?: 'OrganizationError', field?: string | null, message?: string | null, code: OrganizationErrorCode }> };

export type OrganizationErrorFragmentFragment = { __typename?: 'OrganizationError', field?: string | null, message?: string | null, code: OrganizationErrorCode };

export type EmailTokenUserAuthMutationVariables = Exact<{
  email: Scalars['String'];
  token: Scalars['String'];
}>;


export type EmailTokenUserAuthMutation = { __typename?: 'Mutation', emailTokenUserAuth?: { __typename?: 'EmailTokenUserAuth', token?: string | null, refreshToken?: string | null, csrfToken?: string | null, user?: { __typename?: 'AuthUser', id: string, email: string, firstName: string, lastName: string, isStaff: boolean, isActive: boolean, organization?: { __typename?: 'AuthOrganization', id: string, slug: string, name: string, memberCount: number } | null, project?: { __typename?: 'Project', id: string, name: string, slug: string, hasCompletedOnboardingFor?: any | null, timezone: string, organization: { __typename?: 'AuthOrganization', id: string, slug: string, name: string, memberCount: number } } | null } | null, userErrors: Array<{ __typename?: 'UserError', field?: string | null, message?: string | null, code: UserErrorCode }> } | null };

export type EmailUserAuthChallengeMutationVariables = Exact<{
  email: Scalars['String'];
}>;


export type EmailUserAuthChallengeMutation = { __typename?: 'Mutation', emailUserAuthChallenge?: { __typename?: 'EmailUserAuthChallenge', success?: boolean | null, authType?: string | null, userErrors: Array<{ __typename?: 'UserError', field?: string | null, message?: string | null, code: UserErrorCode }> } | null };

export type GoogleUserAuthMutationVariables = Exact<{
  code: Scalars['String'];
}>;


export type GoogleUserAuthMutation = { __typename?: 'Mutation', googleUserAuth?: { __typename?: 'GoogleUserAuth', token?: string | null, refreshToken?: string | null, csrfToken?: string | null, user?: { __typename?: 'AuthUser', id: string, email: string, firstName: string, lastName: string, isStaff: boolean, isActive: boolean, organization?: { __typename?: 'AuthOrganization', id: string, slug: string, name: string, memberCount: number } | null, project?: { __typename?: 'Project', id: string, name: string, slug: string, hasCompletedOnboardingFor?: any | null, timezone: string, organization: { __typename?: 'AuthOrganization', id: string, slug: string, name: string, memberCount: number } } | null } | null, userErrors: Array<{ __typename?: 'UserError', field?: string | null, message?: string | null, code: UserErrorCode }> } | null };

export type LogoutMutationVariables = Exact<{ [key: string]: never; }>;


export type LogoutMutation = { __typename?: 'Mutation', logout?: { __typename?: 'Logout', userErrors: Array<{ __typename?: 'UserError', field?: string | null, message?: string | null, code: UserErrorCode }> } | null };

export type OrganizationCreateMutationVariables = Exact<{
  input: OrganizationCreateInput;
  survey?: InputMaybe<OnboardingCustomerSurvey>;
}>;


export type OrganizationCreateMutation = { __typename?: 'Mutation', organizationCreate?: { __typename?: 'OrganizationCreate', organization?: { __typename?: 'AuthOrganization', id: string, slug: string, name: string, memberCount: number } | null, user?: { __typename?: 'AuthUser', id: string, email: string, firstName: string, lastName: string, isStaff: boolean, isActive: boolean, organization?: { __typename?: 'AuthOrganization', id: string, slug: string, name: string, memberCount: number } | null, project?: { __typename?: 'Project', id: string, name: string, slug: string, hasCompletedOnboardingFor?: any | null, timezone: string, organization: { __typename?: 'AuthOrganization', id: string, slug: string, name: string, memberCount: number } } | null } | null, organizationErrors: Array<{ __typename?: 'OrganizationError', field?: string | null, message?: string | null, code: OrganizationErrorCode }>, errors: Array<{ __typename?: 'OrganizationError', field?: string | null, message?: string | null, code: OrganizationErrorCode }> } | null };

export type TokenRefreshMutationVariables = Exact<{
  csrfToken?: InputMaybe<Scalars['String']>;
  refreshToken?: InputMaybe<Scalars['String']>;
}>;


export type TokenRefreshMutation = { __typename?: 'Mutation', tokenRefresh?: { __typename?: 'RefreshToken', token?: string | null, errors: Array<{ __typename?: 'UserError', field?: string | null, message?: string | null, code: UserErrorCode }> } | null };

<<<<<<< HEAD
export type OrganizationInviteCreateFragmentFragment = { __typename?: 'OrganizationInviteCreate', organizationInvite?: { __typename?: 'OrganizationInvite', id: string, email: string, firstName?: string | null, role: RoleLevel, createdAt: string, updatedAt: string, expired: boolean, inviter: { __typename?: 'User', id: string, email: string, firstName: string, lastName: string, isStaff: boolean, isActive: boolean }, organization: { __typename?: 'Organization', id: string } } | null, organizationErrors: Array<{ __typename?: 'OrganizationError', field?: string | null, message?: string | null, code: OrganizationErrorCode }>, errors: Array<{ __typename?: 'OrganizationError', field?: string | null, message?: string | null, code: OrganizationErrorCode }> };

export type OrganizationInviteFragmentFragment = { __typename?: 'OrganizationInvite', id: string, email: string, firstName?: string | null, role: RoleLevel, createdAt: string, updatedAt: string, expired: boolean, inviter: { __typename?: 'User', id: string, email: string, firstName: string, lastName: string, isStaff: boolean, isActive: boolean }, organization: { __typename?: 'Organization', id: string } };

export type OrganizationInviteCreateMutationVariables = Exact<{
  input: OrganizationInviteCreateInput;
}>;


export type OrganizationInviteCreateMutation = { __typename?: 'Mutation', organizationInviteCreate?: { __typename?: 'OrganizationInviteCreate', organizationInvite?: { __typename?: 'OrganizationInvite', id: string, email: string, firstName?: string | null, role: RoleLevel, createdAt: string, updatedAt: string, expired: boolean, inviter: { __typename?: 'User', id: string, email: string, firstName: string, lastName: string, isStaff: boolean, isActive: boolean }, organization: { __typename?: 'Organization', id: string } } | null, organizationErrors: Array<{ __typename?: 'OrganizationError', field?: string | null, message?: string | null, code: OrganizationErrorCode }>, errors: Array<{ __typename?: 'OrganizationError', field?: string | null, message?: string | null, code: OrganizationErrorCode }> } | null };

=======
>>>>>>> 879e267a
export type ProjectCreateFragmentFragment = { __typename?: 'ProjectCreate', project?: { __typename?: 'Project', id: string, name: string, slug: string, hasCompletedOnboardingFor?: any | null, timezone: string, organization: { __typename?: 'AuthOrganization', id: string, slug: string, name: string, memberCount: number } } | null, projectErrors: Array<{ __typename?: 'ProjectError', field?: string | null, message?: string | null, code: ProjectErrorCode }>, errors: Array<{ __typename?: 'ProjectError', field?: string | null, message?: string | null, code: ProjectErrorCode }> };

export type ProjectErrorFragmentFragment = { __typename?: 'ProjectError', field?: string | null, message?: string | null, code: ProjectErrorCode };

export type ProjectFragmentFragment = { __typename?: 'Project', id: string, name: string, slug: string, hasCompletedOnboardingFor?: any | null, timezone: string, organization: { __typename?: 'AuthOrganization', id: string, slug: string, name: string, memberCount: number } };

export type ProjectCreateMutationVariables = Exact<{
  input: ProjectCreateInput;
}>;


export type ProjectCreateMutation = { __typename?: 'Mutation', projectCreate?: { __typename?: 'ProjectCreate', project?: { __typename?: 'Project', id: string, name: string, slug: string, hasCompletedOnboardingFor?: any | null, timezone: string, organization: { __typename?: 'AuthOrganization', id: string, slug: string, name: string, memberCount: number } } | null, projectErrors: Array<{ __typename?: 'ProjectError', field?: string | null, message?: string | null, code: ProjectErrorCode }>, errors: Array<{ __typename?: 'ProjectError', field?: string | null, message?: string | null, code: ProjectErrorCode }> } | null };

export type ViewerQueryVariables = Exact<{ [key: string]: never; }>;


export type ViewerQuery = { __typename?: 'Query', viewer?: { __typename?: 'User', id: string, email: string, firstName: string, lastName: string, isStaff: boolean, isActive: boolean, organization?: { __typename?: 'AuthOrganization', id: string, slug: string, name: string, memberCount: number } | null, project?: { __typename?: 'Project', id: string, name: string, slug: string, hasCompletedOnboardingFor?: any | null, timezone: string, organization: { __typename?: 'AuthOrganization', id: string, slug: string, name: string, memberCount: number } } | null, organizations?: { __typename?: 'OrganizationCountableConnection', edges: Array<{ __typename?: 'OrganizationCountableEdge', node: { __typename?: 'Organization', id: string, slug: string, name: string, memberCount: number, projects?: { __typename?: 'ProjectCountableConnection', edges: Array<{ __typename?: 'ProjectCountableEdge', node: { __typename?: 'Project', id: string, name: string, slug: string, hasCompletedOnboardingFor?: any | null, timezone: string, organization: { __typename?: 'AuthOrganization', id: string, slug: string, name: string, memberCount: number } } }> } | null } }> } | null } | null };

export const AuthOrganizationFragmentFragmentDoc = gql`
    fragment AuthOrganizationFragment on AuthOrganization {
  id
  slug
  name
  memberCount
}
    `;
export const ProjectFragmentFragmentDoc = gql`
    fragment ProjectFragment on Project {
  id
  name
  slug
  hasCompletedOnboardingFor
  timezone
  organization {
    ...AuthOrganizationFragment
  }
}
    ${AuthOrganizationFragmentFragmentDoc}`;
export const AuthUserFragmentFragmentDoc = gql`
    fragment AuthUserFragment on AuthUser {
  id
  email
  firstName
  lastName
  isStaff
  isActive
  organization {
    ...AuthOrganizationFragment
  }
  project {
    ...ProjectFragment
  }
}
    ${AuthOrganizationFragmentFragmentDoc}
${ProjectFragmentFragmentDoc}`;
export const UserErrorFragmentFragmentDoc = gql`
    fragment UserErrorFragment on UserError {
  field
  message
  code
}
    `;
export const GoogleUserAuthFragmentFragmentDoc = gql`
    fragment GoogleUserAuthFragment on GoogleUserAuth {
  token
  refreshToken
  user {
    ...AuthUserFragment
  }
  csrfToken
  userErrors {
    ...UserErrorFragment
  }
}
    ${AuthUserFragmentFragmentDoc}
${UserErrorFragmentFragmentDoc}`;
export const EmailTokenUserAuthFragmentFragmentDoc = gql`
    fragment EmailTokenUserAuthFragment on EmailTokenUserAuth {
  token
  refreshToken
  csrfToken
  user {
    ...AuthUserFragment
  }
  userErrors {
    ...UserErrorFragment
  }
}
    ${AuthUserFragmentFragmentDoc}
${UserErrorFragmentFragmentDoc}`;
export const OrganizationErrorFragmentFragmentDoc = gql`
    fragment OrganizationErrorFragment on OrganizationError {
  field
  message
  code
}
    `;
export const OrganizationCreateFragmentFragmentDoc = gql`
    fragment OrganizationCreateFragment on OrganizationCreate {
  organization {
    ...AuthOrganizationFragment
  }
  user {
    ...AuthUserFragment
  }
  organizationErrors {
    ...OrganizationErrorFragment
  }
  errors {
    ...OrganizationErrorFragment
  }
}
    ${AuthOrganizationFragmentFragmentDoc}
${AuthUserFragmentFragmentDoc}
${OrganizationErrorFragmentFragmentDoc}`;
<<<<<<< HEAD
export const OrganizationInviteFragmentFragmentDoc = gql`
    fragment OrganizationInviteFragment on OrganizationInvite {
  id
  email
  firstName
  role
  createdAt
  updatedAt
  expired
  inviter {
    id
    email
    firstName
    lastName
    isStaff
    isActive
  }
  organization {
    id
  }
}
    `;
export const OrganizationInviteCreateFragmentFragmentDoc = gql`
    fragment OrganizationInviteCreateFragment on OrganizationInviteCreate {
  organizationInvite {
    ...OrganizationInviteFragment
  }
  organizationErrors {
    ...OrganizationErrorFragment
  }
  errors {
    ...OrganizationErrorFragment
  }
}
    ${OrganizationInviteFragmentFragmentDoc}
${OrganizationErrorFragmentFragmentDoc}`;
=======
>>>>>>> 879e267a
export const ProjectErrorFragmentFragmentDoc = gql`
    fragment ProjectErrorFragment on ProjectError {
  field
  message
  code
}
    `;
export const ProjectCreateFragmentFragmentDoc = gql`
    fragment ProjectCreateFragment on ProjectCreate {
  project {
    ...ProjectFragment
  }
  projectErrors {
    ...ProjectErrorFragment
  }
  errors {
    ...ProjectErrorFragment
  }
}
    ${ProjectFragmentFragmentDoc}
${ProjectErrorFragmentFragmentDoc}`;
export const EmailTokenUserAuthDocument = gql`
    mutation emailTokenUserAuth($email: String!, $token: String!) {
  emailTokenUserAuth(email: $email, token: $token) {
    ...EmailTokenUserAuthFragment
  }
}
    ${EmailTokenUserAuthFragmentFragmentDoc}`;
export type EmailTokenUserAuthMutationFn = Apollo.MutationFunction<EmailTokenUserAuthMutation, EmailTokenUserAuthMutationVariables>;

/**
 * __useEmailTokenUserAuthMutation__
 *
 * To run a mutation, you first call `useEmailTokenUserAuthMutation` within a React component and pass it any options that fit your needs.
 * When your component renders, `useEmailTokenUserAuthMutation` returns a tuple that includes:
 * - A mutate function that you can call at any time to execute the mutation
 * - An object with fields that represent the current status of the mutation's execution
 *
 * @param baseOptions options that will be passed into the mutation, supported options are listed on: https://www.apollographql.com/docs/react/api/react-hooks/#options-2;
 *
 * @example
 * const [emailTokenUserAuthMutation, { data, loading, error }] = useEmailTokenUserAuthMutation({
 *   variables: {
 *      email: // value for 'email'
 *      token: // value for 'token'
 *   },
 * });
 */
export function useEmailTokenUserAuthMutation(baseOptions?: Apollo.MutationHookOptions<EmailTokenUserAuthMutation, EmailTokenUserAuthMutationVariables>) {
        const options = {...defaultOptions, ...baseOptions}
        return Apollo.useMutation<EmailTokenUserAuthMutation, EmailTokenUserAuthMutationVariables>(EmailTokenUserAuthDocument, options);
      }
export type EmailTokenUserAuthMutationHookResult = ReturnType<typeof useEmailTokenUserAuthMutation>;
export type EmailTokenUserAuthMutationResult = Apollo.MutationResult<EmailTokenUserAuthMutation>;
export type EmailTokenUserAuthMutationOptions = Apollo.BaseMutationOptions<EmailTokenUserAuthMutation, EmailTokenUserAuthMutationVariables>;
export const EmailUserAuthChallengeDocument = gql`
    mutation emailUserAuthChallenge($email: String!) {
  emailUserAuthChallenge(email: $email) {
    success
    authType
    userErrors {
      ...UserErrorFragment
    }
  }
}
    ${UserErrorFragmentFragmentDoc}`;
export type EmailUserAuthChallengeMutationFn = Apollo.MutationFunction<EmailUserAuthChallengeMutation, EmailUserAuthChallengeMutationVariables>;

/**
 * __useEmailUserAuthChallengeMutation__
 *
 * To run a mutation, you first call `useEmailUserAuthChallengeMutation` within a React component and pass it any options that fit your needs.
 * When your component renders, `useEmailUserAuthChallengeMutation` returns a tuple that includes:
 * - A mutate function that you can call at any time to execute the mutation
 * - An object with fields that represent the current status of the mutation's execution
 *
 * @param baseOptions options that will be passed into the mutation, supported options are listed on: https://www.apollographql.com/docs/react/api/react-hooks/#options-2;
 *
 * @example
 * const [emailUserAuthChallengeMutation, { data, loading, error }] = useEmailUserAuthChallengeMutation({
 *   variables: {
 *      email: // value for 'email'
 *   },
 * });
 */
export function useEmailUserAuthChallengeMutation(baseOptions?: Apollo.MutationHookOptions<EmailUserAuthChallengeMutation, EmailUserAuthChallengeMutationVariables>) {
        const options = {...defaultOptions, ...baseOptions}
        return Apollo.useMutation<EmailUserAuthChallengeMutation, EmailUserAuthChallengeMutationVariables>(EmailUserAuthChallengeDocument, options);
      }
export type EmailUserAuthChallengeMutationHookResult = ReturnType<typeof useEmailUserAuthChallengeMutation>;
export type EmailUserAuthChallengeMutationResult = Apollo.MutationResult<EmailUserAuthChallengeMutation>;
export type EmailUserAuthChallengeMutationOptions = Apollo.BaseMutationOptions<EmailUserAuthChallengeMutation, EmailUserAuthChallengeMutationVariables>;
export const GoogleUserAuthDocument = gql`
    mutation googleUserAuth($code: String!) {
  googleUserAuth(code: $code) {
    ...GoogleUserAuthFragment
  }
}
    ${GoogleUserAuthFragmentFragmentDoc}`;
export type GoogleUserAuthMutationFn = Apollo.MutationFunction<GoogleUserAuthMutation, GoogleUserAuthMutationVariables>;

/**
 * __useGoogleUserAuthMutation__
 *
 * To run a mutation, you first call `useGoogleUserAuthMutation` within a React component and pass it any options that fit your needs.
 * When your component renders, `useGoogleUserAuthMutation` returns a tuple that includes:
 * - A mutate function that you can call at any time to execute the mutation
 * - An object with fields that represent the current status of the mutation's execution
 *
 * @param baseOptions options that will be passed into the mutation, supported options are listed on: https://www.apollographql.com/docs/react/api/react-hooks/#options-2;
 *
 * @example
 * const [googleUserAuthMutation, { data, loading, error }] = useGoogleUserAuthMutation({
 *   variables: {
 *      code: // value for 'code'
 *   },
 * });
 */
export function useGoogleUserAuthMutation(baseOptions?: Apollo.MutationHookOptions<GoogleUserAuthMutation, GoogleUserAuthMutationVariables>) {
        const options = {...defaultOptions, ...baseOptions}
        return Apollo.useMutation<GoogleUserAuthMutation, GoogleUserAuthMutationVariables>(GoogleUserAuthDocument, options);
      }
export type GoogleUserAuthMutationHookResult = ReturnType<typeof useGoogleUserAuthMutation>;
export type GoogleUserAuthMutationResult = Apollo.MutationResult<GoogleUserAuthMutation>;
export type GoogleUserAuthMutationOptions = Apollo.BaseMutationOptions<GoogleUserAuthMutation, GoogleUserAuthMutationVariables>;
export const LogoutDocument = gql`
    mutation logout {
  logout {
    userErrors {
      ...UserErrorFragment
    }
  }
}
    ${UserErrorFragmentFragmentDoc}`;
export type LogoutMutationFn = Apollo.MutationFunction<LogoutMutation, LogoutMutationVariables>;

/**
 * __useLogoutMutation__
 *
 * To run a mutation, you first call `useLogoutMutation` within a React component and pass it any options that fit your needs.
 * When your component renders, `useLogoutMutation` returns a tuple that includes:
 * - A mutate function that you can call at any time to execute the mutation
 * - An object with fields that represent the current status of the mutation's execution
 *
 * @param baseOptions options that will be passed into the mutation, supported options are listed on: https://www.apollographql.com/docs/react/api/react-hooks/#options-2;
 *
 * @example
 * const [logoutMutation, { data, loading, error }] = useLogoutMutation({
 *   variables: {
 *   },
 * });
 */
export function useLogoutMutation(baseOptions?: Apollo.MutationHookOptions<LogoutMutation, LogoutMutationVariables>) {
        const options = {...defaultOptions, ...baseOptions}
        return Apollo.useMutation<LogoutMutation, LogoutMutationVariables>(LogoutDocument, options);
      }
export type LogoutMutationHookResult = ReturnType<typeof useLogoutMutation>;
export type LogoutMutationResult = Apollo.MutationResult<LogoutMutation>;
export type LogoutMutationOptions = Apollo.BaseMutationOptions<LogoutMutation, LogoutMutationVariables>;
export const OrganizationCreateDocument = gql`
    mutation organizationCreate($input: OrganizationCreateInput!, $survey: OnboardingCustomerSurvey) {
  organizationCreate(input: $input, survey: $survey) {
    ...OrganizationCreateFragment
  }
}
    ${OrganizationCreateFragmentFragmentDoc}`;
export type OrganizationCreateMutationFn = Apollo.MutationFunction<OrganizationCreateMutation, OrganizationCreateMutationVariables>;

/**
 * __useOrganizationCreateMutation__
 *
 * To run a mutation, you first call `useOrganizationCreateMutation` within a React component and pass it any options that fit your needs.
 * When your component renders, `useOrganizationCreateMutation` returns a tuple that includes:
 * - A mutate function that you can call at any time to execute the mutation
 * - An object with fields that represent the current status of the mutation's execution
 *
 * @param baseOptions options that will be passed into the mutation, supported options are listed on: https://www.apollographql.com/docs/react/api/react-hooks/#options-2;
 *
 * @example
 * const [organizationCreateMutation, { data, loading, error }] = useOrganizationCreateMutation({
 *   variables: {
 *      input: // value for 'input'
 *      survey: // value for 'survey'
 *   },
 * });
 */
export function useOrganizationCreateMutation(baseOptions?: Apollo.MutationHookOptions<OrganizationCreateMutation, OrganizationCreateMutationVariables>) {
        const options = {...defaultOptions, ...baseOptions}
        return Apollo.useMutation<OrganizationCreateMutation, OrganizationCreateMutationVariables>(OrganizationCreateDocument, options);
      }
export type OrganizationCreateMutationHookResult = ReturnType<typeof useOrganizationCreateMutation>;
export type OrganizationCreateMutationResult = Apollo.MutationResult<OrganizationCreateMutation>;
export type OrganizationCreateMutationOptions = Apollo.BaseMutationOptions<OrganizationCreateMutation, OrganizationCreateMutationVariables>;
export const TokenRefreshDocument = gql`
    mutation tokenRefresh($csrfToken: String, $refreshToken: String) {
  tokenRefresh(csrfToken: $csrfToken, refreshToken: $refreshToken) {
    token
    errors {
      ...UserErrorFragment
    }
  }
}
    ${UserErrorFragmentFragmentDoc}`;
export type TokenRefreshMutationFn = Apollo.MutationFunction<TokenRefreshMutation, TokenRefreshMutationVariables>;

/**
 * __useTokenRefreshMutation__
 *
 * To run a mutation, you first call `useTokenRefreshMutation` within a React component and pass it any options that fit your needs.
 * When your component renders, `useTokenRefreshMutation` returns a tuple that includes:
 * - A mutate function that you can call at any time to execute the mutation
 * - An object with fields that represent the current status of the mutation's execution
 *
 * @param baseOptions options that will be passed into the mutation, supported options are listed on: https://www.apollographql.com/docs/react/api/react-hooks/#options-2;
 *
 * @example
 * const [tokenRefreshMutation, { data, loading, error }] = useTokenRefreshMutation({
 *   variables: {
 *      csrfToken: // value for 'csrfToken'
 *      refreshToken: // value for 'refreshToken'
 *   },
 * });
 */
export function useTokenRefreshMutation(baseOptions?: Apollo.MutationHookOptions<TokenRefreshMutation, TokenRefreshMutationVariables>) {
        const options = {...defaultOptions, ...baseOptions}
        return Apollo.useMutation<TokenRefreshMutation, TokenRefreshMutationVariables>(TokenRefreshDocument, options);
      }
export type TokenRefreshMutationHookResult = ReturnType<typeof useTokenRefreshMutation>;
export type TokenRefreshMutationResult = Apollo.MutationResult<TokenRefreshMutation>;
export type TokenRefreshMutationOptions = Apollo.BaseMutationOptions<TokenRefreshMutation, TokenRefreshMutationVariables>;
<<<<<<< HEAD
export const OrganizationInviteCreateDocument = gql`
    mutation organizationInviteCreate($input: OrganizationInviteCreateInput!) {
  organizationInviteCreate(input: $input) {
    ...OrganizationInviteCreateFragment
  }
}
    ${OrganizationInviteCreateFragmentFragmentDoc}`;
export type OrganizationInviteCreateMutationFn = Apollo.MutationFunction<OrganizationInviteCreateMutation, OrganizationInviteCreateMutationVariables>;

/**
 * __useOrganizationInviteCreateMutation__
 *
 * To run a mutation, you first call `useOrganizationInviteCreateMutation` within a React component and pass it any options that fit your needs.
 * When your component renders, `useOrganizationInviteCreateMutation` returns a tuple that includes:
 * - A mutate function that you can call at any time to execute the mutation
 * - An object with fields that represent the current status of the mutation's execution
 *
 * @param baseOptions options that will be passed into the mutation, supported options are listed on: https://www.apollographql.com/docs/react/api/react-hooks/#options-2;
 *
 * @example
 * const [organizationInviteCreateMutation, { data, loading, error }] = useOrganizationInviteCreateMutation({
 *   variables: {
 *      input: // value for 'input'
 *   },
 * });
 */
export function useOrganizationInviteCreateMutation(baseOptions?: Apollo.MutationHookOptions<OrganizationInviteCreateMutation, OrganizationInviteCreateMutationVariables>) {
        const options = {...defaultOptions, ...baseOptions}
        return Apollo.useMutation<OrganizationInviteCreateMutation, OrganizationInviteCreateMutationVariables>(OrganizationInviteCreateDocument, options);
      }
export type OrganizationInviteCreateMutationHookResult = ReturnType<typeof useOrganizationInviteCreateMutation>;
export type OrganizationInviteCreateMutationResult = Apollo.MutationResult<OrganizationInviteCreateMutation>;
export type OrganizationInviteCreateMutationOptions = Apollo.BaseMutationOptions<OrganizationInviteCreateMutation, OrganizationInviteCreateMutationVariables>;
=======
>>>>>>> 879e267a
export const ProjectCreateDocument = gql`
    mutation projectCreate($input: ProjectCreateInput!) {
  projectCreate(input: $input) {
    ...ProjectCreateFragment
  }
}
    ${ProjectCreateFragmentFragmentDoc}`;
export type ProjectCreateMutationFn = Apollo.MutationFunction<ProjectCreateMutation, ProjectCreateMutationVariables>;

/**
 * __useProjectCreateMutation__
 *
 * To run a mutation, you first call `useProjectCreateMutation` within a React component and pass it any options that fit your needs.
 * When your component renders, `useProjectCreateMutation` returns a tuple that includes:
 * - A mutate function that you can call at any time to execute the mutation
 * - An object with fields that represent the current status of the mutation's execution
 *
 * @param baseOptions options that will be passed into the mutation, supported options are listed on: https://www.apollographql.com/docs/react/api/react-hooks/#options-2;
 *
 * @example
 * const [projectCreateMutation, { data, loading, error }] = useProjectCreateMutation({
 *   variables: {
 *      input: // value for 'input'
 *   },
 * });
 */
export function useProjectCreateMutation(baseOptions?: Apollo.MutationHookOptions<ProjectCreateMutation, ProjectCreateMutationVariables>) {
        const options = {...defaultOptions, ...baseOptions}
        return Apollo.useMutation<ProjectCreateMutation, ProjectCreateMutationVariables>(ProjectCreateDocument, options);
      }
export type ProjectCreateMutationHookResult = ReturnType<typeof useProjectCreateMutation>;
export type ProjectCreateMutationResult = Apollo.MutationResult<ProjectCreateMutation>;
export type ProjectCreateMutationOptions = Apollo.BaseMutationOptions<ProjectCreateMutation, ProjectCreateMutationVariables>;
export const ViewerDocument = gql`
    query viewer {
  viewer {
    id
    email
    firstName
    lastName
    isStaff
    isActive
    organization {
      ...AuthOrganizationFragment
    }
    project {
      ...ProjectFragment
    }
<<<<<<< HEAD
    organizations(first: 1) {
=======
    organizations(first: 50) {
>>>>>>> 879e267a
      edges {
        node {
          id
          slug
          name
          memberCount
<<<<<<< HEAD
          projects(first: 1) {
=======
          projects(first: 100) {
>>>>>>> 879e267a
            edges {
              node {
                ...ProjectFragment
              }
            }
          }
        }
      }
    }
  }
}
    ${AuthOrganizationFragmentFragmentDoc}
${ProjectFragmentFragmentDoc}`;

/**
 * __useViewerQuery__
 *
 * To run a query within a React component, call `useViewerQuery` and pass it any options that fit your needs.
 * When your component renders, `useViewerQuery` returns an object from Apollo Client that contains loading, error, and data properties
 * you can use to render your UI.
 *
 * @param baseOptions options that will be passed into the query, supported options are listed on: https://www.apollographql.com/docs/react/api/react-hooks/#options;
 *
 * @example
 * const { data, loading, error } = useViewerQuery({
 *   variables: {
 *   },
 * });
 */
export function useViewerQuery(baseOptions?: Apollo.QueryHookOptions<ViewerQuery, ViewerQueryVariables>) {
        const options = {...defaultOptions, ...baseOptions}
        return Apollo.useQuery<ViewerQuery, ViewerQueryVariables>(ViewerDocument, options);
      }
export function useViewerLazyQuery(baseOptions?: Apollo.LazyQueryHookOptions<ViewerQuery, ViewerQueryVariables>) {
          const options = {...defaultOptions, ...baseOptions}
          return Apollo.useLazyQuery<ViewerQuery, ViewerQueryVariables>(ViewerDocument, options);
        }
export type ViewerQueryHookResult = ReturnType<typeof useViewerQuery>;
export type ViewerLazyQueryHookResult = ReturnType<typeof useViewerLazyQuery>;
export type ViewerQueryResult = Apollo.QueryResult<ViewerQuery, ViewerQueryVariables>;<|MERGE_RESOLUTION|>--- conflicted
+++ resolved
@@ -153,7 +153,6 @@
    * Requires one of the following permissions: AUTHENTICATED_USER.
    */
   organizationCreate?: Maybe<OrganizationCreate>;
-<<<<<<< HEAD
   /**
    * Creates a new organization invite.
    *
@@ -166,8 +165,6 @@
    * Requires one of the following permissions: AUTHENTICATED_USER.
    */
   organizationJoin?: Maybe<OrganizationJoin>;
-=======
->>>>>>> 879e267a
   /** Creates a new project */
   projectCreate?: Maybe<ProjectCreate>;
   /** Updates a project. */
@@ -201,7 +198,6 @@
 };
 
 
-<<<<<<< HEAD
 export type MutationOrganizationInviteCreateArgs = {
   input: OrganizationInviteCreateInput;
 };
@@ -212,8 +208,6 @@
 };
 
 
-=======
->>>>>>> 879e267a
 export type MutationProjectCreateArgs = {
   input: ProjectCreateInput;
 };
@@ -364,7 +358,6 @@
   Unique = 'UNIQUE'
 }
 
-<<<<<<< HEAD
 /** The organization invite that was created or updated. */
 export type OrganizationInvite = Node & {
   __typename?: 'OrganizationInvite';
@@ -464,8 +457,6 @@
   inviteId: Scalars['ID'];
 };
 
-=======
->>>>>>> 879e267a
 /** The Relay compliant `PageInfo` type, containing data necessary to paginate this connection. */
 export type PageInfo = {
   __typename?: 'PageInfo';
@@ -819,7 +810,6 @@
 
 export type TokenRefreshMutation = { __typename?: 'Mutation', tokenRefresh?: { __typename?: 'RefreshToken', token?: string | null, errors: Array<{ __typename?: 'UserError', field?: string | null, message?: string | null, code: UserErrorCode }> } | null };
 
-<<<<<<< HEAD
 export type OrganizationInviteCreateFragmentFragment = { __typename?: 'OrganizationInviteCreate', organizationInvite?: { __typename?: 'OrganizationInvite', id: string, email: string, firstName?: string | null, role: RoleLevel, createdAt: string, updatedAt: string, expired: boolean, inviter: { __typename?: 'User', id: string, email: string, firstName: string, lastName: string, isStaff: boolean, isActive: boolean }, organization: { __typename?: 'Organization', id: string } } | null, organizationErrors: Array<{ __typename?: 'OrganizationError', field?: string | null, message?: string | null, code: OrganizationErrorCode }>, errors: Array<{ __typename?: 'OrganizationError', field?: string | null, message?: string | null, code: OrganizationErrorCode }> };
 
 export type OrganizationInviteFragmentFragment = { __typename?: 'OrganizationInvite', id: string, email: string, firstName?: string | null, role: RoleLevel, createdAt: string, updatedAt: string, expired: boolean, inviter: { __typename?: 'User', id: string, email: string, firstName: string, lastName: string, isStaff: boolean, isActive: boolean }, organization: { __typename?: 'Organization', id: string } };
@@ -831,8 +821,6 @@
 
 export type OrganizationInviteCreateMutation = { __typename?: 'Mutation', organizationInviteCreate?: { __typename?: 'OrganizationInviteCreate', organizationInvite?: { __typename?: 'OrganizationInvite', id: string, email: string, firstName?: string | null, role: RoleLevel, createdAt: string, updatedAt: string, expired: boolean, inviter: { __typename?: 'User', id: string, email: string, firstName: string, lastName: string, isStaff: boolean, isActive: boolean }, organization: { __typename?: 'Organization', id: string } } | null, organizationErrors: Array<{ __typename?: 'OrganizationError', field?: string | null, message?: string | null, code: OrganizationErrorCode }>, errors: Array<{ __typename?: 'OrganizationError', field?: string | null, message?: string | null, code: OrganizationErrorCode }> } | null };
 
-=======
->>>>>>> 879e267a
 export type ProjectCreateFragmentFragment = { __typename?: 'ProjectCreate', project?: { __typename?: 'Project', id: string, name: string, slug: string, hasCompletedOnboardingFor?: any | null, timezone: string, organization: { __typename?: 'AuthOrganization', id: string, slug: string, name: string, memberCount: number } } | null, projectErrors: Array<{ __typename?: 'ProjectError', field?: string | null, message?: string | null, code: ProjectErrorCode }>, errors: Array<{ __typename?: 'ProjectError', field?: string | null, message?: string | null, code: ProjectErrorCode }> };
 
 export type ProjectErrorFragmentFragment = { __typename?: 'ProjectError', field?: string | null, message?: string | null, code: ProjectErrorCode };
@@ -948,7 +936,6 @@
     ${AuthOrganizationFragmentFragmentDoc}
 ${AuthUserFragmentFragmentDoc}
 ${OrganizationErrorFragmentFragmentDoc}`;
-<<<<<<< HEAD
 export const OrganizationInviteFragmentFragmentDoc = gql`
     fragment OrganizationInviteFragment on OrganizationInvite {
   id
@@ -985,8 +972,6 @@
 }
     ${OrganizationInviteFragmentFragmentDoc}
 ${OrganizationErrorFragmentFragmentDoc}`;
-=======
->>>>>>> 879e267a
 export const ProjectErrorFragmentFragmentDoc = gql`
     fragment ProjectErrorFragment on ProjectError {
   field
@@ -1217,7 +1202,6 @@
 export type TokenRefreshMutationHookResult = ReturnType<typeof useTokenRefreshMutation>;
 export type TokenRefreshMutationResult = Apollo.MutationResult<TokenRefreshMutation>;
 export type TokenRefreshMutationOptions = Apollo.BaseMutationOptions<TokenRefreshMutation, TokenRefreshMutationVariables>;
-<<<<<<< HEAD
 export const OrganizationInviteCreateDocument = gql`
     mutation organizationInviteCreate($input: OrganizationInviteCreateInput!) {
   organizationInviteCreate(input: $input) {
@@ -1251,8 +1235,6 @@
 export type OrganizationInviteCreateMutationHookResult = ReturnType<typeof useOrganizationInviteCreateMutation>;
 export type OrganizationInviteCreateMutationResult = Apollo.MutationResult<OrganizationInviteCreateMutation>;
 export type OrganizationInviteCreateMutationOptions = Apollo.BaseMutationOptions<OrganizationInviteCreateMutation, OrganizationInviteCreateMutationVariables>;
-=======
->>>>>>> 879e267a
 export const ProjectCreateDocument = gql`
     mutation projectCreate($input: ProjectCreateInput!) {
   projectCreate(input: $input) {
@@ -1301,22 +1283,14 @@
     project {
       ...ProjectFragment
     }
-<<<<<<< HEAD
-    organizations(first: 1) {
-=======
     organizations(first: 50) {
->>>>>>> 879e267a
       edges {
         node {
           id
           slug
           name
           memberCount
-<<<<<<< HEAD
-          projects(first: 1) {
-=======
           projects(first: 100) {
->>>>>>> 879e267a
             edges {
               node {
                 ...ProjectFragment
