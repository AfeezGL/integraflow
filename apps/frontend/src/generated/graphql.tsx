import { gql } from '@apollo/client';
import * as Apollo from '@apollo/client';
export type Maybe<T> = T | null;
export type InputMaybe<T> = Maybe<T>;
export type Exact<T extends { [key: string]: unknown }> = { [K in keyof T]: T[K] };
export type MakeOptional<T, K extends keyof T> = Omit<T, K> & { [SubKey in K]?: Maybe<T[SubKey]> };
export type MakeMaybe<T, K extends keyof T> = Omit<T, K> & { [SubKey in K]: Maybe<T[SubKey]> };
const defaultOptions = {} as const;
/** All built-in and custom scalars, mapped to their actual values */
export type Scalars = {
  ID: string;
  String: string;
  Boolean: boolean;
  Int: number;
  Float: number;
  /**
   * The `Date` scalar type represents a Date
   * value as specified by
   * [iso8601](https://en.wikipedia.org/wiki/ISO_8601).
   */
  Date: any;
  /**
   * The `DateTime` scalar type represents a DateTime
   * value as specified by
   * [iso8601](https://en.wikipedia.org/wiki/ISO_8601).
   */
  DateTime: string;
  JSONString: any;
  /**
   * Leverages the internal Python implmeentation of UUID (uuid.UUID) to provide native UUID objects
   * in fields, resolvers and input.
   */
  UUID: any;
  /** _Any value scalar as defined by Federation spec. */
  _Any: any;
};

/** Represents an organization. */
export type AuthOrganization = Node & {
  __typename?: 'AuthOrganization';
  /** The ID of the organization. */
  id: Scalars['ID'];
  /**
   * Member count
   *
   * Requires one of the following permissions: AUTHENTICATED_USER.
   */
  memberCount: Scalars['Int'];
  /**
   * Name of the organization.
   *
   * Requires one of the following permissions: AUTHENTICATED_USER.
   */
  name: Scalars['String'];
  /** Slug of the organization. */
  slug: Scalars['String'];
};

/** Represents an authenticated user data. */
export type AuthUser = Node & {
  __typename?: 'AuthUser';
  /** The email address of the user. */
  email: Scalars['String'];
  /** The given name of the user. */
  firstName: Scalars['String'];
  /** The ID of the user. */
  id: Scalars['ID'];
  /** Determine if the user is active. */
  isActive: Scalars['Boolean'];
  /** Determine if the user has finished onboarding. */
  isOnboarded: Scalars['Boolean'];
  /** Determine if the user is a staff admin. */
  isStaff: Scalars['Boolean'];
  /** The family name of the user. */
  lastName: Scalars['String'];
  /**
   * The current organization of the user.
   *
   * Requires one of the following permissions: AUTHENTICATED_USER.
   */
  organization?: Maybe<AuthOrganization>;
  /**
   * The current project of the user.
   *
   * Requires one of the following permissions: AUTHENTICATED_USER.
   */
  project?: Maybe<Project>;
};

export type DateRangeInput = {
  /** Start date. */
  gte?: InputMaybe<Scalars['Date']>;
  /** End date. */
  lte?: InputMaybe<Scalars['Date']>;
};

export type DateTimeRangeInput = {
  /** Start date. */
  gte?: InputMaybe<Scalars['DateTime']>;
  /** End date. */
  lte?: InputMaybe<Scalars['DateTime']>;
};

/** Authenticates a user account via email and authentication token. */
export type EmailTokenUserAuth = {
  __typename?: 'EmailTokenUserAuth';
  /** CSRF token required to re-generate access token. */
  csrfToken?: Maybe<Scalars['String']>;
  errors: Array<UserError>;
  /** JWT refresh token, required to re-generate access token. */
  refreshToken?: Maybe<Scalars['String']>;
  /** Access token to authenticate the user. */
  token?: Maybe<Scalars['String']>;
  /** A user that has access to the the resources of an organization. */
  user?: Maybe<AuthUser>;
  userErrors: Array<UserError>;
};

/** Finds or creates a new user account by email and sends an email with token. */
export type EmailUserAuthChallenge = {
  __typename?: 'EmailUserAuthChallenge';
  /** Supported challenge for this user. */
  authType?: Maybe<Scalars['String']>;
  errors: Array<UserError>;
  /** Whether the operation was successful. */
  success?: Maybe<Scalars['Boolean']>;
  userErrors: Array<UserError>;
};

/** Finds or creates a new user account from google auth credentials. */
export type GoogleUserAuth = {
  __typename?: 'GoogleUserAuth';
  /** CSRF token required to re-generate access token. */
  csrfToken?: Maybe<Scalars['String']>;
  errors: Array<UserError>;
  /** JWT refresh token, required to re-generate access token. */
  refreshToken?: Maybe<Scalars['String']>;
  /** Whether the operation was successful. */
  success?: Maybe<Scalars['Boolean']>;
  /** Access token to authenticate the user. */
  token?: Maybe<Scalars['String']>;
  /** A user that has access to the the resources of an organization. */
  user?: Maybe<AuthUser>;
  userErrors: Array<UserError>;
};

export type InviteDetails = OrganizationInviteDetails | OrganizationInviteLinkDetails;

/**
 * Deactivate all JWT tokens of the currently authenticated user.
 *
 * Requires one of the following permissions: AUTHENTICATED_USER.
 */
export type Logout = {
  __typename?: 'Logout';
  errors: Array<UserError>;
  userErrors: Array<UserError>;
};

export type Mutation = {
  __typename?: 'Mutation';
  /** Authenticates a user account via email and authentication token. */
  emailTokenUserAuth?: Maybe<EmailTokenUserAuth>;
  /** Finds or creates a new user account by email and sends an email with token. */
  emailUserAuthChallenge?: Maybe<EmailUserAuthChallenge>;
  /** Finds or creates a new user account from google auth credentials. */
  googleUserAuth?: Maybe<GoogleUserAuth>;
  /**
   * Deactivate all JWT tokens of the currently authenticated user.
   *
   * Requires one of the following permissions: AUTHENTICATED_USER.
   */
  logout?: Maybe<Logout>;
  /**
   * Creates new organization.
   *
   * Requires one of the following permissions: AUTHENTICATED_USER.
   */
  organizationCreate?: Maybe<OrganizationCreate>;
  /**
   * Creates a new organization invite.
   *
   * Requires one of the following permissions: ORGANIZATION_MEMBER_ACCESS.
   */
  organizationInviteCreate?: Maybe<OrganizationInviteCreate>;
  /**
   * Reset the current organization invite link..
   *
   * Requires one of the following permissions: ORGANIZATION_MEMBER_ACCESS.
   */
  organizationInviteLinkReset?: Maybe<OrganizationInviteLinkReset>;
  /**
   * Joins an organization
   *
   * Requires one of the following permissions: AUTHENTICATED_USER.
   */
  organizationJoin?: Maybe<OrganizationJoin>;
  /** Creates a new project */
  projectCreate?: Maybe<ProjectCreate>;
  /**
   * Creates a new theme
   *
   * Requires one of the following permissions: PROJECT_MEMBER_ACCESS.
   */
  projectThemeCreate?: Maybe<ProjectThemeCreate>;
  /**
   * Deletes a theme.
   *
   * Requires one of the following permissions: PROJECT_ADMIN_ACCESS.
   */
  projectThemeDelete?: Maybe<ProjectThemeDelete>;
  /**
   * Updates an existing theme
   *
   * Requires one of the following permissions: PROJECT_MEMBER_ACCESS.
   */
  projectThemeUpdate?: Maybe<ProjectThemeUpdate>;
  /** Updates a project. */
  projectUpdate?: Maybe<ProjectUpdate>;
  /**
   * Creates a new distibution channel
   *
   * Requires one of the following permissions: PROJECT_MEMBER_ACCESS.
   */
  surveyChannelCreate?: Maybe<SurveyChannelCreate>;
  /**
   * Deletes a channel.
   *
   * Requires one of the following permissions: PROJECT_MEMBER_ACCESS.
   */
  surveyChannelDelete?: Maybe<SurveyChannelDelete>;
  /**
   * Updates a channel
   *
   * Requires one of the following permissions: PROJECT_MEMBER_ACCESS.
   */
  surveyChannelUpdate?: Maybe<SurveyChannelUpdate>;
  /**
   * Creates a new survey
   *
   * Requires one of the following permissions: PROJECT_MEMBER_ACCESS.
   */
  surveyCreate?: Maybe<SurveyCreate>;
  /**
   * Deletes a survey.
   *
   * Requires one of the following permissions: PROJECT_MEMBER_ACCESS.
   */
  surveyDelete?: Maybe<SurveyDelete>;
  /**
   * Creates a new question
   *
   * Requires one of the following permissions: PROJECT_MEMBER_ACCESS.
   */
  surveyQuestionCreate?: Maybe<SurveyQuestionCreate>;
  /**
   * Deletes a question.
   *
   * Requires one of the following permissions: PROJECT_MEMBER_ACCESS.
   */
  surveyQuestionDelete?: Maybe<SurveyQuestionDelete>;
  /**
   * Updates a question
   *
   * Requires one of the following permissions: PROJECT_MEMBER_ACCESS.
   */
  surveyQuestionUpdate?: Maybe<SurveyQuestionUpdate>;
  /**
   * Updates a survey
   *
   * Requires one of the following permissions: PROJECT_MEMBER_ACCESS.
   */
  surveyUpdate?: Maybe<SurveyUpdate>;
  /** Refresh JWT token. Mutation tries to take refreshToken from the input. If it fails it will try to take `refreshToken` from the http-only cookie `refreshToken`. `csrfToken` is required when `refreshToken` is provided as a cookie. */
  tokenRefresh?: Maybe<RefreshToken>;
  /**
   * Updates a user.
   *
   * Requires one of the following permissions: AUTHENTICATED_USER.
   */
  userUpdate?: Maybe<UserUpdate>;
};


export type MutationEmailTokenUserAuthArgs = {
  email: Scalars['String'];
  inviteLink?: InputMaybe<Scalars['String']>;
  token: Scalars['String'];
};


export type MutationEmailUserAuthChallengeArgs = {
  email: Scalars['String'];
  inviteLink?: InputMaybe<Scalars['String']>;
};


export type MutationGoogleUserAuthArgs = {
  code: Scalars['String'];
  inviteLink?: InputMaybe<Scalars['String']>;
};


export type MutationOrganizationCreateArgs = {
  input: OrganizationCreateInput;
  survey?: InputMaybe<OnboardingCustomerSurvey>;
};


export type MutationOrganizationInviteCreateArgs = {
  input: OrganizationInviteCreateInput;
};


export type MutationOrganizationJoinArgs = {
  input: OrganizationJoinInput;
};


export type MutationProjectCreateArgs = {
  input: ProjectCreateInput;
};


export type MutationProjectThemeCreateArgs = {
  input: ProjectThemeCreateInput;
};


export type MutationProjectThemeDeleteArgs = {
  id: Scalars['ID'];
};


export type MutationProjectThemeUpdateArgs = {
  id: Scalars['ID'];
  input: ProjectThemeUpdateInput;
};


export type MutationProjectUpdateArgs = {
  input: ProjectUpdateInput;
};


export type MutationSurveyChannelCreateArgs = {
  input: SurveyChannelCreateInput;
};


export type MutationSurveyChannelDeleteArgs = {
  id: Scalars['ID'];
};


export type MutationSurveyChannelUpdateArgs = {
  id: Scalars['ID'];
  input: SurveyChannelUpdateInput;
};


export type MutationSurveyCreateArgs = {
  input: SurveyCreateInput;
};


export type MutationSurveyDeleteArgs = {
  id: Scalars['ID'];
};


export type MutationSurveyQuestionCreateArgs = {
  input: SurveyQuestionCreateInput;
};


export type MutationSurveyQuestionDeleteArgs = {
  id: Scalars['ID'];
};


export type MutationSurveyQuestionUpdateArgs = {
  id: Scalars['ID'];
  input: SurveyQuestionUpdateInput;
};


export type MutationSurveyUpdateArgs = {
  id: Scalars['ID'];
  input: SurveyUpdateInput;
};


export type MutationTokenRefreshArgs = {
  csrfToken?: InputMaybe<Scalars['String']>;
  refreshToken?: InputMaybe<Scalars['String']>;
};


export type MutationUserUpdateArgs = {
  input: UserInput;
};

/** An object with an ID */
export type Node = {
  /** The ID of the object. */
  id: Scalars['ID'];
};

export type OnboardingCustomerSurvey = {
  /** Your role in your company */
  companyRole?: InputMaybe<Scalars['String']>;
  /** Size of your company */
  companySize?: InputMaybe<Scalars['String']>;
};

export enum OrderDirection {
  /** Specifies an ascending sort order. */
  Asc = 'ASC',
  /** Specifies a descending sort order. */
  Desc = 'DESC'
}

/** Represents an organization. */
export type Organization = Node & {
  __typename?: 'Organization';
  /** The ID of the organization. */
  id: Scalars['ID'];
  /**
   * Member count
   *
   * Requires one of the following permissions: AUTHENTICATED_USER.
   */
  memberCount: Scalars['Int'];
  /**
   * Users associated with the organization.
   *
   * Requires one of the following permissions: ORGANIZATION_MEMBER_ACCESS.
   */
  members?: Maybe<UserCountableConnection>;
  /**
   * Name of the organization.
   *
   * Requires one of the following permissions: AUTHENTICATED_USER.
   */
  name: Scalars['String'];
  /**
   * Projects associated with the organization.
   *
   * Requires one of the following permissions: ORGANIZATION_MEMBER_ACCESS.
   */
  projects?: Maybe<ProjectCountableConnection>;
  /** Slug of the organization. */
  slug: Scalars['String'];
};


/** Represents an organization. */
export type OrganizationMembersArgs = {
  after?: InputMaybe<Scalars['String']>;
  before?: InputMaybe<Scalars['String']>;
  first?: InputMaybe<Scalars['Int']>;
  last?: InputMaybe<Scalars['Int']>;
  orderBy?: InputMaybe<UserSortingInput>;
};


/** Represents an organization. */
export type OrganizationProjectsArgs = {
  after?: InputMaybe<Scalars['String']>;
  before?: InputMaybe<Scalars['String']>;
  first?: InputMaybe<Scalars['Int']>;
  last?: InputMaybe<Scalars['Int']>;
  orderBy?: InputMaybe<UserSortingInput>;
};

export type OrganizationCountableConnection = {
  __typename?: 'OrganizationCountableConnection';
  edges: Array<OrganizationCountableEdge>;
  /** Pagination data for this connection. */
  pageInfo: PageInfo;
  /** A total count of items in the collection. */
  totalCount?: Maybe<Scalars['Int']>;
};

export type OrganizationCountableEdge = {
  __typename?: 'OrganizationCountableEdge';
  /** A cursor for use in pagination. */
  cursor: Scalars['String'];
  /** The item at the end of the edge. */
  node: Organization;
};

/**
 * Creates new organization.
 *
 * Requires one of the following permissions: AUTHENTICATED_USER.
 */
export type OrganizationCreate = {
  __typename?: 'OrganizationCreate';
  errors: Array<OrganizationError>;
  /** An organization. Organizations are root-level objects that contain users and projects. */
  organization?: Maybe<AuthOrganization>;
  organizationErrors: Array<OrganizationError>;
  /** A user that has access to the the resources of an organization. */
  user?: Maybe<AuthUser>;
};

export type OrganizationCreateInput = {
  /** The name of the organization. */
  name: Scalars['String'];
  /** The slug of the organization. */
  slug: Scalars['String'];
  /** The timezone of the organization, passed in by client. */
  timezone: Scalars['String'];
};

/** Represents errors in organization mutations. */
export type OrganizationError = {
  __typename?: 'OrganizationError';
  /** The error code. */
  code: OrganizationErrorCode;
  /** Name of a field that caused the error. A value of `null` ndicates that the error isn't associated with a particular field. */
  field?: Maybe<Scalars['String']>;
  /** The error message. */
  message?: Maybe<Scalars['String']>;
};

/** An enumeration. */
export enum OrganizationErrorCode {
  AlreadyExists = 'ALREADY_EXISTS',
  GraphqlError = 'GRAPHQL_ERROR',
  Invalid = 'INVALID',
  NotFound = 'NOT_FOUND',
  Required = 'REQUIRED',
  Unique = 'UNIQUE'
}

/** The organization invite that was created or updated. */
export type OrganizationInvite = Node & {
  __typename?: 'OrganizationInvite';
  /** The time at which the invite was created. */
  createdAt: Scalars['DateTime'];
  /** The invitees email address. */
  email: Scalars['String'];
  /** If the invite has expired. */
  expired: Scalars['Boolean'];
  /** First name of the invite. */
  firstName?: Maybe<Scalars['String']>;
  /** The unique identifier of the invite. */
  id: Scalars['ID'];
  /**
   * The user who created the invitation.
   *
   * Requires one of the following permissions: ORGANIZATION_MEMBER_ACCESS.
   */
  inviter: User;
  /**
   * The current project of the user.
   *
   * Requires one of the following permissions: ORGANIZATION_MEMBER_ACCESS.
   */
  organization: Organization;
  /** The user role that the invitee will receive upon accepting the invite. */
  role: RoleLevel;
  /** The last time at which the invite was updated. */
  updatedAt: Scalars['DateTime'];
};

/**
 * Creates a new organization invite.
 *
 * Requires one of the following permissions: ORGANIZATION_MEMBER_ACCESS.
 */
export type OrganizationInviteCreate = {
  __typename?: 'OrganizationInviteCreate';
  errors: Array<OrganizationError>;
  organizationErrors: Array<OrganizationError>;
  organizationInvite?: Maybe<OrganizationInvite>;
};

export type OrganizationInviteCreateInput = {
  /** The email of the invitee. */
  email: Scalars['String'];
  /** The identifier in UUID v4 format. If none is provided, the backend will generate one. */
  id?: InputMaybe<Scalars['UUID']>;
  /** The message to send to the invitee. */
  message?: InputMaybe<Scalars['String']>;
  /** What member role the invite should grant. */
  role?: InputMaybe<RoleLevel>;
};

/** The organization invite that was created or updated. */
export type OrganizationInviteDetails = Node & {
  __typename?: 'OrganizationInviteDetails';
  /** The time at which the invite was created. */
  createdAt: Scalars['DateTime'];
  /** The invitees email address. */
  email: Scalars['String'];
  /** If the invite has expired. */
  expired: Scalars['Boolean'];
  /** First name of the invite. */
  firstName?: Maybe<Scalars['String']>;
  /** The unique identifier of the invite. */
  id: Scalars['ID'];
  /** The name/email of the inviter. */
  inviter: Scalars['String'];
  /** The ID of the organization the invite is for. */
  organizationId: Scalars['ID'];
  /** The logo of the organization the invite is for. */
  organizationLogo?: Maybe<Scalars['String']>;
  /** The name of the organization the invite is for. */
  organizationName: Scalars['String'];
  /** The user role that the invitee will receive upon accepting the invite. */
  role: RoleLevel;
  /** The last time at which the invite was updated. */
  updatedAt: Scalars['DateTime'];
};

/** The organization invite link. */
export type OrganizationInviteLink = {
  __typename?: 'OrganizationInviteLink';
  /**
   * The link of the organization the invite is for.
   *
   * Requires one of the following permissions: ORGANIZATION_MEMBER_ACCESS.
   */
  inviteLink: Scalars['String'];
};

/** The organization invite that was created or updated. */
export type OrganizationInviteLinkDetails = Node & {
  __typename?: 'OrganizationInviteLinkDetails';
  /** The ID of the object. */
  id: Scalars['ID'];
  /** The ID of the organization the invite is for. */
  organizationId: Scalars['ID'];
  /** The logo of the organization the invite is for. */
  organizationLogo?: Maybe<Scalars['String']>;
  /** The name of the organization the invite is for. */
  organizationName: Scalars['String'];
};

/**
 * Reset the current organization invite link..
 *
 * Requires one of the following permissions: ORGANIZATION_MEMBER_ACCESS.
 */
export type OrganizationInviteLinkReset = {
  __typename?: 'OrganizationInviteLinkReset';
  errors: Array<OrganizationError>;
  /** The current organization invite link. */
  inviteLink?: Maybe<Scalars['String']>;
  organizationErrors: Array<OrganizationError>;
  /** Whether the operation was successful. */
  success?: Maybe<Scalars['Boolean']>;
};

/**
 * Joins an organization
 *
 * Requires one of the following permissions: AUTHENTICATED_USER.
 */
export type OrganizationJoin = {
  __typename?: 'OrganizationJoin';
  errors: Array<OrganizationError>;
  organizationErrors: Array<OrganizationError>;
  /** A user that has access to the the resources of an organization. */
  user: AuthUser;
};

export type OrganizationJoinInput = {
  /** An invite link for an organization. */
  inviteLink: Scalars['String'];
};

/** The Relay compliant `PageInfo` type, containing data necessary to paginate this connection. */
export type PageInfo = {
  __typename?: 'PageInfo';
  /** When paginating forwards, the cursor to continue. */
  endCursor?: Maybe<Scalars['String']>;
  /** When paginating forwards, are there more items? */
  hasNextPage: Scalars['Boolean'];
  /** When paginating backwards, are there more items? */
  hasPreviousPage: Scalars['Boolean'];
  /** When paginating backwards, the cursor to continue. */
  startCursor?: Maybe<Scalars['String']>;
};

/** Represents a project. */
export type Project = Node & {
  __typename?: 'Project';
  /** Whether the project is private or not. */
  accessControl?: Maybe<Scalars['Boolean']>;
  /** The data required for the onboarding process */
  hasCompletedOnboardingFor?: Maybe<Scalars['JSONString']>;
  /** The ID of the project. */
  id: Scalars['ID'];
  /** Name of the project. */
  name: Scalars['String'];
  /** Organization the project belongs to. */
  organization: AuthOrganization;
  /** Slug of the project. */
  slug: Scalars['String'];
  /** The timezone of the project. */
  timezone: Scalars['String'];
};

export type ProjectCountableConnection = {
  __typename?: 'ProjectCountableConnection';
  edges: Array<ProjectCountableEdge>;
  /** Pagination data for this connection. */
  pageInfo: PageInfo;
  /** A total count of items in the collection. */
  totalCount?: Maybe<Scalars['Int']>;
};

export type ProjectCountableEdge = {
  __typename?: 'ProjectCountableEdge';
  /** A cursor for use in pagination. */
  cursor: Scalars['String'];
  /** The item at the end of the edge. */
  node: Project;
};

/** Creates a new project */
export type ProjectCreate = {
  __typename?: 'ProjectCreate';
  errors: Array<ProjectError>;
  project?: Maybe<Project>;
  projectErrors: Array<ProjectError>;
};

export type ProjectCreateInput = {
  /** The identifier in UUID v4 format. If none is provided, the backend will generate one. */
  id?: InputMaybe<Scalars['UUID']>;
  /** The name of the project. */
  name: Scalars['String'];
  /** Whether the project is private or not. */
  private?: InputMaybe<Scalars['Boolean']>;
  /** The timezone of the project. */
  timezone?: InputMaybe<Scalars['String']>;
};

/** Represents errors in project mutations. */
export type ProjectError = {
  __typename?: 'ProjectError';
  /** The error code. */
  code: ProjectErrorCode;
  /** Name of a field that caused the error. A value of `null` ndicates that the error isn't associated with a particular field. */
  field?: Maybe<Scalars['String']>;
  /** The error message. */
  message?: Maybe<Scalars['String']>;
};

/** An enumeration. */
export enum ProjectErrorCode {
  AlreadyExists = 'ALREADY_EXISTS',
  GraphqlError = 'GRAPHQL_ERROR',
  Invalid = 'INVALID',
  InvalidPermission = 'INVALID_PERMISSION',
  NotFound = 'NOT_FOUND',
  Required = 'REQUIRED',
  Unique = 'UNIQUE'
}

export enum ProjectSortField {
  /** Sort projects by created at. */
  CreatedAt = 'CREATED_AT',
  /** Sort projects by name. */
  Name = 'NAME',
  /** Sort projects by updated at. */
  UpdatedAt = 'UPDATED_AT'
}

export type ProjectSortingInput = {
  /** Specifies the direction in which to sort projects. */
  direction: OrderDirection;
  /** Sort projects by the selected field. */
  field: ProjectSortField;
};

/** Represents a theme. */
export type ProjectTheme = Node & {
  __typename?: 'ProjectTheme';
  /** The settings of the theme. */
  colorScheme?: Maybe<Scalars['JSONString']>;
  /** The time at which the invite was created. */
  createdAt: Scalars['DateTime'];
  /**
   * The user who created the theme.
   *
   * Requires one of the following permissions: PROJECT_MEMBER_ACCESS.
   */
  creator: User;
  /** The ID of the theme. */
  id: Scalars['ID'];
  /** Name of the theme. */
  name: Scalars['String'];
  /**
   * The project the theme belongs to.
   *
   * Requires one of the following permissions: PROJECT_MEMBER_ACCESS.
   */
  project: Project;
  /** For internal purpose. */
  reference?: Maybe<Scalars['ID']>;
  /** The settings of the theme. */
  settings?: Maybe<Scalars['JSONString']>;
  /** The last time at which the invite was updated. */
  updatedAt: Scalars['DateTime'];
};

export type ProjectThemeCountableConnection = {
  __typename?: 'ProjectThemeCountableConnection';
  edges: Array<ProjectThemeCountableEdge>;
  /** Pagination data for this connection. */
  pageInfo: PageInfo;
  /** A total count of items in the collection. */
  totalCount?: Maybe<Scalars['Int']>;
};

export type ProjectThemeCountableEdge = {
  __typename?: 'ProjectThemeCountableEdge';
  /** A cursor for use in pagination. */
  cursor: Scalars['String'];
  /** The item at the end of the edge. */
  node: ProjectTheme;
};

/**
 * Creates a new theme
 *
 * Requires one of the following permissions: PROJECT_MEMBER_ACCESS.
 */
export type ProjectThemeCreate = {
  __typename?: 'ProjectThemeCreate';
  errors: Array<ProjectError>;
  projectErrors: Array<ProjectError>;
  projectTheme?: Maybe<ProjectTheme>;
};

export type ProjectThemeCreateInput = {
  /** The color scheme of the theme. */
  colorScheme?: InputMaybe<Scalars['JSONString']>;
  /** The id of the theme. */
  id?: InputMaybe<Scalars['UUID']>;
  /** The name of the theme. */
  name: Scalars['String'];
};

/**
 * Deletes a theme.
 *
 * Requires one of the following permissions: PROJECT_ADMIN_ACCESS.
 */
export type ProjectThemeDelete = {
  __typename?: 'ProjectThemeDelete';
  errors: Array<ProjectError>;
  projectErrors: Array<ProjectError>;
  projectTheme?: Maybe<ProjectTheme>;
};

/**
 * Updates an existing theme
 *
 * Requires one of the following permissions: PROJECT_MEMBER_ACCESS.
 */
export type ProjectThemeUpdate = {
  __typename?: 'ProjectThemeUpdate';
  errors: Array<ProjectError>;
  projectErrors: Array<ProjectError>;
  projectTheme?: Maybe<ProjectTheme>;
};

export type ProjectThemeUpdateInput = {
  /** The color scheme of the theme. */
  colorScheme?: InputMaybe<Scalars['JSONString']>;
  /** The name of the theme. */
  name?: InputMaybe<Scalars['String']>;
};

/** Updates a project. */
export type ProjectUpdate = {
  __typename?: 'ProjectUpdate';
  errors: Array<ProjectError>;
  project?: Maybe<Project>;
  projectErrors: Array<ProjectError>;
};

export type ProjectUpdateInput = {
  /** The data required for the onboarding process. */
  hasCompletedOnboardingFor?: InputMaybe<Scalars['JSONString']>;
  /** The icon of the project. */
  icon?: InputMaybe<Scalars['String']>;
  /** The name of the project. */
  name?: InputMaybe<Scalars['String']>;
  /** Whether the project is private or not. */
  private?: InputMaybe<Scalars['Boolean']>;
  /** The timezone of the project. */
  timezone?: InputMaybe<Scalars['String']>;
};

export type Query = {
  __typename?: 'Query';
  _entities?: Maybe<Array<Maybe<_Entity>>>;
  _service?: Maybe<_Service>;
  /**
   * List of channels for a specific survey.
   *
   * Requires one of the following permissions: PROJECT_MEMBER_ACCESS.
   */
  channels?: Maybe<SurveyChannelCountableConnection>;
  /** One specific organization invite. */
  organizationInviteDetails?: Maybe<InviteDetails>;
  /**
   * The current organization invite link.
   *
   * Requires one of the following permissions: ORGANIZATION_MEMBER_ACCESS.
   */
  organizationInviteLink?: Maybe<OrganizationInviteLink>;
  /**
   * List of questions for a specific survey.
   *
   * Requires one of the following permissions: PROJECT_MEMBER_ACCESS.
   */
  questions?: Maybe<SurveyQuestionCountableConnection>;
  /**
   * Look up a survey by ID or slug.
   *
   * Requires one of the following permissions: PROJECT_MEMBER_ACCESS.
   */
  survey?: Maybe<Survey>;
  /**
   * List of the project's surveys.
   *
   * Requires one of the following permissions: PROJECT_MEMBER_ACCESS.
   */
  surveys?: Maybe<SurveyCountableConnection>;
  /**
   * List of the project's themes.
   *
   * Requires one of the following permissions: PROJECT_MEMBER_ACCESS.
   */
  themes?: Maybe<ProjectThemeCountableConnection>;
  /**
   * Return the currently authenticated user.
   *
   * Requires one of the following permissions: AUTHENTICATED_USER.
   */
  viewer?: Maybe<User>;
};


export type Query_EntitiesArgs = {
  representations?: InputMaybe<Array<InputMaybe<Scalars['_Any']>>>;
};


export type QueryChannelsArgs = {
  after?: InputMaybe<Scalars['String']>;
  before?: InputMaybe<Scalars['String']>;
  first?: InputMaybe<Scalars['Int']>;
  id: Scalars['ID'];
  last?: InputMaybe<Scalars['Int']>;
};


export type QueryOrganizationInviteDetailsArgs = {
  inviteLink: Scalars['String'];
};


export type QueryQuestionsArgs = {
  after?: InputMaybe<Scalars['String']>;
  before?: InputMaybe<Scalars['String']>;
  first?: InputMaybe<Scalars['Int']>;
  id: Scalars['ID'];
  last?: InputMaybe<Scalars['Int']>;
};


export type QuerySurveyArgs = {
  id?: InputMaybe<Scalars['ID']>;
  slug?: InputMaybe<Scalars['String']>;
};


export type QuerySurveysArgs = {
  after?: InputMaybe<Scalars['String']>;
  before?: InputMaybe<Scalars['String']>;
  filter?: InputMaybe<SurveyFilterInput>;
  first?: InputMaybe<Scalars['Int']>;
  last?: InputMaybe<Scalars['Int']>;
  sortBy?: InputMaybe<SurveySortingInput>;
};


export type QueryThemesArgs = {
  after?: InputMaybe<Scalars['String']>;
  before?: InputMaybe<Scalars['String']>;
  first?: InputMaybe<Scalars['Int']>;
  last?: InputMaybe<Scalars['Int']>;
};

/** Refresh JWT token. Mutation tries to take refreshToken from the input. If it fails it will try to take `refreshToken` from the http-only cookie `refreshToken`. `csrfToken` is required when `refreshToken` is provided as a cookie. */
export type RefreshToken = {
  __typename?: 'RefreshToken';
  errors: Array<UserError>;
  /** Acess token to authenticate the user. */
  token?: Maybe<Scalars['String']>;
  userErrors: Array<UserError>;
};

export enum RoleLevel {
  Admin = 'ADMIN',
  Member = 'MEMBER'
}

/** Represents a survey. */
export type Survey = Node & {
  __typename?: 'Survey';
  /**
   * The distribution channels supported by the survey
   *
   * Requires one of the following permissions: PROJECT_MEMBER_ACCESS.
   */
  channels: SurveyChannelCountableConnection;
  /** The time at which the survey was created. */
  createdAt: Scalars['DateTime'];
  /**
   * The user who created the theme.
   *
   * Requires one of the following permissions: PROJECT_MEMBER_ACCESS.
   */
  creator: User;
  /** The ID of the survey. */
  id: Scalars['ID'];
  /** Name of the survey. */
  name?: Maybe<Scalars['String']>;
  /**
   * The project the survey belongs to
   *
   * Requires one of the following permissions: PROJECT_MEMBER_ACCESS.
   */
  project?: Maybe<Project>;
  /**
   * The questions in the the survey
   *
   * Requires one of the following permissions: PROJECT_MEMBER_ACCESS.
   */
  questions: SurveyQuestionCountableConnection;
  /** For internal purpose. */
  reference?: Maybe<Scalars['ID']>;
  /** The settings of the survey. */
  settings?: Maybe<Scalars['JSONString']>;
  /** Slug of the survey. */
  slug: Scalars['String'];
  /** The status of the survey */
  status: SurveyStatusEnum;
  /**
   * The theme of the survey.
   *
   * Requires one of the following permissions: PROJECT_MEMBER_ACCESS.
   */
  theme?: Maybe<ProjectTheme>;
  /** The type of the survey */
  type: SurveyTypeEnum;
  /** The last time at which the survey was updated. */
  updatedAt: Scalars['DateTime'];
};


/** Represents a survey. */
export type SurveyChannelsArgs = {
  after?: InputMaybe<Scalars['String']>;
  before?: InputMaybe<Scalars['String']>;
  first?: InputMaybe<Scalars['Int']>;
  last?: InputMaybe<Scalars['Int']>;
};


/** Represents a survey. */
export type SurveyQuestionsArgs = {
  after?: InputMaybe<Scalars['String']>;
  before?: InputMaybe<Scalars['String']>;
  first?: InputMaybe<Scalars['Int']>;
  last?: InputMaybe<Scalars['Int']>;
};

/** Represents a survey channel. */
export type SurveyChannel = Node & {
  __typename?: 'SurveyChannel';
  /** The settings of the question. */
  conditions?: Maybe<Scalars['JSONString']>;
  /** The time at which the channel was created. */
  createdAt: Scalars['DateTime'];
  /** The ID of the channel. */
  id: Scalars['ID'];
  /** For internal purpose. */
  reference?: Maybe<Scalars['ID']>;
  /** The settings of the question. */
  settings?: Maybe<Scalars['JSONString']>;
  /**
   * The project the survey belongs to
   *
   * Requires one of the following permissions: PROJECT_MEMBER_ACCESS.
   */
  survey?: Maybe<Survey>;
  /** The options of the question. */
  triggers?: Maybe<Scalars['JSONString']>;
  /** The type of the survey channel */
  type: SurveyChannelTypeEnum;
};

export type SurveyChannelCountableConnection = {
  __typename?: 'SurveyChannelCountableConnection';
  edges: Array<SurveyChannelCountableEdge>;
  /** Pagination data for this connection. */
  pageInfo: PageInfo;
  /** A total count of items in the collection. */
  totalCount?: Maybe<Scalars['Int']>;
};

export type SurveyChannelCountableEdge = {
  __typename?: 'SurveyChannelCountableEdge';
  /** A cursor for use in pagination. */
  cursor: Scalars['String'];
  /** The item at the end of the edge. */
  node: SurveyChannel;
};

/**
 * Creates a new distibution channel
 *
 * Requires one of the following permissions: PROJECT_MEMBER_ACCESS.
 */
export type SurveyChannelCreate = {
  __typename?: 'SurveyChannelCreate';
  errors: Array<SurveyError>;
  surveyChannel?: Maybe<SurveyChannel>;
  surveyErrors: Array<SurveyError>;
};

export type SurveyChannelCreateInput = {
  /** The conditions for the channel. */
  conditions?: InputMaybe<Scalars['JSONString']>;
  /** The id of the channel. */
  id?: InputMaybe<Scalars['UUID']>;
  /** The settings of the channel. */
  settings?: InputMaybe<Scalars['JSONString']>;
  /** The survey ID the channel belongs to. */
  surveyId: Scalars['ID'];
  /** The triggers for the channel. */
  triggers?: InputMaybe<Scalars['JSONString']>;
  /** The type of the distribution channel */
  type?: InputMaybe<SurveyChannelTypeEnum>;
};

/**
 * Deletes a channel.
 *
 * Requires one of the following permissions: PROJECT_MEMBER_ACCESS.
 */
export type SurveyChannelDelete = {
  __typename?: 'SurveyChannelDelete';
  errors: Array<SurveyError>;
  surveyChannel?: Maybe<SurveyChannel>;
  surveyErrors: Array<SurveyError>;
};

export enum SurveyChannelTypeEnum {
  Api = 'API',
  Custom = 'CUSTOM',
  Email = 'EMAIL',
  InApp = 'IN_APP',
  Link = 'LINK'
}

/**
 * Updates a channel
 *
 * Requires one of the following permissions: PROJECT_MEMBER_ACCESS.
 */
export type SurveyChannelUpdate = {
  __typename?: 'SurveyChannelUpdate';
  errors: Array<SurveyError>;
  surveyChannel?: Maybe<SurveyChannel>;
  surveyErrors: Array<SurveyError>;
};

export type SurveyChannelUpdateInput = {
  /** The conditions for the channel. */
  conditions?: InputMaybe<Scalars['JSONString']>;
  /** The settings of the channel. */
  settings?: InputMaybe<Scalars['JSONString']>;
  /** The triggers for the channel. */
  triggers?: InputMaybe<Scalars['JSONString']>;
  /** The type of the distribution channel */
  type?: InputMaybe<SurveyChannelTypeEnum>;
};

export type SurveyCountableConnection = {
  __typename?: 'SurveyCountableConnection';
  edges: Array<SurveyCountableEdge>;
  /** Pagination data for this connection. */
  pageInfo: PageInfo;
  /** A total count of items in the collection. */
  totalCount?: Maybe<Scalars['Int']>;
};

export type SurveyCountableEdge = {
  __typename?: 'SurveyCountableEdge';
  /** A cursor for use in pagination. */
  cursor: Scalars['String'];
  /** The item at the end of the edge. */
  node: Survey;
};

/**
 * Creates a new survey
 *
 * Requires one of the following permissions: PROJECT_MEMBER_ACCESS.
 */
export type SurveyCreate = {
  __typename?: 'SurveyCreate';
  errors: Array<SurveyError>;
  survey?: Maybe<Survey>;
  surveyErrors: Array<SurveyError>;
};

export type SurveyCreateInput = {
  /** The id of the survey. */
  id?: InputMaybe<Scalars['UUID']>;
  /** The name of the survey. */
  name?: InputMaybe<Scalars['String']>;
  /** The settings of the survey. */
  settings?: InputMaybe<Scalars['JSONString']>;
  /** The slug of the survey. */
  slug?: InputMaybe<Scalars['String']>;
  /** The status of the survey */
  status?: InputMaybe<SurveyStatusEnum>;
  /** The theme of the survey. */
  themeId?: InputMaybe<Scalars['ID']>;
  /** The type of the survey */
  type?: InputMaybe<SurveyTypeEnum>;
};

/**
 * Deletes a survey.
 *
 * Requires one of the following permissions: PROJECT_MEMBER_ACCESS.
 */
export type SurveyDelete = {
  __typename?: 'SurveyDelete';
  errors: Array<SurveyError>;
  survey?: Maybe<Survey>;
  surveyErrors: Array<SurveyError>;
};

/** Represents errors in survey mutations. */
export type SurveyError = {
  __typename?: 'SurveyError';
  /** The error code. */
  code: ProjectErrorCode;
  /** Name of a field that caused the error. A value of `null` ndicates that the error isn't associated with a particular field. */
  field?: Maybe<Scalars['String']>;
  /** The error message. */
  message?: Maybe<Scalars['String']>;
};

export type SurveyFilterInput = {
  createdAt?: InputMaybe<DateRangeInput>;
  endDate?: InputMaybe<DateTimeRangeInput>;
  /** Filter by ids. */
  ids?: InputMaybe<Array<Scalars['ID']>>;
  startDate?: InputMaybe<DateRangeInput>;
  status?: InputMaybe<SurveyStatusEnum>;
  /** Filter by type */
  type?: InputMaybe<SurveyTypeEnum>;
  updatedAt?: InputMaybe<DateTimeRangeInput>;
};

/** Represents a question. */
export type SurveyQuestion = Node & {
  __typename?: 'SurveyQuestion';
  /** The time at which the question was created. */
  createdAt: Scalars['DateTime'];
  /** Description of the question. */
  description: Scalars['String'];
  /** The ID of the question. */
  id: Scalars['ID'];
  /** Label of the question. */
  label: Scalars['String'];
  /** The position of the question. */
  maxPath: Scalars['Int'];
  /** The options of the question. */
  options?: Maybe<Scalars['JSONString']>;
  /** The position of the question. */
  orderNumber: Scalars['Int'];
  /** For internal purpose. */
  reference?: Maybe<Scalars['ID']>;
  /** The settings of the question. */
  settings?: Maybe<Scalars['JSONString']>;
  /**
   * The project the survey belongs to
   *
   * Requires one of the following permissions: PROJECT_MEMBER_ACCESS.
   */
  survey?: Maybe<Survey>;
  /** The type of the question */
  type: SurveyQuestionTypeEnum;
};

export type SurveyQuestionCountableConnection = {
  __typename?: 'SurveyQuestionCountableConnection';
  edges: Array<SurveyQuestionCountableEdge>;
  /** Pagination data for this connection. */
  pageInfo: PageInfo;
  /** A total count of items in the collection. */
  totalCount?: Maybe<Scalars['Int']>;
};

export type SurveyQuestionCountableEdge = {
  __typename?: 'SurveyQuestionCountableEdge';
  /** A cursor for use in pagination. */
  cursor: Scalars['String'];
  /** The item at the end of the edge. */
  node: SurveyQuestion;
};

/**
 * Creates a new question
 *
 * Requires one of the following permissions: PROJECT_MEMBER_ACCESS.
 */
export type SurveyQuestionCreate = {
  __typename?: 'SurveyQuestionCreate';
  errors: Array<SurveyError>;
  surveyErrors: Array<SurveyError>;
  surveyQuestion?: Maybe<SurveyQuestion>;
};

export type SurveyQuestionCreateInput = {
  /** The description of the question. */
  description?: InputMaybe<Scalars['String']>;
  /** The id of the question. */
  id?: InputMaybe<Scalars['UUID']>;
  /** The label of the question. */
  label?: InputMaybe<Scalars['String']>;
  /** The options of the question. */
  options?: InputMaybe<Scalars['JSONString']>;
  /** The settings of the question. */
  orderNumber: Scalars['Int'];
  /** The settings of the question. */
  settings?: InputMaybe<Scalars['JSONString']>;
  /** The survey ID the question belongs to. */
  surveyId: Scalars['ID'];
  /** The type of the question */
  type?: InputMaybe<SurveyQuestionTypeEnum>;
};

/**
 * Deletes a question.
 *
 * Requires one of the following permissions: PROJECT_MEMBER_ACCESS.
 */
export type SurveyQuestionDelete = {
  __typename?: 'SurveyQuestionDelete';
  errors: Array<SurveyError>;
  surveyErrors: Array<SurveyError>;
  surveyQuestion?: Maybe<SurveyQuestion>;
};

export enum SurveyQuestionTypeEnum {
  Boolean = 'BOOLEAN',
  Csat = 'CSAT',
  Cta = 'CTA',
  Custom = 'CUSTOM',
  Date = 'DATE',
  Dropdown = 'DROPDOWN',
  Form = 'FORM',
  Integration = 'INTEGRATION',
  Multiple = 'MULTIPLE',
  Nps = 'NPS',
  NumericalScale = 'NUMERICAL_SCALE',
  Rating = 'RATING',
  Single = 'SINGLE',
  SmileyScale = 'SMILEY_SCALE',
  Text = 'TEXT'
}

/**
 * Updates a question
 *
 * Requires one of the following permissions: PROJECT_MEMBER_ACCESS.
 */
export type SurveyQuestionUpdate = {
  __typename?: 'SurveyQuestionUpdate';
  errors: Array<SurveyError>;
  surveyErrors: Array<SurveyError>;
  surveyQuestion?: Maybe<SurveyQuestion>;
};

export type SurveyQuestionUpdateInput = {
  /** The description of the question. */
  description?: InputMaybe<Scalars['String']>;
  /** The label of the question. */
  label?: InputMaybe<Scalars['String']>;
  /** The options of the question. */
  options?: InputMaybe<Scalars['JSONString']>;
  /** The settings of the question. */
  orderNumber: Scalars['Int'];
  /** The settings of the question. */
  settings?: InputMaybe<Scalars['JSONString']>;
  /** The type of the question */
  type?: InputMaybe<SurveyQuestionTypeEnum>;
};

export enum SurveySortField {
  /** Sort surveys by created at. */
  CreatedAt = 'CREATED_AT',
  /** Sort surveys by last modified at. */
  LastModifiedAt = 'LAST_MODIFIED_AT',
  /** Sort surveys by name. */
  Name = 'NAME',
  /** Sort surveys by status. */
  Status = 'STATUS',
  /** Sort surveys by type. */
  Type = 'TYPE'
}

export type SurveySortingInput = {
  /** Specifies the direction in which to sort surveys. */
  direction: OrderDirection;
  /** Sort surveys by the selected field. */
  field: SurveySortField;
};

export enum SurveyStatusEnum {
  Active = 'ACTIVE',
  Archived = 'ARCHIVED',
  Completed = 'COMPLETED',
  Draft = 'DRAFT',
  InProgress = 'IN_PROGRESS',
  Paused = 'PAUSED'
}

export enum SurveyTypeEnum {
  Custom = 'CUSTOM',
  Poll = 'POLL',
  Quiz = 'QUIZ',
  Survey = 'SURVEY'
}

/**
 * Updates a survey
 *
 * Requires one of the following permissions: PROJECT_MEMBER_ACCESS.
 */
export type SurveyUpdate = {
  __typename?: 'SurveyUpdate';
  errors: Array<SurveyError>;
  survey?: Maybe<Survey>;
  surveyErrors: Array<SurveyError>;
};

export type SurveyUpdateInput = {
  /** The name of the survey. */
  name?: InputMaybe<Scalars['String']>;
  /** The settings of the survey. */
  settings?: InputMaybe<Scalars['JSONString']>;
  /** The slug of the survey. */
  slug?: InputMaybe<Scalars['String']>;
  /** The status of the survey */
  status?: InputMaybe<SurveyStatusEnum>;
  /** The theme of the survey. */
  themeId?: InputMaybe<Scalars['ID']>;
  /** The type of the survey */
  type?: InputMaybe<SurveyTypeEnum>;
};

/** Represents user data. */
export type User = Node & {
  __typename?: 'User';
  /** The email address of the user. */
  email: Scalars['String'];
  /** The given name of the user. */
  firstName: Scalars['String'];
  /** The ID of the user. */
  id: Scalars['ID'];
  /** Determine if the user is active. */
  isActive: Scalars['Boolean'];
  /** Determine if the user has finished onboarding. */
  isOnboarded: Scalars['Boolean'];
  /** Determine if the user is a staff admin. */
  isStaff: Scalars['Boolean'];
  /** The family name of the user. */
  lastName: Scalars['String'];
  /**
   * The current organization of the user.
   *
   * Requires one of the following permissions: AUTHENTICATED_USER.
   */
  organization?: Maybe<AuthOrganization>;
  /**
   * Organizations the user is part of.
   *
   * Requires one of the following permissions: AUTHENTICATED_USER.
   */
  organizations?: Maybe<OrganizationCountableConnection>;
  /**
   * The current project of the user.
   *
   * Requires one of the following permissions: AUTHENTICATED_USER.
   */
  project?: Maybe<Project>;
  /**
   * Projects the user has access to.
   *
   * Requires one of the following permissions: AUTHENTICATED_USER.
   */
  projects?: Maybe<ProjectCountableConnection>;
};


/** Represents user data. */
export type UserOrganizationsArgs = {
  after?: InputMaybe<Scalars['String']>;
  before?: InputMaybe<Scalars['String']>;
  first?: InputMaybe<Scalars['Int']>;
  last?: InputMaybe<Scalars['Int']>;
};


/** Represents user data. */
export type UserProjectsArgs = {
  after?: InputMaybe<Scalars['String']>;
  before?: InputMaybe<Scalars['String']>;
  first?: InputMaybe<Scalars['Int']>;
  last?: InputMaybe<Scalars['Int']>;
  orderBy?: InputMaybe<ProjectSortingInput>;
};

export type UserCountableConnection = {
  __typename?: 'UserCountableConnection';
  edges: Array<UserCountableEdge>;
  /** Pagination data for this connection. */
  pageInfo: PageInfo;
  /** A total count of items in the collection. */
  totalCount?: Maybe<Scalars['Int']>;
};

export type UserCountableEdge = {
  __typename?: 'UserCountableEdge';
  /** A cursor for use in pagination. */
  cursor: Scalars['String'];
  /** The item at the end of the edge. */
  node: User;
};

/** Represents errors in user mutations. */
export type UserError = {
  __typename?: 'UserError';
  /** The error code. */
  code: UserErrorCode;
  /** Name of a field that caused the error. A value of `null` ndicates that the error isn't associated with a particular field. */
  field?: Maybe<Scalars['String']>;
  /** The error message. */
  message?: Maybe<Scalars['String']>;
};

/** An enumeration. */
export enum UserErrorCode {
  GraphqlError = 'GRAPHQL_ERROR',
  Inactive = 'INACTIVE',
  Invalid = 'INVALID',
  InvalidMagicCode = 'INVALID_MAGIC_CODE',
  JwtDecodeError = 'JWT_DECODE_ERROR',
  JwtInvalidCsrfToken = 'JWT_INVALID_CSRF_TOKEN',
  JwtInvalidToken = 'JWT_INVALID_TOKEN',
  JwtMissingToken = 'JWT_MISSING_TOKEN',
  JwtSignatureExpired = 'JWT_SIGNATURE_EXPIRED',
  MagicCodeExpired = 'MAGIC_CODE_EXPIRED',
  NotFound = 'NOT_FOUND',
  Required = 'REQUIRED',
  Unique = 'UNIQUE'
}

export type UserInput = {
  /** The avatar of the user. */
  avatar?: InputMaybe<Scalars['String']>;
  /** The given name of the user. */
  firstName?: InputMaybe<Scalars['String']>;
  /** Determine if the user has finished onboarding. */
  isOnboarded?: InputMaybe<Scalars['Boolean']>;
  /** The family name of the user. */
  lastName?: InputMaybe<Scalars['String']>;
};

export enum UserSortField {
  /** Sort users by created at. */
  CreatedAt = 'CREATED_AT',
  /** Sort users by email. */
  Email = 'EMAIL',
  /** Sort users by first name. */
  FirstName = 'FIRST_NAME',
  /** Sort users by last name. */
  LastName = 'LAST_NAME'
}

export type UserSortingInput = {
  /** Specifies the direction in which to sort users. */
  direction: OrderDirection;
  /** Sort users by the selected field. */
  field: UserSortField;
};

/**
 * Updates a user.
 *
 * Requires one of the following permissions: AUTHENTICATED_USER.
 */
export type UserUpdate = {
  __typename?: 'UserUpdate';
  errors: Array<UserError>;
  user?: Maybe<User>;
  userErrors: Array<UserError>;
};

/** _Entity union as defined by Federation spec. */
export type _Entity = AuthUser | User;

/** _Service manifest as defined by Federation spec. */
export type _Service = {
  __typename?: '_Service';
  sdl?: Maybe<Scalars['String']>;
};

export type AuthUserFragmentFragment = { __typename?: 'AuthUser', id: string, email: string, firstName: string, lastName: string, isStaff: boolean, isActive: boolean, isOnboarded: boolean, organization?: { __typename?: 'AuthOrganization', id: string, slug: string, name: string, memberCount: number } | null, project?: { __typename?: 'Project', id: string, name: string, slug: string, hasCompletedOnboardingFor?: any | null, timezone: string, organization: { __typename?: 'AuthOrganization', id: string, slug: string, name: string, memberCount: number } } | null };

export type AuthOrganizationFragmentFragment = { __typename?: 'AuthOrganization', id: string, slug: string, name: string, memberCount: number };

export type UserErrorFragmentFragment = { __typename?: 'UserError', field?: string | null, message?: string | null, code: UserErrorCode };

export type GoogleUserAuthFragmentFragment = { __typename?: 'GoogleUserAuth', token?: string | null, refreshToken?: string | null, csrfToken?: string | null, user?: { __typename?: 'AuthUser', id: string, email: string, firstName: string, lastName: string, isStaff: boolean, isActive: boolean, isOnboarded: boolean, organization?: { __typename?: 'AuthOrganization', id: string, slug: string, name: string, memberCount: number } | null, project?: { __typename?: 'Project', id: string, name: string, slug: string, hasCompletedOnboardingFor?: any | null, timezone: string, organization: { __typename?: 'AuthOrganization', id: string, slug: string, name: string, memberCount: number } } | null } | null, userErrors: Array<{ __typename?: 'UserError', field?: string | null, message?: string | null, code: UserErrorCode }> };

export type EmailTokenUserAuthFragmentFragment = { __typename?: 'EmailTokenUserAuth', token?: string | null, refreshToken?: string | null, csrfToken?: string | null, user?: { __typename?: 'AuthUser', id: string, email: string, firstName: string, lastName: string, isStaff: boolean, isActive: boolean, isOnboarded: boolean, organization?: { __typename?: 'AuthOrganization', id: string, slug: string, name: string, memberCount: number } | null, project?: { __typename?: 'Project', id: string, name: string, slug: string, hasCompletedOnboardingFor?: any | null, timezone: string, organization: { __typename?: 'AuthOrganization', id: string, slug: string, name: string, memberCount: number } } | null } | null, userErrors: Array<{ __typename?: 'UserError', field?: string | null, message?: string | null, code: UserErrorCode }> };

export type OrganizationCreateFragmentFragment = { __typename?: 'OrganizationCreate', organization?: { __typename?: 'AuthOrganization', id: string, slug: string, name: string, memberCount: number } | null, user?: { __typename?: 'AuthUser', id: string, email: string, firstName: string, lastName: string, isStaff: boolean, isActive: boolean, isOnboarded: boolean, organization?: { __typename?: 'AuthOrganization', id: string, slug: string, name: string, memberCount: number } | null, project?: { __typename?: 'Project', id: string, name: string, slug: string, hasCompletedOnboardingFor?: any | null, timezone: string, organization: { __typename?: 'AuthOrganization', id: string, slug: string, name: string, memberCount: number } } | null } | null, organizationErrors: Array<{ __typename?: 'OrganizationError', field?: string | null, message?: string | null, code: OrganizationErrorCode }>, errors: Array<{ __typename?: 'OrganizationError', field?: string | null, message?: string | null, code: OrganizationErrorCode }> };

export type OrganizationErrorFragmentFragment = { __typename?: 'OrganizationError', field?: string | null, message?: string | null, code: OrganizationErrorCode };

export type EmailTokenUserAuthMutationVariables = Exact<{
  email: Scalars['String'];
  token: Scalars['String'];
  inviteLink?: InputMaybe<Scalars['String']>;
}>;


export type EmailTokenUserAuthMutation = { __typename?: 'Mutation', emailTokenUserAuth?: { __typename?: 'EmailTokenUserAuth', token?: string | null, refreshToken?: string | null, csrfToken?: string | null, user?: { __typename?: 'AuthUser', id: string, email: string, firstName: string, lastName: string, isStaff: boolean, isActive: boolean, isOnboarded: boolean, organization?: { __typename?: 'AuthOrganization', id: string, slug: string, name: string, memberCount: number } | null, project?: { __typename?: 'Project', id: string, name: string, slug: string, hasCompletedOnboardingFor?: any | null, timezone: string, organization: { __typename?: 'AuthOrganization', id: string, slug: string, name: string, memberCount: number } } | null } | null, userErrors: Array<{ __typename?: 'UserError', field?: string | null, message?: string | null, code: UserErrorCode }> } | null };

export type EmailUserAuthChallengeMutationVariables = Exact<{
  email: Scalars['String'];
  inviteLink?: InputMaybe<Scalars['String']>;
}>;


export type EmailUserAuthChallengeMutation = { __typename?: 'Mutation', emailUserAuthChallenge?: { __typename?: 'EmailUserAuthChallenge', success?: boolean | null, authType?: string | null, userErrors: Array<{ __typename?: 'UserError', field?: string | null, message?: string | null, code: UserErrorCode }> } | null };

export type GoogleUserAuthMutationVariables = Exact<{
  code: Scalars['String'];
  inviteLink?: InputMaybe<Scalars['String']>;
}>;


export type GoogleUserAuthMutation = { __typename?: 'Mutation', googleUserAuth?: { __typename?: 'GoogleUserAuth', token?: string | null, refreshToken?: string | null, csrfToken?: string | null, user?: { __typename?: 'AuthUser', id: string, email: string, firstName: string, lastName: string, isStaff: boolean, isActive: boolean, isOnboarded: boolean, organization?: { __typename?: 'AuthOrganization', id: string, slug: string, name: string, memberCount: number } | null, project?: { __typename?: 'Project', id: string, name: string, slug: string, hasCompletedOnboardingFor?: any | null, timezone: string, organization: { __typename?: 'AuthOrganization', id: string, slug: string, name: string, memberCount: number } } | null } | null, userErrors: Array<{ __typename?: 'UserError', field?: string | null, message?: string | null, code: UserErrorCode }> } | null };

export type LogoutMutationVariables = Exact<{ [key: string]: never; }>;


export type LogoutMutation = { __typename?: 'Mutation', logout?: { __typename?: 'Logout', userErrors: Array<{ __typename?: 'UserError', field?: string | null, message?: string | null, code: UserErrorCode }> } | null };

export type OrganizationCreateMutationVariables = Exact<{
  input: OrganizationCreateInput;
  survey?: InputMaybe<OnboardingCustomerSurvey>;
}>;


export type OrganizationCreateMutation = { __typename?: 'Mutation', organizationCreate?: { __typename?: 'OrganizationCreate', organization?: { __typename?: 'AuthOrganization', id: string, slug: string, name: string, memberCount: number } | null, user?: { __typename?: 'AuthUser', id: string, email: string, firstName: string, lastName: string, isStaff: boolean, isActive: boolean, isOnboarded: boolean, organization?: { __typename?: 'AuthOrganization', id: string, slug: string, name: string, memberCount: number } | null, project?: { __typename?: 'Project', id: string, name: string, slug: string, hasCompletedOnboardingFor?: any | null, timezone: string, organization: { __typename?: 'AuthOrganization', id: string, slug: string, name: string, memberCount: number } } | null } | null, organizationErrors: Array<{ __typename?: 'OrganizationError', field?: string | null, message?: string | null, code: OrganizationErrorCode }>, errors: Array<{ __typename?: 'OrganizationError', field?: string | null, message?: string | null, code: OrganizationErrorCode }> } | null };

export type TokenRefreshMutationVariables = Exact<{
  csrfToken?: InputMaybe<Scalars['String']>;
  refreshToken?: InputMaybe<Scalars['String']>;
}>;


export type TokenRefreshMutation = { __typename?: 'Mutation', tokenRefresh?: { __typename?: 'RefreshToken', token?: string | null, errors: Array<{ __typename?: 'UserError', field?: string | null, message?: string | null, code: UserErrorCode }> } | null };

export type CompleteOnboardingStageMutationVariables = Exact<{
  input: ProjectUpdateInput;
}>;


export type CompleteOnboardingStageMutation = { __typename?: 'Mutation', projectUpdate?: { __typename?: 'ProjectUpdate', project?: { __typename: 'Project', id: string, hasCompletedOnboardingFor?: any | null } | null } | null };

export type OrganizationInviteLinkCreateFragmentFragment = { __typename?: 'OrganizationInviteLink', inviteLink: string };

export type OrganizationInviteCreateFragmentFragment = { __typename?: 'OrganizationInviteCreate', organizationInvite?: { __typename?: 'OrganizationInvite', id: string, email: string, firstName?: string | null, role: RoleLevel, createdAt: string, updatedAt: string, expired: boolean, inviter: { __typename?: 'User', id: string, email: string, firstName: string, lastName: string, isStaff: boolean, isActive: boolean }, organization: { __typename?: 'Organization', id: string } } | null, organizationErrors: Array<{ __typename?: 'OrganizationError', field?: string | null, message?: string | null, code: OrganizationErrorCode }>, errors: Array<{ __typename?: 'OrganizationError', field?: string | null, message?: string | null, code: OrganizationErrorCode }> };

export type OrganizationInviteFragmentFragment = { __typename?: 'OrganizationInvite', id: string, email: string, firstName?: string | null, role: RoleLevel, createdAt: string, updatedAt: string, expired: boolean, inviter: { __typename?: 'User', id: string, email: string, firstName: string, lastName: string, isStaff: boolean, isActive: boolean }, organization: { __typename?: 'Organization', id: string } };

export type OrganizationInviteDetailsFragmentFragment = { __typename?: 'OrganizationInviteDetails', id: string, email: string, firstName?: string | null, expired: boolean, inviter: string, organizationId: string, organizationName: string, organizationLogo?: string | null };

export type OrganizationInviteLinkDetailsFragmentFragment = { __typename?: 'OrganizationInviteLinkDetails', id: string, organizationId: string, organizationName: string, organizationLogo?: string | null };

export type OrganizationJoinFragmentFragment = { __typename?: 'OrganizationJoin', user: { __typename?: 'AuthUser', id: string, email: string, firstName: string, lastName: string, isStaff: boolean, isActive: boolean, isOnboarded: boolean, organization?: { __typename?: 'AuthOrganization', id: string, slug: string, name: string, memberCount: number } | null, project?: { __typename?: 'Project', id: string, name: string, slug: string, hasCompletedOnboardingFor?: any | null, timezone: string, organization: { __typename?: 'AuthOrganization', id: string, slug: string, name: string, memberCount: number } } | null }, organizationErrors: Array<{ __typename?: 'OrganizationError', field?: string | null, message?: string | null, code: OrganizationErrorCode }>, errors: Array<{ __typename?: 'OrganizationError', field?: string | null, message?: string | null, code: OrganizationErrorCode }> };

export type RefreshOrganizationInviteLinkFragmentFragment = { __typename?: 'OrganizationInviteLinkReset', inviteLink?: string | null, success?: boolean | null, organizationErrors: Array<{ __typename?: 'OrganizationError', field?: string | null, message?: string | null, code: OrganizationErrorCode }>, errors: Array<{ __typename?: 'OrganizationError', field?: string | null, message?: string | null, code: OrganizationErrorCode }> };

export type OrganizationInviteCreateMutationVariables = Exact<{
  input: OrganizationInviteCreateInput;
}>;


export type OrganizationInviteCreateMutation = { __typename?: 'Mutation', organizationInviteCreate?: { __typename?: 'OrganizationInviteCreate', organizationInvite?: { __typename?: 'OrganizationInvite', id: string, email: string, firstName?: string | null, role: RoleLevel, createdAt: string, updatedAt: string, expired: boolean, inviter: { __typename?: 'User', id: string, email: string, firstName: string, lastName: string, isStaff: boolean, isActive: boolean }, organization: { __typename?: 'Organization', id: string } } | null, organizationErrors: Array<{ __typename?: 'OrganizationError', field?: string | null, message?: string | null, code: OrganizationErrorCode }>, errors: Array<{ __typename?: 'OrganizationError', field?: string | null, message?: string | null, code: OrganizationErrorCode }> } | null };

export type OrganizationJoinMutationVariables = Exact<{
  input: OrganizationJoinInput;
}>;


export type OrganizationJoinMutation = { __typename?: 'Mutation', organizationJoin?: { __typename?: 'OrganizationJoin', user: { __typename?: 'AuthUser', id: string, email: string, firstName: string, lastName: string, isStaff: boolean, isActive: boolean, isOnboarded: boolean, organization?: { __typename?: 'AuthOrganization', id: string, slug: string, name: string, memberCount: number } | null, project?: { __typename?: 'Project', id: string, name: string, slug: string, hasCompletedOnboardingFor?: any | null, timezone: string, organization: { __typename?: 'AuthOrganization', id: string, slug: string, name: string, memberCount: number } } | null }, organizationErrors: Array<{ __typename?: 'OrganizationError', field?: string | null, message?: string | null, code: OrganizationErrorCode }>, errors: Array<{ __typename?: 'OrganizationError', field?: string | null, message?: string | null, code: OrganizationErrorCode }> } | null };

export type OrganizationInviteLinkResetMutationVariables = Exact<{ [key: string]: never; }>;


export type OrganizationInviteLinkResetMutation = { __typename?: 'Mutation', organizationInviteLinkReset?: { __typename?: 'OrganizationInviteLinkReset', inviteLink?: string | null, success?: boolean | null, organizationErrors: Array<{ __typename?: 'OrganizationError', field?: string | null, message?: string | null, code: OrganizationErrorCode }>, errors: Array<{ __typename?: 'OrganizationError', field?: string | null, message?: string | null, code: OrganizationErrorCode }> } | null };

export type OrganizationInviteDetailsQueryVariables = Exact<{
  inviteLink: Scalars['String'];
}>;


export type OrganizationInviteDetailsQuery = { __typename?: 'Query', organizationInviteDetails?: { __typename?: 'OrganizationInviteDetails', id: string, email: string, firstName?: string | null, expired: boolean, inviter: string, organizationId: string, organizationName: string, organizationLogo?: string | null } | { __typename?: 'OrganizationInviteLinkDetails', id: string, organizationId: string, organizationName: string, organizationLogo?: string | null } | null };

export type OrganizationInviteLinkCreateQueryVariables = Exact<{ [key: string]: never; }>;


export type OrganizationInviteLinkCreateQuery = { __typename?: 'Query', organizationInviteLink?: { __typename?: 'OrganizationInviteLink', inviteLink: string } | null };

export type ProjectCreateFragmentFragment = { __typename?: 'ProjectCreate', project?: { __typename?: 'Project', id: string, name: string, slug: string, hasCompletedOnboardingFor?: any | null, timezone: string, organization: { __typename?: 'AuthOrganization', id: string, slug: string, name: string, memberCount: number } } | null, projectErrors: Array<{ __typename?: 'ProjectError', field?: string | null, message?: string | null, code: ProjectErrorCode }>, errors: Array<{ __typename?: 'ProjectError', field?: string | null, message?: string | null, code: ProjectErrorCode }> };

export type ProjectErrorFragmentFragment = { __typename?: 'ProjectError', field?: string | null, message?: string | null, code: ProjectErrorCode };

export type ProjectFragmentFragment = { __typename?: 'Project', id: string, name: string, slug: string, hasCompletedOnboardingFor?: any | null, timezone: string, organization: { __typename?: 'AuthOrganization', id: string, slug: string, name: string, memberCount: number } };

export type ProjectUpdateFragmentFragment = { __typename?: 'ProjectUpdate', project?: { __typename?: 'Project', id: string, name: string, slug: string, hasCompletedOnboardingFor?: any | null, timezone: string, organization: { __typename?: 'AuthOrganization', id: string, slug: string, name: string, memberCount: number } } | null, projectErrors: Array<{ __typename?: 'ProjectError', field?: string | null, message?: string | null, code: ProjectErrorCode }>, errors: Array<{ __typename?: 'ProjectError', field?: string | null, message?: string | null, code: ProjectErrorCode }> };

export type ProjectThemeFragmentFragment = { __typename?: 'ProjectTheme', id: string, reference?: string | null, name: string, colorScheme?: any | null, settings?: any | null, createdAt: string, updatedAt: string, project: { __typename?: 'Project', id: string, name: string, slug: string, hasCompletedOnboardingFor?: any | null, timezone: string, organization: { __typename?: 'AuthOrganization', id: string, slug: string, name: string, memberCount: number } }, creator: { __typename?: 'User', id: string, email: string, firstName: string, lastName: string, isStaff: boolean, isActive: boolean, isOnboarded: boolean, organization?: { __typename?: 'AuthOrganization', id: string, slug: string, name: string, memberCount: number } | null, project?: { __typename?: 'Project', id: string, name: string, slug: string, hasCompletedOnboardingFor?: any | null, timezone: string, organization: { __typename?: 'AuthOrganization', id: string, slug: string, name: string, memberCount: number } } | null, organizations?: { __typename?: 'OrganizationCountableConnection', edges: Array<{ __typename?: 'OrganizationCountableEdge', node: { __typename?: 'Organization', id: string, slug: string, name: string, memberCount: number, projects?: { __typename?: 'ProjectCountableConnection', edges: Array<{ __typename?: 'ProjectCountableEdge', node: { __typename?: 'Project', id: string, name: string, slug: string, hasCompletedOnboardingFor?: any | null, timezone: string, organization: { __typename?: 'AuthOrganization', id: string, slug: string, name: string, memberCount: number } } }> } | null } }> } | null } };

export type ProjectCreateMutationVariables = Exact<{
  input: ProjectCreateInput;
}>;


export type ProjectCreateMutation = { __typename?: 'Mutation', projectCreate?: { __typename?: 'ProjectCreate', project?: { __typename?: 'Project', id: string, name: string, slug: string, hasCompletedOnboardingFor?: any | null, timezone: string, organization: { __typename?: 'AuthOrganization', id: string, slug: string, name: string, memberCount: number } } | null, projectErrors: Array<{ __typename?: 'ProjectError', field?: string | null, message?: string | null, code: ProjectErrorCode }>, errors: Array<{ __typename?: 'ProjectError', field?: string | null, message?: string | null, code: ProjectErrorCode }> } | null };

export type SurveyQuestionFragmentFragment = { __typename?: 'SurveyQuestion', id: string, reference?: string | null, label: string, description: string, type: SurveyQuestionTypeEnum, options?: any | null, settings?: any | null, orderNumber: number, maxPath: number, createdAt: string };

export type SurveyChannelFragmentFragment = { __typename?: 'SurveyChannel', id: string, reference?: string | null, type: SurveyChannelTypeEnum, triggers?: any | null, conditions?: any | null, settings?: any | null, createdAt: string };

export type SurveyFragmentFragment = { __typename?: 'Survey', id: string, reference?: string | null, name?: string | null, slug: string, type: SurveyTypeEnum, status: SurveyStatusEnum, settings?: any | null, createdAt: string, updatedAt: string, theme?: { __typename?: 'ProjectTheme', id: string, reference?: string | null, name: string, colorScheme?: any | null, settings?: any | null, createdAt: string, updatedAt: string, project: { __typename?: 'Project', id: string, name: string, slug: string, hasCompletedOnboardingFor?: any | null, timezone: string, organization: { __typename?: 'AuthOrganization', id: string, slug: string, name: string, memberCount: number } }, creator: { __typename?: 'User', id: string, email: string, firstName: string, lastName: string, isStaff: boolean, isActive: boolean, isOnboarded: boolean, organization?: { __typename?: 'AuthOrganization', id: string, slug: string, name: string, memberCount: number } | null, project?: { __typename?: 'Project', id: string, name: string, slug: string, hasCompletedOnboardingFor?: any | null, timezone: string, organization: { __typename?: 'AuthOrganization', id: string, slug: string, name: string, memberCount: number } } | null, organizations?: { __typename?: 'OrganizationCountableConnection', edges: Array<{ __typename?: 'OrganizationCountableEdge', node: { __typename?: 'Organization', id: string, slug: string, name: string, memberCount: number, projects?: { __typename?: 'ProjectCountableConnection', edges: Array<{ __typename?: 'ProjectCountableEdge', node: { __typename?: 'Project', id: string, name: string, slug: string, hasCompletedOnboardingFor?: any | null, timezone: string, organization: { __typename?: 'AuthOrganization', id: string, slug: string, name: string, memberCount: number } } }> } | null } }> } | null } } | null, creator: { __typename?: 'User', id: string, email: string, firstName: string, lastName: string, isStaff: boolean, isActive: boolean, isOnboarded: boolean, organization?: { __typename?: 'AuthOrganization', id: string, slug: string, name: string, memberCount: number } | null, project?: { __typename?: 'Project', id: string, name: string, slug: string, hasCompletedOnboardingFor?: any | null, timezone: string, organization: { __typename?: 'AuthOrganization', id: string, slug: string, name: string, memberCount: number } } | null, organizations?: { __typename?: 'OrganizationCountableConnection', edges: Array<{ __typename?: 'OrganizationCountableEdge', node: { __typename?: 'Organization', id: string, slug: string, name: string, memberCount: number, projects?: { __typename?: 'ProjectCountableConnection', edges: Array<{ __typename?: 'ProjectCountableEdge', node: { __typename?: 'Project', id: string, name: string, slug: string, hasCompletedOnboardingFor?: any | null, timezone: string, organization: { __typename?: 'AuthOrganization', id: string, slug: string, name: string, memberCount: number } } }> } | null } }> } | null }, questions: { __typename?: 'SurveyQuestionCountableConnection', edges: Array<{ __typename?: 'SurveyQuestionCountableEdge', node: { __typename?: 'SurveyQuestion', id: string, reference?: string | null, label: string, description: string, type: SurveyQuestionTypeEnum, options?: any | null, settings?: any | null, orderNumber: number, maxPath: number, createdAt: string } }> }, channels: { __typename?: 'SurveyChannelCountableConnection', edges: Array<{ __typename?: 'SurveyChannelCountableEdge', node: { __typename?: 'SurveyChannel', id: string, reference?: string | null, type: SurveyChannelTypeEnum, triggers?: any | null, conditions?: any | null, settings?: any | null, createdAt: string } }> } };

export type SurveyErrorFragmentFragment = { __typename?: 'SurveyError', field?: string | null, message?: string | null, code: ProjectErrorCode };

export type SurveyCreateFragmentFragment = { __typename?: 'SurveyCreate', surveyErrors: Array<{ __typename?: 'SurveyError', field?: string | null, message?: string | null, code: ProjectErrorCode }>, errors: Array<{ __typename?: 'SurveyError', field?: string | null, message?: string | null, code: ProjectErrorCode }>, survey?: { __typename?: 'Survey', id: string, reference?: string | null, name?: string | null, slug: string, type: SurveyTypeEnum, status: SurveyStatusEnum, settings?: any | null, createdAt: string, updatedAt: string, theme?: { __typename?: 'ProjectTheme', id: string, reference?: string | null, name: string, colorScheme?: any | null, settings?: any | null, createdAt: string, updatedAt: string, project: { __typename?: 'Project', id: string, name: string, slug: string, hasCompletedOnboardingFor?: any | null, timezone: string, organization: { __typename?: 'AuthOrganization', id: string, slug: string, name: string, memberCount: number } }, creator: { __typename?: 'User', id: string, email: string, firstName: string, lastName: string, isStaff: boolean, isActive: boolean, isOnboarded: boolean, organization?: { __typename?: 'AuthOrganization', id: string, slug: string, name: string, memberCount: number } | null, project?: { __typename?: 'Project', id: string, name: string, slug: string, hasCompletedOnboardingFor?: any | null, timezone: string, organization: { __typename?: 'AuthOrganization', id: string, slug: string, name: string, memberCount: number } } | null, organizations?: { __typename?: 'OrganizationCountableConnection', edges: Array<{ __typename?: 'OrganizationCountableEdge', node: { __typename?: 'Organization', id: string, slug: string, name: string, memberCount: number, projects?: { __typename?: 'ProjectCountableConnection', edges: Array<{ __typename?: 'ProjectCountableEdge', node: { __typename?: 'Project', id: string, name: string, slug: string, hasCompletedOnboardingFor?: any | null, timezone: string, organization: { __typename?: 'AuthOrganization', id: string, slug: string, name: string, memberCount: number } } }> } | null } }> } | null } } | null, creator: { __typename?: 'User', id: string, email: string, firstName: string, lastName: string, isStaff: boolean, isActive: boolean, isOnboarded: boolean, organization?: { __typename?: 'AuthOrganization', id: string, slug: string, name: string, memberCount: number } | null, project?: { __typename?: 'Project', id: string, name: string, slug: string, hasCompletedOnboardingFor?: any | null, timezone: string, organization: { __typename?: 'AuthOrganization', id: string, slug: string, name: string, memberCount: number } } | null, organizations?: { __typename?: 'OrganizationCountableConnection', edges: Array<{ __typename?: 'OrganizationCountableEdge', node: { __typename?: 'Organization', id: string, slug: string, name: string, memberCount: number, projects?: { __typename?: 'ProjectCountableConnection', edges: Array<{ __typename?: 'ProjectCountableEdge', node: { __typename?: 'Project', id: string, name: string, slug: string, hasCompletedOnboardingFor?: any | null, timezone: string, organization: { __typename?: 'AuthOrganization', id: string, slug: string, name: string, memberCount: number } } }> } | null } }> } | null }, questions: { __typename?: 'SurveyQuestionCountableConnection', edges: Array<{ __typename?: 'SurveyQuestionCountableEdge', node: { __typename?: 'SurveyQuestion', id: string, reference?: string | null, label: string, description: string, type: SurveyQuestionTypeEnum, options?: any | null, settings?: any | null, orderNumber: number, maxPath: number, createdAt: string } }> }, channels: { __typename?: 'SurveyChannelCountableConnection', edges: Array<{ __typename?: 'SurveyChannelCountableEdge', node: { __typename?: 'SurveyChannel', id: string, reference?: string | null, type: SurveyChannelTypeEnum, triggers?: any | null, conditions?: any | null, settings?: any | null, createdAt: string } }> } } | null };

export type SurveyUpdateMutationVariables = Exact<{
  id: Scalars['ID'];
  input: SurveyUpdateInput;
}>;


export type SurveyUpdateMutation = { __typename?: 'Mutation', surveyUpdate?: { __typename?: 'SurveyUpdate', surveyErrors: Array<{ __typename?: 'SurveyError', field?: string | null, message?: string | null, code: ProjectErrorCode }>, errors: Array<{ __typename?: 'SurveyError', field?: string | null, message?: string | null, code: ProjectErrorCode }>, survey?: { __typename?: 'Survey', id: string, reference?: string | null, name?: string | null, slug: string, type: SurveyTypeEnum, status: SurveyStatusEnum, settings?: any | null, createdAt: string, updatedAt: string, theme?: { __typename?: 'ProjectTheme', id: string, reference?: string | null, name: string, colorScheme?: any | null, settings?: any | null, createdAt: string, updatedAt: string, project: { __typename?: 'Project', id: string, name: string, slug: string, hasCompletedOnboardingFor?: any | null, timezone: string, organization: { __typename?: 'AuthOrganization', id: string, slug: string, name: string, memberCount: number } }, creator: { __typename?: 'User', id: string, email: string, firstName: string, lastName: string, isStaff: boolean, isActive: boolean, isOnboarded: boolean, organization?: { __typename?: 'AuthOrganization', id: string, slug: string, name: string, memberCount: number } | null, project?: { __typename?: 'Project', id: string, name: string, slug: string, hasCompletedOnboardingFor?: any | null, timezone: string, organization: { __typename?: 'AuthOrganization', id: string, slug: string, name: string, memberCount: number } } | null, organizations?: { __typename?: 'OrganizationCountableConnection', edges: Array<{ __typename?: 'OrganizationCountableEdge', node: { __typename?: 'Organization', id: string, slug: string, name: string, memberCount: number, projects?: { __typename?: 'ProjectCountableConnection', edges: Array<{ __typename?: 'ProjectCountableEdge', node: { __typename?: 'Project', id: string, name: string, slug: string, hasCompletedOnboardingFor?: any | null, timezone: string, organization: { __typename?: 'AuthOrganization', id: string, slug: string, name: string, memberCount: number } } }> } | null } }> } | null } } | null, creator: { __typename?: 'User', id: string, email: string, firstName: string, lastName: string, isStaff: boolean, isActive: boolean, isOnboarded: boolean, organization?: { __typename?: 'AuthOrganization', id: string, slug: string, name: string, memberCount: number } | null, project?: { __typename?: 'Project', id: string, name: string, slug: string, hasCompletedOnboardingFor?: any | null, timezone: string, organization: { __typename?: 'AuthOrganization', id: string, slug: string, name: string, memberCount: number } } | null, organizations?: { __typename?: 'OrganizationCountableConnection', edges: Array<{ __typename?: 'OrganizationCountableEdge', node: { __typename?: 'Organization', id: string, slug: string, name: string, memberCount: number, projects?: { __typename?: 'ProjectCountableConnection', edges: Array<{ __typename?: 'ProjectCountableEdge', node: { __typename?: 'Project', id: string, name: string, slug: string, hasCompletedOnboardingFor?: any | null, timezone: string, organization: { __typename?: 'AuthOrganization', id: string, slug: string, name: string, memberCount: number } } }> } | null } }> } | null }, questions: { __typename?: 'SurveyQuestionCountableConnection', edges: Array<{ __typename?: 'SurveyQuestionCountableEdge', node: { __typename?: 'SurveyQuestion', id: string, reference?: string | null, label: string, description: string, type: SurveyQuestionTypeEnum, options?: any | null, settings?: any | null, orderNumber: number, maxPath: number, createdAt: string } }> }, channels: { __typename?: 'SurveyChannelCountableConnection', edges: Array<{ __typename?: 'SurveyChannelCountableEdge', node: { __typename?: 'SurveyChannel', id: string, reference?: string | null, type: SurveyChannelTypeEnum, triggers?: any | null, conditions?: any | null, settings?: any | null, createdAt: string } }> } } | null } | null };

export type SurveyQuestionCreateMutationVariables = Exact<{
  input: SurveyQuestionCreateInput;
}>;


export type SurveyQuestionCreateMutation = { __typename?: 'Mutation', surveyQuestionCreate?: { __typename?: 'SurveyQuestionCreate', surveyErrors: Array<{ __typename?: 'SurveyError', field?: string | null, message?: string | null, code: ProjectErrorCode }>, errors: Array<{ __typename?: 'SurveyError', field?: string | null, message?: string | null, code: ProjectErrorCode }>, surveyQuestion?: { __typename?: 'SurveyQuestion', id: string, reference?: string | null, label: string, description: string, type: SurveyQuestionTypeEnum, options?: any | null, settings?: any | null, orderNumber: number, maxPath: number, createdAt: string } | null } | null };

export type SurveyChannelCreateMutationVariables = Exact<{
  input: SurveyChannelCreateInput;
}>;


export type SurveyChannelCreateMutation = { __typename?: 'Mutation', surveyChannelCreate?: { __typename?: 'SurveyChannelCreate', surveyChannel?: { __typename?: 'SurveyChannel', id: string, reference?: string | null, type: SurveyChannelTypeEnum, triggers?: any | null, conditions?: any | null, settings?: any | null, createdAt: string } | null, surveyErrors: Array<{ __typename?: 'SurveyError', field?: string | null, message?: string | null, code: ProjectErrorCode }>, errors: Array<{ __typename?: 'SurveyError', field?: string | null, message?: string | null, code: ProjectErrorCode }> } | null };

export type SurveyChannelUpdateMutationVariables = Exact<{
  id: Scalars['ID'];
  input: SurveyChannelUpdateInput;
}>;


export type SurveyChannelUpdateMutation = { __typename?: 'Mutation', surveyChannelUpdate?: { __typename?: 'SurveyChannelUpdate', surveyChannel?: { __typename?: 'SurveyChannel', id: string, reference?: string | null, type: SurveyChannelTypeEnum, triggers?: any | null, conditions?: any | null, settings?: any | null, createdAt: string } | null, surveyErrors: Array<{ __typename?: 'SurveyError', field?: string | null, message?: string | null, code: ProjectErrorCode }>, errors: Array<{ __typename?: 'SurveyError', field?: string | null, message?: string | null, code: ProjectErrorCode }> } | null };

export type SurveyCreateMutationVariables = Exact<{
  input: SurveyCreateInput;
}>;


export type SurveyCreateMutation = { __typename?: 'Mutation', surveyCreate?: { __typename?: 'SurveyCreate', surveyErrors: Array<{ __typename?: 'SurveyError', field?: string | null, message?: string | null, code: ProjectErrorCode }>, errors: Array<{ __typename?: 'SurveyError', field?: string | null, message?: string | null, code: ProjectErrorCode }>, survey?: { __typename?: 'Survey', id: string, reference?: string | null, name?: string | null, slug: string, type: SurveyTypeEnum, status: SurveyStatusEnum, settings?: any | null, createdAt: string, updatedAt: string, theme?: { __typename?: 'ProjectTheme', id: string, reference?: string | null, name: string, colorScheme?: any | null, settings?: any | null, createdAt: string, updatedAt: string, project: { __typename?: 'Project', id: string, name: string, slug: string, hasCompletedOnboardingFor?: any | null, timezone: string, organization: { __typename?: 'AuthOrganization', id: string, slug: string, name: string, memberCount: number } }, creator: { __typename?: 'User', id: string, email: string, firstName: string, lastName: string, isStaff: boolean, isActive: boolean, isOnboarded: boolean, organization?: { __typename?: 'AuthOrganization', id: string, slug: string, name: string, memberCount: number } | null, project?: { __typename?: 'Project', id: string, name: string, slug: string, hasCompletedOnboardingFor?: any | null, timezone: string, organization: { __typename?: 'AuthOrganization', id: string, slug: string, name: string, memberCount: number } } | null, organizations?: { __typename?: 'OrganizationCountableConnection', edges: Array<{ __typename?: 'OrganizationCountableEdge', node: { __typename?: 'Organization', id: string, slug: string, name: string, memberCount: number, projects?: { __typename?: 'ProjectCountableConnection', edges: Array<{ __typename?: 'ProjectCountableEdge', node: { __typename?: 'Project', id: string, name: string, slug: string, hasCompletedOnboardingFor?: any | null, timezone: string, organization: { __typename?: 'AuthOrganization', id: string, slug: string, name: string, memberCount: number } } }> } | null } }> } | null } } | null, creator: { __typename?: 'User', id: string, email: string, firstName: string, lastName: string, isStaff: boolean, isActive: boolean, isOnboarded: boolean, organization?: { __typename?: 'AuthOrganization', id: string, slug: string, name: string, memberCount: number } | null, project?: { __typename?: 'Project', id: string, name: string, slug: string, hasCompletedOnboardingFor?: any | null, timezone: string, organization: { __typename?: 'AuthOrganization', id: string, slug: string, name: string, memberCount: number } } | null, organizations?: { __typename?: 'OrganizationCountableConnection', edges: Array<{ __typename?: 'OrganizationCountableEdge', node: { __typename?: 'Organization', id: string, slug: string, name: string, memberCount: number, projects?: { __typename?: 'ProjectCountableConnection', edges: Array<{ __typename?: 'ProjectCountableEdge', node: { __typename?: 'Project', id: string, name: string, slug: string, hasCompletedOnboardingFor?: any | null, timezone: string, organization: { __typename?: 'AuthOrganization', id: string, slug: string, name: string, memberCount: number } } }> } | null } }> } | null }, questions: { __typename?: 'SurveyQuestionCountableConnection', edges: Array<{ __typename?: 'SurveyQuestionCountableEdge', node: { __typename?: 'SurveyQuestion', id: string, reference?: string | null, label: string, description: string, type: SurveyQuestionTypeEnum, options?: any | null, settings?: any | null, orderNumber: number, maxPath: number, createdAt: string } }> }, channels: { __typename?: 'SurveyChannelCountableConnection', edges: Array<{ __typename?: 'SurveyChannelCountableEdge', node: { __typename?: 'SurveyChannel', id: string, reference?: string | null, type: SurveyChannelTypeEnum, triggers?: any | null, conditions?: any | null, settings?: any | null, createdAt: string } }> } } | null } | null };

<<<<<<< HEAD
export type ChannelsQueryVariables = Exact<{
  surveyId: Scalars['ID'];
}>;


export type ChannelsQuery = { __typename?: 'Query', channels?: { __typename?: 'SurveyChannelCountableConnection', edges: Array<{ __typename?: 'SurveyChannelCountableEdge', node: { __typename?: 'SurveyChannel', id: string, reference?: string | null, type: SurveyChannelTypeEnum, triggers?: any | null, conditions?: any | null, settings?: any | null, createdAt: string } }> } | null };
=======
export type GetQuestionsQueryVariables = Exact<{
  id: Scalars['ID'];
}>;


export type GetQuestionsQuery = { __typename?: 'Query', questions?: { __typename?: 'SurveyQuestionCountableConnection', totalCount?: number | null, pageInfo: { __typename?: 'PageInfo', hasNextPage: boolean, hasPreviousPage: boolean, startCursor?: string | null, endCursor?: string | null }, edges: Array<{ __typename?: 'SurveyQuestionCountableEdge', node: { __typename?: 'SurveyQuestion', id: string, reference?: string | null, label: string, description: string, type: SurveyQuestionTypeEnum, options?: any | null, settings?: any | null, orderNumber: number, maxPath: number, createdAt: string } }> } | null };

export type GetSurveyQueryVariables = Exact<{
  id?: InputMaybe<Scalars['ID']>;
  slug?: InputMaybe<Scalars['String']>;
}>;


export type GetSurveyQuery = { __typename?: 'Query', survey?: { __typename?: 'Survey', id: string, reference?: string | null, name?: string | null, slug: string, type: SurveyTypeEnum, status: SurveyStatusEnum, settings?: any | null, createdAt: string, updatedAt: string, theme?: { __typename?: 'ProjectTheme', id: string, reference?: string | null, name: string, colorScheme?: any | null, settings?: any | null, createdAt: string, updatedAt: string, project: { __typename?: 'Project', id: string, name: string, slug: string, hasCompletedOnboardingFor?: any | null, timezone: string, organization: { __typename?: 'AuthOrganization', id: string, slug: string, name: string, memberCount: number } }, creator: { __typename?: 'User', id: string, email: string, firstName: string, lastName: string, isStaff: boolean, isActive: boolean, isOnboarded: boolean, organization?: { __typename?: 'AuthOrganization', id: string, slug: string, name: string, memberCount: number } | null, project?: { __typename?: 'Project', id: string, name: string, slug: string, hasCompletedOnboardingFor?: any | null, timezone: string, organization: { __typename?: 'AuthOrganization', id: string, slug: string, name: string, memberCount: number } } | null, organizations?: { __typename?: 'OrganizationCountableConnection', edges: Array<{ __typename?: 'OrganizationCountableEdge', node: { __typename?: 'Organization', id: string, slug: string, name: string, memberCount: number, projects?: { __typename?: 'ProjectCountableConnection', edges: Array<{ __typename?: 'ProjectCountableEdge', node: { __typename?: 'Project', id: string, name: string, slug: string, hasCompletedOnboardingFor?: any | null, timezone: string, organization: { __typename?: 'AuthOrganization', id: string, slug: string, name: string, memberCount: number } } }> } | null } }> } | null } } | null, creator: { __typename?: 'User', id: string, email: string, firstName: string, lastName: string, isStaff: boolean, isActive: boolean, isOnboarded: boolean, organization?: { __typename?: 'AuthOrganization', id: string, slug: string, name: string, memberCount: number } | null, project?: { __typename?: 'Project', id: string, name: string, slug: string, hasCompletedOnboardingFor?: any | null, timezone: string, organization: { __typename?: 'AuthOrganization', id: string, slug: string, name: string, memberCount: number } } | null, organizations?: { __typename?: 'OrganizationCountableConnection', edges: Array<{ __typename?: 'OrganizationCountableEdge', node: { __typename?: 'Organization', id: string, slug: string, name: string, memberCount: number, projects?: { __typename?: 'ProjectCountableConnection', edges: Array<{ __typename?: 'ProjectCountableEdge', node: { __typename?: 'Project', id: string, name: string, slug: string, hasCompletedOnboardingFor?: any | null, timezone: string, organization: { __typename?: 'AuthOrganization', id: string, slug: string, name: string, memberCount: number } } }> } | null } }> } | null }, questions: { __typename?: 'SurveyQuestionCountableConnection', edges: Array<{ __typename?: 'SurveyQuestionCountableEdge', node: { __typename?: 'SurveyQuestion', id: string, reference?: string | null, label: string, description: string, type: SurveyQuestionTypeEnum, options?: any | null, settings?: any | null, orderNumber: number, maxPath: number, createdAt: string } }> }, channels: { __typename?: 'SurveyChannelCountableConnection', edges: Array<{ __typename?: 'SurveyChannelCountableEdge', node: { __typename?: 'SurveyChannel', id: string, reference?: string | null, type: SurveyChannelTypeEnum, triggers?: any | null, conditions?: any | null, settings?: any | null, createdAt: string } }> } } | null };
>>>>>>> 8bf5aa4a

export type UserFragmentFragment = { __typename?: 'User', id: string, email: string, firstName: string, lastName: string, isStaff: boolean, isActive: boolean, isOnboarded: boolean, organization?: { __typename?: 'AuthOrganization', id: string, slug: string, name: string, memberCount: number } | null, project?: { __typename?: 'Project', id: string, name: string, slug: string, hasCompletedOnboardingFor?: any | null, timezone: string, organization: { __typename?: 'AuthOrganization', id: string, slug: string, name: string, memberCount: number } } | null, organizations?: { __typename?: 'OrganizationCountableConnection', edges: Array<{ __typename?: 'OrganizationCountableEdge', node: { __typename?: 'Organization', id: string, slug: string, name: string, memberCount: number, projects?: { __typename?: 'ProjectCountableConnection', edges: Array<{ __typename?: 'ProjectCountableEdge', node: { __typename?: 'Project', id: string, name: string, slug: string, hasCompletedOnboardingFor?: any | null, timezone: string, organization: { __typename?: 'AuthOrganization', id: string, slug: string, name: string, memberCount: number } } }> } | null } }> } | null };

export type UserUpdateMutationVariables = Exact<{
  input: UserInput;
}>;


export type UserUpdateMutation = { __typename?: 'Mutation', userUpdate?: { __typename?: 'UserUpdate', user?: { __typename?: 'User', id: string, email: string, firstName: string, lastName: string, isStaff: boolean, isActive: boolean, isOnboarded: boolean } | null } | null };

export type ViewerQueryVariables = Exact<{ [key: string]: never; }>;


export type ViewerQuery = { __typename?: 'Query', viewer?: { __typename?: 'User', id: string, email: string, firstName: string, lastName: string, isStaff: boolean, isActive: boolean, isOnboarded: boolean, organization?: { __typename?: 'AuthOrganization', id: string, slug: string, name: string, memberCount: number } | null, project?: { __typename?: 'Project', id: string, name: string, slug: string, hasCompletedOnboardingFor?: any | null, timezone: string, organization: { __typename?: 'AuthOrganization', id: string, slug: string, name: string, memberCount: number } } | null, organizations?: { __typename?: 'OrganizationCountableConnection', edges: Array<{ __typename?: 'OrganizationCountableEdge', node: { __typename?: 'Organization', id: string, slug: string, name: string, memberCount: number, projects?: { __typename?: 'ProjectCountableConnection', edges: Array<{ __typename?: 'ProjectCountableEdge', node: { __typename?: 'Project', id: string, name: string, slug: string, hasCompletedOnboardingFor?: any | null, timezone: string, organization: { __typename?: 'AuthOrganization', id: string, slug: string, name: string, memberCount: number } } }> } | null } }> } | null } | null };

export const AuthOrganizationFragmentFragmentDoc = gql`
    fragment AuthOrganizationFragment on AuthOrganization {
  id
  slug
  name
  memberCount
}
    `;
export const ProjectFragmentFragmentDoc = gql`
    fragment ProjectFragment on Project {
  id
  name
  slug
  hasCompletedOnboardingFor
  timezone
  organization {
    ...AuthOrganizationFragment
  }
}
    ${AuthOrganizationFragmentFragmentDoc}`;
export const AuthUserFragmentFragmentDoc = gql`
    fragment AuthUserFragment on AuthUser {
  id
  email
  firstName
  lastName
  isStaff
  isActive
  isOnboarded
  organization {
    ...AuthOrganizationFragment
  }
  project {
    ...ProjectFragment
  }
}
    ${AuthOrganizationFragmentFragmentDoc}
${ProjectFragmentFragmentDoc}`;
export const UserErrorFragmentFragmentDoc = gql`
    fragment UserErrorFragment on UserError {
  field
  message
  code
}
    `;
export const GoogleUserAuthFragmentFragmentDoc = gql`
    fragment GoogleUserAuthFragment on GoogleUserAuth {
  token
  refreshToken
  user {
    ...AuthUserFragment
  }
  csrfToken
  userErrors {
    ...UserErrorFragment
  }
}
    ${AuthUserFragmentFragmentDoc}
${UserErrorFragmentFragmentDoc}`;
export const EmailTokenUserAuthFragmentFragmentDoc = gql`
    fragment EmailTokenUserAuthFragment on EmailTokenUserAuth {
  token
  refreshToken
  csrfToken
  user {
    ...AuthUserFragment
  }
  userErrors {
    ...UserErrorFragment
  }
}
    ${AuthUserFragmentFragmentDoc}
${UserErrorFragmentFragmentDoc}`;
export const OrganizationErrorFragmentFragmentDoc = gql`
    fragment OrganizationErrorFragment on OrganizationError {
  field
  message
  code
}
    `;
export const OrganizationCreateFragmentFragmentDoc = gql`
    fragment OrganizationCreateFragment on OrganizationCreate {
  organization {
    ...AuthOrganizationFragment
  }
  user {
    ...AuthUserFragment
  }
  organizationErrors {
    ...OrganizationErrorFragment
  }
  errors {
    ...OrganizationErrorFragment
  }
}
    ${AuthOrganizationFragmentFragmentDoc}
${AuthUserFragmentFragmentDoc}
${OrganizationErrorFragmentFragmentDoc}`;
export const OrganizationInviteLinkCreateFragmentFragmentDoc = gql`
    fragment OrganizationInviteLinkCreateFragment on OrganizationInviteLink {
  inviteLink
}
    `;
export const OrganizationInviteFragmentFragmentDoc = gql`
    fragment OrganizationInviteFragment on OrganizationInvite {
  id
  email
  firstName
  role
  createdAt
  updatedAt
  expired
  inviter {
    id
    email
    firstName
    lastName
    isStaff
    isActive
  }
  organization {
    id
  }
}
    `;
export const OrganizationInviteCreateFragmentFragmentDoc = gql`
    fragment OrganizationInviteCreateFragment on OrganizationInviteCreate {
  organizationInvite {
    ...OrganizationInviteFragment
  }
  organizationErrors {
    ...OrganizationErrorFragment
  }
  errors {
    ...OrganizationErrorFragment
  }
}
    ${OrganizationInviteFragmentFragmentDoc}
${OrganizationErrorFragmentFragmentDoc}`;
export const OrganizationInviteDetailsFragmentFragmentDoc = gql`
    fragment OrganizationInviteDetailsFragment on OrganizationInviteDetails {
  id
  email
  firstName
  expired
  inviter
  organizationId
  organizationName
  organizationLogo
}
    `;
export const OrganizationInviteLinkDetailsFragmentFragmentDoc = gql`
    fragment OrganizationInviteLinkDetailsFragment on OrganizationInviteLinkDetails {
  id
  organizationId
  organizationName
  organizationLogo
}
    `;
export const OrganizationJoinFragmentFragmentDoc = gql`
    fragment OrganizationJoinFragment on OrganizationJoin {
  user {
    ...AuthUserFragment
  }
  organizationErrors {
    ...OrganizationErrorFragment
  }
  errors {
    ...OrganizationErrorFragment
  }
}
    ${AuthUserFragmentFragmentDoc}
${OrganizationErrorFragmentFragmentDoc}`;
export const RefreshOrganizationInviteLinkFragmentFragmentDoc = gql`
    fragment RefreshOrganizationInviteLinkFragment on OrganizationInviteLinkReset {
  inviteLink
  success
  organizationErrors {
    ...OrganizationErrorFragment
  }
  errors {
    ...OrganizationErrorFragment
  }
}
    ${OrganizationErrorFragmentFragmentDoc}`;
export const ProjectErrorFragmentFragmentDoc = gql`
    fragment ProjectErrorFragment on ProjectError {
  field
  message
  code
}
    `;
export const ProjectCreateFragmentFragmentDoc = gql`
    fragment ProjectCreateFragment on ProjectCreate {
  project {
    ...ProjectFragment
  }
  projectErrors {
    ...ProjectErrorFragment
  }
  errors {
    ...ProjectErrorFragment
  }
}
    ${ProjectFragmentFragmentDoc}
${ProjectErrorFragmentFragmentDoc}`;
export const ProjectUpdateFragmentFragmentDoc = gql`
    fragment ProjectUpdateFragment on ProjectUpdate {
  project {
    ...ProjectFragment
  }
  projectErrors {
    ...ProjectErrorFragment
  }
  errors {
    ...ProjectErrorFragment
  }
}
    ${ProjectFragmentFragmentDoc}
${ProjectErrorFragmentFragmentDoc}`;
export const SurveyErrorFragmentFragmentDoc = gql`
    fragment SurveyErrorFragment on SurveyError {
  field
  message
  code
}
    `;
export const UserFragmentFragmentDoc = gql`
    fragment UserFragment on User {
  id
  email
  firstName
  lastName
  isStaff
  isActive
  isOnboarded
  organization {
    ...AuthOrganizationFragment
  }
  project {
    ...ProjectFragment
  }
  organizations(first: 50) {
    edges {
      node {
        id
        slug
        name
        memberCount
        projects(first: 100) {
          edges {
            node {
              ...ProjectFragment
            }
          }
        }
      }
    }
  }
}
    ${AuthOrganizationFragmentFragmentDoc}
${ProjectFragmentFragmentDoc}`;
export const ProjectThemeFragmentFragmentDoc = gql`
    fragment ProjectThemeFragment on ProjectTheme {
  id
  reference
  name
  colorScheme
  settings
  project {
    ...ProjectFragment
  }
  creator {
    ...UserFragment
  }
  createdAt
  updatedAt
}
    ${ProjectFragmentFragmentDoc}
${UserFragmentFragmentDoc}`;
export const SurveyQuestionFragmentFragmentDoc = gql`
    fragment SurveyQuestionFragment on SurveyQuestion {
  id
  reference
  label
  description
  type
  options
  settings
  orderNumber
  maxPath
  createdAt
}
    `;
export const SurveyChannelFragmentFragmentDoc = gql`
    fragment SurveyChannelFragment on SurveyChannel {
  id
  reference
  type
  triggers
  conditions
  settings
  createdAt
}
    `;
export const SurveyFragmentFragmentDoc = gql`
    fragment SurveyFragment on Survey {
  id
  reference
  name
  slug
  type
  status
  settings
  theme {
    ...ProjectThemeFragment
  }
  creator {
    ...UserFragment
  }
  questions(first: 50) {
    edges {
      node {
        ...SurveyQuestionFragment
      }
    }
  }
  channels(first: 50) {
    edges {
      node {
        ...SurveyChannelFragment
      }
    }
  }
  createdAt
  updatedAt
}
    ${ProjectThemeFragmentFragmentDoc}
${UserFragmentFragmentDoc}
${SurveyQuestionFragmentFragmentDoc}
${SurveyChannelFragmentFragmentDoc}`;
export const SurveyCreateFragmentFragmentDoc = gql`
    fragment SurveyCreateFragment on SurveyCreate {
  surveyErrors {
    ...SurveyErrorFragment
  }
  errors {
    ...SurveyErrorFragment
  }
  survey {
    ...SurveyFragment
  }
}
    ${SurveyErrorFragmentFragmentDoc}
${SurveyFragmentFragmentDoc}`;
export const EmailTokenUserAuthDocument = gql`
    mutation emailTokenUserAuth($email: String!, $token: String!, $inviteLink: String) {
  emailTokenUserAuth(email: $email, token: $token, inviteLink: $inviteLink) {
    ...EmailTokenUserAuthFragment
  }
}
    ${EmailTokenUserAuthFragmentFragmentDoc}`;
export type EmailTokenUserAuthMutationFn = Apollo.MutationFunction<EmailTokenUserAuthMutation, EmailTokenUserAuthMutationVariables>;

/**
 * __useEmailTokenUserAuthMutation__
 *
 * To run a mutation, you first call `useEmailTokenUserAuthMutation` within a React component and pass it any options that fit your needs.
 * When your component renders, `useEmailTokenUserAuthMutation` returns a tuple that includes:
 * - A mutate function that you can call at any time to execute the mutation
 * - An object with fields that represent the current status of the mutation's execution
 *
 * @param baseOptions options that will be passed into the mutation, supported options are listed on: https://www.apollographql.com/docs/react/api/react-hooks/#options-2;
 *
 * @example
 * const [emailTokenUserAuthMutation, { data, loading, error }] = useEmailTokenUserAuthMutation({
 *   variables: {
 *      email: // value for 'email'
 *      token: // value for 'token'
 *      inviteLink: // value for 'inviteLink'
 *   },
 * });
 */
export function useEmailTokenUserAuthMutation(baseOptions?: Apollo.MutationHookOptions<EmailTokenUserAuthMutation, EmailTokenUserAuthMutationVariables>) {
        const options = {...defaultOptions, ...baseOptions}
        return Apollo.useMutation<EmailTokenUserAuthMutation, EmailTokenUserAuthMutationVariables>(EmailTokenUserAuthDocument, options);
      }
export type EmailTokenUserAuthMutationHookResult = ReturnType<typeof useEmailTokenUserAuthMutation>;
export type EmailTokenUserAuthMutationResult = Apollo.MutationResult<EmailTokenUserAuthMutation>;
export type EmailTokenUserAuthMutationOptions = Apollo.BaseMutationOptions<EmailTokenUserAuthMutation, EmailTokenUserAuthMutationVariables>;
export const EmailUserAuthChallengeDocument = gql`
    mutation emailUserAuthChallenge($email: String!, $inviteLink: String) {
  emailUserAuthChallenge(email: $email, inviteLink: $inviteLink) {
    success
    authType
    userErrors {
      ...UserErrorFragment
    }
  }
}
    ${UserErrorFragmentFragmentDoc}`;
export type EmailUserAuthChallengeMutationFn = Apollo.MutationFunction<EmailUserAuthChallengeMutation, EmailUserAuthChallengeMutationVariables>;

/**
 * __useEmailUserAuthChallengeMutation__
 *
 * To run a mutation, you first call `useEmailUserAuthChallengeMutation` within a React component and pass it any options that fit your needs.
 * When your component renders, `useEmailUserAuthChallengeMutation` returns a tuple that includes:
 * - A mutate function that you can call at any time to execute the mutation
 * - An object with fields that represent the current status of the mutation's execution
 *
 * @param baseOptions options that will be passed into the mutation, supported options are listed on: https://www.apollographql.com/docs/react/api/react-hooks/#options-2;
 *
 * @example
 * const [emailUserAuthChallengeMutation, { data, loading, error }] = useEmailUserAuthChallengeMutation({
 *   variables: {
 *      email: // value for 'email'
 *      inviteLink: // value for 'inviteLink'
 *   },
 * });
 */
export function useEmailUserAuthChallengeMutation(baseOptions?: Apollo.MutationHookOptions<EmailUserAuthChallengeMutation, EmailUserAuthChallengeMutationVariables>) {
        const options = {...defaultOptions, ...baseOptions}
        return Apollo.useMutation<EmailUserAuthChallengeMutation, EmailUserAuthChallengeMutationVariables>(EmailUserAuthChallengeDocument, options);
      }
export type EmailUserAuthChallengeMutationHookResult = ReturnType<typeof useEmailUserAuthChallengeMutation>;
export type EmailUserAuthChallengeMutationResult = Apollo.MutationResult<EmailUserAuthChallengeMutation>;
export type EmailUserAuthChallengeMutationOptions = Apollo.BaseMutationOptions<EmailUserAuthChallengeMutation, EmailUserAuthChallengeMutationVariables>;
export const GoogleUserAuthDocument = gql`
    mutation googleUserAuth($code: String!, $inviteLink: String) {
  googleUserAuth(code: $code, inviteLink: $inviteLink) {
    ...GoogleUserAuthFragment
  }
}
    ${GoogleUserAuthFragmentFragmentDoc}`;
export type GoogleUserAuthMutationFn = Apollo.MutationFunction<GoogleUserAuthMutation, GoogleUserAuthMutationVariables>;

/**
 * __useGoogleUserAuthMutation__
 *
 * To run a mutation, you first call `useGoogleUserAuthMutation` within a React component and pass it any options that fit your needs.
 * When your component renders, `useGoogleUserAuthMutation` returns a tuple that includes:
 * - A mutate function that you can call at any time to execute the mutation
 * - An object with fields that represent the current status of the mutation's execution
 *
 * @param baseOptions options that will be passed into the mutation, supported options are listed on: https://www.apollographql.com/docs/react/api/react-hooks/#options-2;
 *
 * @example
 * const [googleUserAuthMutation, { data, loading, error }] = useGoogleUserAuthMutation({
 *   variables: {
 *      code: // value for 'code'
 *      inviteLink: // value for 'inviteLink'
 *   },
 * });
 */
export function useGoogleUserAuthMutation(baseOptions?: Apollo.MutationHookOptions<GoogleUserAuthMutation, GoogleUserAuthMutationVariables>) {
        const options = {...defaultOptions, ...baseOptions}
        return Apollo.useMutation<GoogleUserAuthMutation, GoogleUserAuthMutationVariables>(GoogleUserAuthDocument, options);
      }
export type GoogleUserAuthMutationHookResult = ReturnType<typeof useGoogleUserAuthMutation>;
export type GoogleUserAuthMutationResult = Apollo.MutationResult<GoogleUserAuthMutation>;
export type GoogleUserAuthMutationOptions = Apollo.BaseMutationOptions<GoogleUserAuthMutation, GoogleUserAuthMutationVariables>;
export const LogoutDocument = gql`
    mutation logout {
  logout {
    userErrors {
      ...UserErrorFragment
    }
  }
}
    ${UserErrorFragmentFragmentDoc}`;
export type LogoutMutationFn = Apollo.MutationFunction<LogoutMutation, LogoutMutationVariables>;

/**
 * __useLogoutMutation__
 *
 * To run a mutation, you first call `useLogoutMutation` within a React component and pass it any options that fit your needs.
 * When your component renders, `useLogoutMutation` returns a tuple that includes:
 * - A mutate function that you can call at any time to execute the mutation
 * - An object with fields that represent the current status of the mutation's execution
 *
 * @param baseOptions options that will be passed into the mutation, supported options are listed on: https://www.apollographql.com/docs/react/api/react-hooks/#options-2;
 *
 * @example
 * const [logoutMutation, { data, loading, error }] = useLogoutMutation({
 *   variables: {
 *   },
 * });
 */
export function useLogoutMutation(baseOptions?: Apollo.MutationHookOptions<LogoutMutation, LogoutMutationVariables>) {
        const options = {...defaultOptions, ...baseOptions}
        return Apollo.useMutation<LogoutMutation, LogoutMutationVariables>(LogoutDocument, options);
      }
export type LogoutMutationHookResult = ReturnType<typeof useLogoutMutation>;
export type LogoutMutationResult = Apollo.MutationResult<LogoutMutation>;
export type LogoutMutationOptions = Apollo.BaseMutationOptions<LogoutMutation, LogoutMutationVariables>;
export const OrganizationCreateDocument = gql`
    mutation organizationCreate($input: OrganizationCreateInput!, $survey: OnboardingCustomerSurvey) {
  organizationCreate(input: $input, survey: $survey) {
    ...OrganizationCreateFragment
  }
}
    ${OrganizationCreateFragmentFragmentDoc}`;
export type OrganizationCreateMutationFn = Apollo.MutationFunction<OrganizationCreateMutation, OrganizationCreateMutationVariables>;

/**
 * __useOrganizationCreateMutation__
 *
 * To run a mutation, you first call `useOrganizationCreateMutation` within a React component and pass it any options that fit your needs.
 * When your component renders, `useOrganizationCreateMutation` returns a tuple that includes:
 * - A mutate function that you can call at any time to execute the mutation
 * - An object with fields that represent the current status of the mutation's execution
 *
 * @param baseOptions options that will be passed into the mutation, supported options are listed on: https://www.apollographql.com/docs/react/api/react-hooks/#options-2;
 *
 * @example
 * const [organizationCreateMutation, { data, loading, error }] = useOrganizationCreateMutation({
 *   variables: {
 *      input: // value for 'input'
 *      survey: // value for 'survey'
 *   },
 * });
 */
export function useOrganizationCreateMutation(baseOptions?: Apollo.MutationHookOptions<OrganizationCreateMutation, OrganizationCreateMutationVariables>) {
        const options = {...defaultOptions, ...baseOptions}
        return Apollo.useMutation<OrganizationCreateMutation, OrganizationCreateMutationVariables>(OrganizationCreateDocument, options);
      }
export type OrganizationCreateMutationHookResult = ReturnType<typeof useOrganizationCreateMutation>;
export type OrganizationCreateMutationResult = Apollo.MutationResult<OrganizationCreateMutation>;
export type OrganizationCreateMutationOptions = Apollo.BaseMutationOptions<OrganizationCreateMutation, OrganizationCreateMutationVariables>;
export const TokenRefreshDocument = gql`
    mutation tokenRefresh($csrfToken: String, $refreshToken: String) {
  tokenRefresh(csrfToken: $csrfToken, refreshToken: $refreshToken) {
    token
    errors {
      ...UserErrorFragment
    }
  }
}
    ${UserErrorFragmentFragmentDoc}`;
export type TokenRefreshMutationFn = Apollo.MutationFunction<TokenRefreshMutation, TokenRefreshMutationVariables>;

/**
 * __useTokenRefreshMutation__
 *
 * To run a mutation, you first call `useTokenRefreshMutation` within a React component and pass it any options that fit your needs.
 * When your component renders, `useTokenRefreshMutation` returns a tuple that includes:
 * - A mutate function that you can call at any time to execute the mutation
 * - An object with fields that represent the current status of the mutation's execution
 *
 * @param baseOptions options that will be passed into the mutation, supported options are listed on: https://www.apollographql.com/docs/react/api/react-hooks/#options-2;
 *
 * @example
 * const [tokenRefreshMutation, { data, loading, error }] = useTokenRefreshMutation({
 *   variables: {
 *      csrfToken: // value for 'csrfToken'
 *      refreshToken: // value for 'refreshToken'
 *   },
 * });
 */
export function useTokenRefreshMutation(baseOptions?: Apollo.MutationHookOptions<TokenRefreshMutation, TokenRefreshMutationVariables>) {
        const options = {...defaultOptions, ...baseOptions}
        return Apollo.useMutation<TokenRefreshMutation, TokenRefreshMutationVariables>(TokenRefreshDocument, options);
      }
export type TokenRefreshMutationHookResult = ReturnType<typeof useTokenRefreshMutation>;
export type TokenRefreshMutationResult = Apollo.MutationResult<TokenRefreshMutation>;
export type TokenRefreshMutationOptions = Apollo.BaseMutationOptions<TokenRefreshMutation, TokenRefreshMutationVariables>;
export const CompleteOnboardingStageDocument = gql`
    mutation completeOnboardingStage($input: ProjectUpdateInput!) {
  projectUpdate(input: $input) {
    project {
      id
      hasCompletedOnboardingFor
      __typename
    }
  }
}
    `;
export type CompleteOnboardingStageMutationFn = Apollo.MutationFunction<CompleteOnboardingStageMutation, CompleteOnboardingStageMutationVariables>;

/**
 * __useCompleteOnboardingStageMutation__
 *
 * To run a mutation, you first call `useCompleteOnboardingStageMutation` within a React component and pass it any options that fit your needs.
 * When your component renders, `useCompleteOnboardingStageMutation` returns a tuple that includes:
 * - A mutate function that you can call at any time to execute the mutation
 * - An object with fields that represent the current status of the mutation's execution
 *
 * @param baseOptions options that will be passed into the mutation, supported options are listed on: https://www.apollographql.com/docs/react/api/react-hooks/#options-2;
 *
 * @example
 * const [completeOnboardingStageMutation, { data, loading, error }] = useCompleteOnboardingStageMutation({
 *   variables: {
 *      input: // value for 'input'
 *   },
 * });
 */
export function useCompleteOnboardingStageMutation(baseOptions?: Apollo.MutationHookOptions<CompleteOnboardingStageMutation, CompleteOnboardingStageMutationVariables>) {
        const options = {...defaultOptions, ...baseOptions}
        return Apollo.useMutation<CompleteOnboardingStageMutation, CompleteOnboardingStageMutationVariables>(CompleteOnboardingStageDocument, options);
      }
export type CompleteOnboardingStageMutationHookResult = ReturnType<typeof useCompleteOnboardingStageMutation>;
export type CompleteOnboardingStageMutationResult = Apollo.MutationResult<CompleteOnboardingStageMutation>;
export type CompleteOnboardingStageMutationOptions = Apollo.BaseMutationOptions<CompleteOnboardingStageMutation, CompleteOnboardingStageMutationVariables>;
export const OrganizationInviteCreateDocument = gql`
    mutation organizationInviteCreate($input: OrganizationInviteCreateInput!) {
  organizationInviteCreate(input: $input) {
    ...OrganizationInviteCreateFragment
  }
}
    ${OrganizationInviteCreateFragmentFragmentDoc}`;
export type OrganizationInviteCreateMutationFn = Apollo.MutationFunction<OrganizationInviteCreateMutation, OrganizationInviteCreateMutationVariables>;

/**
 * __useOrganizationInviteCreateMutation__
 *
 * To run a mutation, you first call `useOrganizationInviteCreateMutation` within a React component and pass it any options that fit your needs.
 * When your component renders, `useOrganizationInviteCreateMutation` returns a tuple that includes:
 * - A mutate function that you can call at any time to execute the mutation
 * - An object with fields that represent the current status of the mutation's execution
 *
 * @param baseOptions options that will be passed into the mutation, supported options are listed on: https://www.apollographql.com/docs/react/api/react-hooks/#options-2;
 *
 * @example
 * const [organizationInviteCreateMutation, { data, loading, error }] = useOrganizationInviteCreateMutation({
 *   variables: {
 *      input: // value for 'input'
 *   },
 * });
 */
export function useOrganizationInviteCreateMutation(baseOptions?: Apollo.MutationHookOptions<OrganizationInviteCreateMutation, OrganizationInviteCreateMutationVariables>) {
        const options = {...defaultOptions, ...baseOptions}
        return Apollo.useMutation<OrganizationInviteCreateMutation, OrganizationInviteCreateMutationVariables>(OrganizationInviteCreateDocument, options);
      }
export type OrganizationInviteCreateMutationHookResult = ReturnType<typeof useOrganizationInviteCreateMutation>;
export type OrganizationInviteCreateMutationResult = Apollo.MutationResult<OrganizationInviteCreateMutation>;
export type OrganizationInviteCreateMutationOptions = Apollo.BaseMutationOptions<OrganizationInviteCreateMutation, OrganizationInviteCreateMutationVariables>;
export const OrganizationJoinDocument = gql`
    mutation OrganizationJoin($input: OrganizationJoinInput!) {
  organizationJoin(input: $input) {
    ...OrganizationJoinFragment
  }
}
    ${OrganizationJoinFragmentFragmentDoc}`;
export type OrganizationJoinMutationFn = Apollo.MutationFunction<OrganizationJoinMutation, OrganizationJoinMutationVariables>;

/**
 * __useOrganizationJoinMutation__
 *
 * To run a mutation, you first call `useOrganizationJoinMutation` within a React component and pass it any options that fit your needs.
 * When your component renders, `useOrganizationJoinMutation` returns a tuple that includes:
 * - A mutate function that you can call at any time to execute the mutation
 * - An object with fields that represent the current status of the mutation's execution
 *
 * @param baseOptions options that will be passed into the mutation, supported options are listed on: https://www.apollographql.com/docs/react/api/react-hooks/#options-2;
 *
 * @example
 * const [organizationJoinMutation, { data, loading, error }] = useOrganizationJoinMutation({
 *   variables: {
 *      input: // value for 'input'
 *   },
 * });
 */
export function useOrganizationJoinMutation(baseOptions?: Apollo.MutationHookOptions<OrganizationJoinMutation, OrganizationJoinMutationVariables>) {
        const options = {...defaultOptions, ...baseOptions}
        return Apollo.useMutation<OrganizationJoinMutation, OrganizationJoinMutationVariables>(OrganizationJoinDocument, options);
      }
export type OrganizationJoinMutationHookResult = ReturnType<typeof useOrganizationJoinMutation>;
export type OrganizationJoinMutationResult = Apollo.MutationResult<OrganizationJoinMutation>;
export type OrganizationJoinMutationOptions = Apollo.BaseMutationOptions<OrganizationJoinMutation, OrganizationJoinMutationVariables>;
export const OrganizationInviteLinkResetDocument = gql`
    mutation organizationInviteLinkReset {
  organizationInviteLinkReset {
    ...RefreshOrganizationInviteLinkFragment
  }
}
    ${RefreshOrganizationInviteLinkFragmentFragmentDoc}`;
export type OrganizationInviteLinkResetMutationFn = Apollo.MutationFunction<OrganizationInviteLinkResetMutation, OrganizationInviteLinkResetMutationVariables>;

/**
 * __useOrganizationInviteLinkResetMutation__
 *
 * To run a mutation, you first call `useOrganizationInviteLinkResetMutation` within a React component and pass it any options that fit your needs.
 * When your component renders, `useOrganizationInviteLinkResetMutation` returns a tuple that includes:
 * - A mutate function that you can call at any time to execute the mutation
 * - An object with fields that represent the current status of the mutation's execution
 *
 * @param baseOptions options that will be passed into the mutation, supported options are listed on: https://www.apollographql.com/docs/react/api/react-hooks/#options-2;
 *
 * @example
 * const [organizationInviteLinkResetMutation, { data, loading, error }] = useOrganizationInviteLinkResetMutation({
 *   variables: {
 *   },
 * });
 */
export function useOrganizationInviteLinkResetMutation(baseOptions?: Apollo.MutationHookOptions<OrganizationInviteLinkResetMutation, OrganizationInviteLinkResetMutationVariables>) {
        const options = {...defaultOptions, ...baseOptions}
        return Apollo.useMutation<OrganizationInviteLinkResetMutation, OrganizationInviteLinkResetMutationVariables>(OrganizationInviteLinkResetDocument, options);
      }
export type OrganizationInviteLinkResetMutationHookResult = ReturnType<typeof useOrganizationInviteLinkResetMutation>;
export type OrganizationInviteLinkResetMutationResult = Apollo.MutationResult<OrganizationInviteLinkResetMutation>;
export type OrganizationInviteLinkResetMutationOptions = Apollo.BaseMutationOptions<OrganizationInviteLinkResetMutation, OrganizationInviteLinkResetMutationVariables>;
export const OrganizationInviteDetailsDocument = gql`
    query organizationInviteDetails($inviteLink: String!) {
  organizationInviteDetails(inviteLink: $inviteLink) {
    ...OrganizationInviteLinkDetailsFragment
    ...OrganizationInviteDetailsFragment
  }
}
    ${OrganizationInviteLinkDetailsFragmentFragmentDoc}
${OrganizationInviteDetailsFragmentFragmentDoc}`;

/**
 * __useOrganizationInviteDetailsQuery__
 *
 * To run a query within a React component, call `useOrganizationInviteDetailsQuery` and pass it any options that fit your needs.
 * When your component renders, `useOrganizationInviteDetailsQuery` returns an object from Apollo Client that contains loading, error, and data properties
 * you can use to render your UI.
 *
 * @param baseOptions options that will be passed into the query, supported options are listed on: https://www.apollographql.com/docs/react/api/react-hooks/#options;
 *
 * @example
 * const { data, loading, error } = useOrganizationInviteDetailsQuery({
 *   variables: {
 *      inviteLink: // value for 'inviteLink'
 *   },
 * });
 */
export function useOrganizationInviteDetailsQuery(baseOptions: Apollo.QueryHookOptions<OrganizationInviteDetailsQuery, OrganizationInviteDetailsQueryVariables>) {
        const options = {...defaultOptions, ...baseOptions}
        return Apollo.useQuery<OrganizationInviteDetailsQuery, OrganizationInviteDetailsQueryVariables>(OrganizationInviteDetailsDocument, options);
      }
export function useOrganizationInviteDetailsLazyQuery(baseOptions?: Apollo.LazyQueryHookOptions<OrganizationInviteDetailsQuery, OrganizationInviteDetailsQueryVariables>) {
          const options = {...defaultOptions, ...baseOptions}
          return Apollo.useLazyQuery<OrganizationInviteDetailsQuery, OrganizationInviteDetailsQueryVariables>(OrganizationInviteDetailsDocument, options);
        }
export type OrganizationInviteDetailsQueryHookResult = ReturnType<typeof useOrganizationInviteDetailsQuery>;
export type OrganizationInviteDetailsLazyQueryHookResult = ReturnType<typeof useOrganizationInviteDetailsLazyQuery>;
export type OrganizationInviteDetailsQueryResult = Apollo.QueryResult<OrganizationInviteDetailsQuery, OrganizationInviteDetailsQueryVariables>;
export const OrganizationInviteLinkCreateDocument = gql`
    query OrganizationInviteLinkCreate {
  organizationInviteLink {
    ...OrganizationInviteLinkCreateFragment
  }
}
    ${OrganizationInviteLinkCreateFragmentFragmentDoc}`;

/**
 * __useOrganizationInviteLinkCreateQuery__
 *
 * To run a query within a React component, call `useOrganizationInviteLinkCreateQuery` and pass it any options that fit your needs.
 * When your component renders, `useOrganizationInviteLinkCreateQuery` returns an object from Apollo Client that contains loading, error, and data properties
 * you can use to render your UI.
 *
 * @param baseOptions options that will be passed into the query, supported options are listed on: https://www.apollographql.com/docs/react/api/react-hooks/#options;
 *
 * @example
 * const { data, loading, error } = useOrganizationInviteLinkCreateQuery({
 *   variables: {
 *   },
 * });
 */
export function useOrganizationInviteLinkCreateQuery(baseOptions?: Apollo.QueryHookOptions<OrganizationInviteLinkCreateQuery, OrganizationInviteLinkCreateQueryVariables>) {
        const options = {...defaultOptions, ...baseOptions}
        return Apollo.useQuery<OrganizationInviteLinkCreateQuery, OrganizationInviteLinkCreateQueryVariables>(OrganizationInviteLinkCreateDocument, options);
      }
export function useOrganizationInviteLinkCreateLazyQuery(baseOptions?: Apollo.LazyQueryHookOptions<OrganizationInviteLinkCreateQuery, OrganizationInviteLinkCreateQueryVariables>) {
          const options = {...defaultOptions, ...baseOptions}
          return Apollo.useLazyQuery<OrganizationInviteLinkCreateQuery, OrganizationInviteLinkCreateQueryVariables>(OrganizationInviteLinkCreateDocument, options);
        }
export type OrganizationInviteLinkCreateQueryHookResult = ReturnType<typeof useOrganizationInviteLinkCreateQuery>;
export type OrganizationInviteLinkCreateLazyQueryHookResult = ReturnType<typeof useOrganizationInviteLinkCreateLazyQuery>;
export type OrganizationInviteLinkCreateQueryResult = Apollo.QueryResult<OrganizationInviteLinkCreateQuery, OrganizationInviteLinkCreateQueryVariables>;
export const ProjectCreateDocument = gql`
    mutation projectCreate($input: ProjectCreateInput!) {
  projectCreate(input: $input) {
    ...ProjectCreateFragment
  }
}
    ${ProjectCreateFragmentFragmentDoc}`;
export type ProjectCreateMutationFn = Apollo.MutationFunction<ProjectCreateMutation, ProjectCreateMutationVariables>;

/**
 * __useProjectCreateMutation__
 *
 * To run a mutation, you first call `useProjectCreateMutation` within a React component and pass it any options that fit your needs.
 * When your component renders, `useProjectCreateMutation` returns a tuple that includes:
 * - A mutate function that you can call at any time to execute the mutation
 * - An object with fields that represent the current status of the mutation's execution
 *
 * @param baseOptions options that will be passed into the mutation, supported options are listed on: https://www.apollographql.com/docs/react/api/react-hooks/#options-2;
 *
 * @example
 * const [projectCreateMutation, { data, loading, error }] = useProjectCreateMutation({
 *   variables: {
 *      input: // value for 'input'
 *   },
 * });
 */
export function useProjectCreateMutation(baseOptions?: Apollo.MutationHookOptions<ProjectCreateMutation, ProjectCreateMutationVariables>) {
        const options = {...defaultOptions, ...baseOptions}
        return Apollo.useMutation<ProjectCreateMutation, ProjectCreateMutationVariables>(ProjectCreateDocument, options);
      }
export type ProjectCreateMutationHookResult = ReturnType<typeof useProjectCreateMutation>;
export type ProjectCreateMutationResult = Apollo.MutationResult<ProjectCreateMutation>;
export type ProjectCreateMutationOptions = Apollo.BaseMutationOptions<ProjectCreateMutation, ProjectCreateMutationVariables>;
export const SurveyUpdateDocument = gql`
    mutation SurveyUpdate($id: ID!, $input: SurveyUpdateInput!) {
  surveyUpdate(id: $id, input: $input) {
    surveyErrors {
      ...SurveyErrorFragment
    }
    errors {
      ...SurveyErrorFragment
    }
    survey {
      ...SurveyFragment
    }
  }
}
    ${SurveyErrorFragmentFragmentDoc}
${SurveyFragmentFragmentDoc}`;
export type SurveyUpdateMutationFn = Apollo.MutationFunction<SurveyUpdateMutation, SurveyUpdateMutationVariables>;

/**
 * __useSurveyUpdateMutation__
 *
 * To run a mutation, you first call `useSurveyUpdateMutation` within a React component and pass it any options that fit your needs.
 * When your component renders, `useSurveyUpdateMutation` returns a tuple that includes:
 * - A mutate function that you can call at any time to execute the mutation
 * - An object with fields that represent the current status of the mutation's execution
 *
 * @param baseOptions options that will be passed into the mutation, supported options are listed on: https://www.apollographql.com/docs/react/api/react-hooks/#options-2;
 *
 * @example
 * const [surveyUpdateMutation, { data, loading, error }] = useSurveyUpdateMutation({
 *   variables: {
 *      id: // value for 'id'
 *      input: // value for 'input'
 *   },
 * });
 */
export function useSurveyUpdateMutation(baseOptions?: Apollo.MutationHookOptions<SurveyUpdateMutation, SurveyUpdateMutationVariables>) {
        const options = {...defaultOptions, ...baseOptions}
        return Apollo.useMutation<SurveyUpdateMutation, SurveyUpdateMutationVariables>(SurveyUpdateDocument, options);
      }
export type SurveyUpdateMutationHookResult = ReturnType<typeof useSurveyUpdateMutation>;
export type SurveyUpdateMutationResult = Apollo.MutationResult<SurveyUpdateMutation>;
export type SurveyUpdateMutationOptions = Apollo.BaseMutationOptions<SurveyUpdateMutation, SurveyUpdateMutationVariables>;
export const SurveyQuestionCreateDocument = gql`
    mutation SurveyQuestionCreate($input: SurveyQuestionCreateInput!) {
  surveyQuestionCreate(input: $input) {
    surveyErrors {
      ...SurveyErrorFragment
    }
    errors {
      ...SurveyErrorFragment
    }
    surveyQuestion {
      ...SurveyQuestionFragment
    }
  }
}
    ${SurveyErrorFragmentFragmentDoc}
${SurveyQuestionFragmentFragmentDoc}`;
export type SurveyQuestionCreateMutationFn = Apollo.MutationFunction<SurveyQuestionCreateMutation, SurveyQuestionCreateMutationVariables>;

/**
 * __useSurveyQuestionCreateMutation__
 *
 * To run a mutation, you first call `useSurveyQuestionCreateMutation` within a React component and pass it any options that fit your needs.
 * When your component renders, `useSurveyQuestionCreateMutation` returns a tuple that includes:
 * - A mutate function that you can call at any time to execute the mutation
 * - An object with fields that represent the current status of the mutation's execution
 *
 * @param baseOptions options that will be passed into the mutation, supported options are listed on: https://www.apollographql.com/docs/react/api/react-hooks/#options-2;
 *
 * @example
 * const [surveyQuestionCreateMutation, { data, loading, error }] = useSurveyQuestionCreateMutation({
 *   variables: {
 *      input: // value for 'input'
 *   },
 * });
 */
export function useSurveyQuestionCreateMutation(baseOptions?: Apollo.MutationHookOptions<SurveyQuestionCreateMutation, SurveyQuestionCreateMutationVariables>) {
        const options = {...defaultOptions, ...baseOptions}
        return Apollo.useMutation<SurveyQuestionCreateMutation, SurveyQuestionCreateMutationVariables>(SurveyQuestionCreateDocument, options);
      }
export type SurveyQuestionCreateMutationHookResult = ReturnType<typeof useSurveyQuestionCreateMutation>;
export type SurveyQuestionCreateMutationResult = Apollo.MutationResult<SurveyQuestionCreateMutation>;
export type SurveyQuestionCreateMutationOptions = Apollo.BaseMutationOptions<SurveyQuestionCreateMutation, SurveyQuestionCreateMutationVariables>;
export const SurveyChannelCreateDocument = gql`
    mutation SurveyChannelCreate($input: SurveyChannelCreateInput!) {
  surveyChannelCreate(input: $input) {
    surveyChannel {
      ...SurveyChannelFragment
    }
    surveyErrors {
      ...SurveyErrorFragment
    }
    errors {
      ...SurveyErrorFragment
    }
  }
}
    ${SurveyChannelFragmentFragmentDoc}
${SurveyErrorFragmentFragmentDoc}`;
export type SurveyChannelCreateMutationFn = Apollo.MutationFunction<SurveyChannelCreateMutation, SurveyChannelCreateMutationVariables>;

/**
 * __useSurveyChannelCreateMutation__
 *
 * To run a mutation, you first call `useSurveyChannelCreateMutation` within a React component and pass it any options that fit your needs.
 * When your component renders, `useSurveyChannelCreateMutation` returns a tuple that includes:
 * - A mutate function that you can call at any time to execute the mutation
 * - An object with fields that represent the current status of the mutation's execution
 *
 * @param baseOptions options that will be passed into the mutation, supported options are listed on: https://www.apollographql.com/docs/react/api/react-hooks/#options-2;
 *
 * @example
 * const [surveyChannelCreateMutation, { data, loading, error }] = useSurveyChannelCreateMutation({
 *   variables: {
 *      input: // value for 'input'
 *   },
 * });
 */
export function useSurveyChannelCreateMutation(baseOptions?: Apollo.MutationHookOptions<SurveyChannelCreateMutation, SurveyChannelCreateMutationVariables>) {
        const options = {...defaultOptions, ...baseOptions}
        return Apollo.useMutation<SurveyChannelCreateMutation, SurveyChannelCreateMutationVariables>(SurveyChannelCreateDocument, options);
      }
export type SurveyChannelCreateMutationHookResult = ReturnType<typeof useSurveyChannelCreateMutation>;
export type SurveyChannelCreateMutationResult = Apollo.MutationResult<SurveyChannelCreateMutation>;
export type SurveyChannelCreateMutationOptions = Apollo.BaseMutationOptions<SurveyChannelCreateMutation, SurveyChannelCreateMutationVariables>;
export const SurveyChannelUpdateDocument = gql`
    mutation SurveyChannelUpdate($id: ID!, $input: SurveyChannelUpdateInput!) {
  surveyChannelUpdate(id: $id, input: $input) {
    surveyChannel {
      ...SurveyChannelFragment
    }
    surveyErrors {
      ...SurveyErrorFragment
    }
    errors {
      ...SurveyErrorFragment
    }
  }
}
    ${SurveyChannelFragmentFragmentDoc}
${SurveyErrorFragmentFragmentDoc}`;
export type SurveyChannelUpdateMutationFn = Apollo.MutationFunction<SurveyChannelUpdateMutation, SurveyChannelUpdateMutationVariables>;

/**
 * __useSurveyChannelUpdateMutation__
 *
 * To run a mutation, you first call `useSurveyChannelUpdateMutation` within a React component and pass it any options that fit your needs.
 * When your component renders, `useSurveyChannelUpdateMutation` returns a tuple that includes:
 * - A mutate function that you can call at any time to execute the mutation
 * - An object with fields that represent the current status of the mutation's execution
 *
 * @param baseOptions options that will be passed into the mutation, supported options are listed on: https://www.apollographql.com/docs/react/api/react-hooks/#options-2;
 *
 * @example
 * const [surveyChannelUpdateMutation, { data, loading, error }] = useSurveyChannelUpdateMutation({
 *   variables: {
 *      id: // value for 'id'
 *      input: // value for 'input'
 *   },
 * });
 */
export function useSurveyChannelUpdateMutation(baseOptions?: Apollo.MutationHookOptions<SurveyChannelUpdateMutation, SurveyChannelUpdateMutationVariables>) {
        const options = {...defaultOptions, ...baseOptions}
        return Apollo.useMutation<SurveyChannelUpdateMutation, SurveyChannelUpdateMutationVariables>(SurveyChannelUpdateDocument, options);
      }
export type SurveyChannelUpdateMutationHookResult = ReturnType<typeof useSurveyChannelUpdateMutation>;
export type SurveyChannelUpdateMutationResult = Apollo.MutationResult<SurveyChannelUpdateMutation>;
export type SurveyChannelUpdateMutationOptions = Apollo.BaseMutationOptions<SurveyChannelUpdateMutation, SurveyChannelUpdateMutationVariables>;
export const SurveyCreateDocument = gql`
    mutation SurveyCreate($input: SurveyCreateInput!) {
  surveyCreate(input: $input) {
    ...SurveyCreateFragment
  }
}
    ${SurveyCreateFragmentFragmentDoc}`;
export type SurveyCreateMutationFn = Apollo.MutationFunction<SurveyCreateMutation, SurveyCreateMutationVariables>;

/**
 * __useSurveyCreateMutation__
 *
 * To run a mutation, you first call `useSurveyCreateMutation` within a React component and pass it any options that fit your needs.
 * When your component renders, `useSurveyCreateMutation` returns a tuple that includes:
 * - A mutate function that you can call at any time to execute the mutation
 * - An object with fields that represent the current status of the mutation's execution
 *
 * @param baseOptions options that will be passed into the mutation, supported options are listed on: https://www.apollographql.com/docs/react/api/react-hooks/#options-2;
 *
 * @example
 * const [surveyCreateMutation, { data, loading, error }] = useSurveyCreateMutation({
 *   variables: {
 *      input: // value for 'input'
 *   },
 * });
 */
export function useSurveyCreateMutation(baseOptions?: Apollo.MutationHookOptions<SurveyCreateMutation, SurveyCreateMutationVariables>) {
        const options = {...defaultOptions, ...baseOptions}
        return Apollo.useMutation<SurveyCreateMutation, SurveyCreateMutationVariables>(SurveyCreateDocument, options);
      }
export type SurveyCreateMutationHookResult = ReturnType<typeof useSurveyCreateMutation>;
export type SurveyCreateMutationResult = Apollo.MutationResult<SurveyCreateMutation>;
export type SurveyCreateMutationOptions = Apollo.BaseMutationOptions<SurveyCreateMutation, SurveyCreateMutationVariables>;
<<<<<<< HEAD
export const ChannelsDocument = gql`
    query channels($surveyId: ID!) {
  channels(id: $surveyId, first: 50) {
    edges {
      node {
        ...SurveyChannelFragment
      }
    }
  }
}
    ${SurveyChannelFragmentFragmentDoc}`;

/**
 * __useChannelsQuery__
 *
 * To run a query within a React component, call `useChannelsQuery` and pass it any options that fit your needs.
 * When your component renders, `useChannelsQuery` returns an object from Apollo Client that contains loading, error, and data properties
=======
export const GetQuestionsDocument = gql`
    query GetQuestions($id: ID!) {
  questions(id: $id, first: 50) {
    pageInfo {
      hasNextPage
      hasPreviousPage
      startCursor
      endCursor
    }
    edges {
      node {
        ...SurveyQuestionFragment
      }
    }
    totalCount
  }
}
    ${SurveyQuestionFragmentFragmentDoc}`;

/**
 * __useGetQuestionsQuery__
 *
 * To run a query within a React component, call `useGetQuestionsQuery` and pass it any options that fit your needs.
 * When your component renders, `useGetQuestionsQuery` returns an object from Apollo Client that contains loading, error, and data properties
 * you can use to render your UI.
 *
 * @param baseOptions options that will be passed into the query, supported options are listed on: https://www.apollographql.com/docs/react/api/react-hooks/#options;
 *
 * @example
 * const { data, loading, error } = useGetQuestionsQuery({
 *   variables: {
 *      id: // value for 'id'
 *   },
 * });
 */
export function useGetQuestionsQuery(baseOptions: Apollo.QueryHookOptions<GetQuestionsQuery, GetQuestionsQueryVariables>) {
        const options = {...defaultOptions, ...baseOptions}
        return Apollo.useQuery<GetQuestionsQuery, GetQuestionsQueryVariables>(GetQuestionsDocument, options);
      }
export function useGetQuestionsLazyQuery(baseOptions?: Apollo.LazyQueryHookOptions<GetQuestionsQuery, GetQuestionsQueryVariables>) {
          const options = {...defaultOptions, ...baseOptions}
          return Apollo.useLazyQuery<GetQuestionsQuery, GetQuestionsQueryVariables>(GetQuestionsDocument, options);
        }
export type GetQuestionsQueryHookResult = ReturnType<typeof useGetQuestionsQuery>;
export type GetQuestionsLazyQueryHookResult = ReturnType<typeof useGetQuestionsLazyQuery>;
export type GetQuestionsQueryResult = Apollo.QueryResult<GetQuestionsQuery, GetQuestionsQueryVariables>;
export const GetSurveyDocument = gql`
    query GetSurvey($id: ID, $slug: String) {
  survey(id: $id, slug: $slug) {
    ...SurveyFragment
  }
}
    ${SurveyFragmentFragmentDoc}`;

/**
 * __useGetSurveyQuery__
 *
 * To run a query within a React component, call `useGetSurveyQuery` and pass it any options that fit your needs.
 * When your component renders, `useGetSurveyQuery` returns an object from Apollo Client that contains loading, error, and data properties
>>>>>>> 8bf5aa4a
 * you can use to render your UI.
 *
 * @param baseOptions options that will be passed into the query, supported options are listed on: https://www.apollographql.com/docs/react/api/react-hooks/#options;
 *
 * @example
<<<<<<< HEAD
 * const { data, loading, error } = useChannelsQuery({
 *   variables: {
 *      surveyId: // value for 'surveyId'
 *   },
 * });
 */
export function useChannelsQuery(baseOptions: Apollo.QueryHookOptions<ChannelsQuery, ChannelsQueryVariables>) {
        const options = {...defaultOptions, ...baseOptions}
        return Apollo.useQuery<ChannelsQuery, ChannelsQueryVariables>(ChannelsDocument, options);
      }
export function useChannelsLazyQuery(baseOptions?: Apollo.LazyQueryHookOptions<ChannelsQuery, ChannelsQueryVariables>) {
          const options = {...defaultOptions, ...baseOptions}
          return Apollo.useLazyQuery<ChannelsQuery, ChannelsQueryVariables>(ChannelsDocument, options);
        }
export type ChannelsQueryHookResult = ReturnType<typeof useChannelsQuery>;
export type ChannelsLazyQueryHookResult = ReturnType<typeof useChannelsLazyQuery>;
export type ChannelsQueryResult = Apollo.QueryResult<ChannelsQuery, ChannelsQueryVariables>;
=======
 * const { data, loading, error } = useGetSurveyQuery({
 *   variables: {
 *      id: // value for 'id'
 *      slug: // value for 'slug'
 *   },
 * });
 */
export function useGetSurveyQuery(baseOptions?: Apollo.QueryHookOptions<GetSurveyQuery, GetSurveyQueryVariables>) {
        const options = {...defaultOptions, ...baseOptions}
        return Apollo.useQuery<GetSurveyQuery, GetSurveyQueryVariables>(GetSurveyDocument, options);
      }
export function useGetSurveyLazyQuery(baseOptions?: Apollo.LazyQueryHookOptions<GetSurveyQuery, GetSurveyQueryVariables>) {
          const options = {...defaultOptions, ...baseOptions}
          return Apollo.useLazyQuery<GetSurveyQuery, GetSurveyQueryVariables>(GetSurveyDocument, options);
        }
export type GetSurveyQueryHookResult = ReturnType<typeof useGetSurveyQuery>;
export type GetSurveyLazyQueryHookResult = ReturnType<typeof useGetSurveyLazyQuery>;
export type GetSurveyQueryResult = Apollo.QueryResult<GetSurveyQuery, GetSurveyQueryVariables>;
>>>>>>> 8bf5aa4a
export const UserUpdateDocument = gql`
    mutation userUpdate($input: UserInput!) {
  userUpdate(input: $input) {
    user {
      ... on User {
        id
        email
        firstName
        lastName
        isStaff
        isActive
        isOnboarded
      }
    }
  }
}
    `;
export type UserUpdateMutationFn = Apollo.MutationFunction<UserUpdateMutation, UserUpdateMutationVariables>;

/**
 * __useUserUpdateMutation__
 *
 * To run a mutation, you first call `useUserUpdateMutation` within a React component and pass it any options that fit your needs.
 * When your component renders, `useUserUpdateMutation` returns a tuple that includes:
 * - A mutate function that you can call at any time to execute the mutation
 * - An object with fields that represent the current status of the mutation's execution
 *
 * @param baseOptions options that will be passed into the mutation, supported options are listed on: https://www.apollographql.com/docs/react/api/react-hooks/#options-2;
 *
 * @example
 * const [userUpdateMutation, { data, loading, error }] = useUserUpdateMutation({
 *   variables: {
 *      input: // value for 'input'
 *   },
 * });
 */
export function useUserUpdateMutation(baseOptions?: Apollo.MutationHookOptions<UserUpdateMutation, UserUpdateMutationVariables>) {
        const options = {...defaultOptions, ...baseOptions}
        return Apollo.useMutation<UserUpdateMutation, UserUpdateMutationVariables>(UserUpdateDocument, options);
      }
export type UserUpdateMutationHookResult = ReturnType<typeof useUserUpdateMutation>;
export type UserUpdateMutationResult = Apollo.MutationResult<UserUpdateMutation>;
export type UserUpdateMutationOptions = Apollo.BaseMutationOptions<UserUpdateMutation, UserUpdateMutationVariables>;
export const ViewerDocument = gql`
    query viewer {
  viewer {
    ...UserFragment
  }
}
    ${UserFragmentFragmentDoc}`;

/**
 * __useViewerQuery__
 *
 * To run a query within a React component, call `useViewerQuery` and pass it any options that fit your needs.
 * When your component renders, `useViewerQuery` returns an object from Apollo Client that contains loading, error, and data properties
 * you can use to render your UI.
 *
 * @param baseOptions options that will be passed into the query, supported options are listed on: https://www.apollographql.com/docs/react/api/react-hooks/#options;
 *
 * @example
 * const { data, loading, error } = useViewerQuery({
 *   variables: {
 *   },
 * });
 */
export function useViewerQuery(baseOptions?: Apollo.QueryHookOptions<ViewerQuery, ViewerQueryVariables>) {
        const options = {...defaultOptions, ...baseOptions}
        return Apollo.useQuery<ViewerQuery, ViewerQueryVariables>(ViewerDocument, options);
      }
export function useViewerLazyQuery(baseOptions?: Apollo.LazyQueryHookOptions<ViewerQuery, ViewerQueryVariables>) {
          const options = {...defaultOptions, ...baseOptions}
          return Apollo.useLazyQuery<ViewerQuery, ViewerQueryVariables>(ViewerDocument, options);
        }
export type ViewerQueryHookResult = ReturnType<typeof useViewerQuery>;
export type ViewerLazyQueryHookResult = ReturnType<typeof useViewerLazyQuery>;
export type ViewerQueryResult = Apollo.QueryResult<ViewerQuery, ViewerQueryVariables>;<|MERGE_RESOLUTION|>--- conflicted
+++ resolved
@@ -1813,14 +1813,13 @@
 
 export type SurveyCreateMutation = { __typename?: 'Mutation', surveyCreate?: { __typename?: 'SurveyCreate', surveyErrors: Array<{ __typename?: 'SurveyError', field?: string | null, message?: string | null, code: ProjectErrorCode }>, errors: Array<{ __typename?: 'SurveyError', field?: string | null, message?: string | null, code: ProjectErrorCode }>, survey?: { __typename?: 'Survey', id: string, reference?: string | null, name?: string | null, slug: string, type: SurveyTypeEnum, status: SurveyStatusEnum, settings?: any | null, createdAt: string, updatedAt: string, theme?: { __typename?: 'ProjectTheme', id: string, reference?: string | null, name: string, colorScheme?: any | null, settings?: any | null, createdAt: string, updatedAt: string, project: { __typename?: 'Project', id: string, name: string, slug: string, hasCompletedOnboardingFor?: any | null, timezone: string, organization: { __typename?: 'AuthOrganization', id: string, slug: string, name: string, memberCount: number } }, creator: { __typename?: 'User', id: string, email: string, firstName: string, lastName: string, isStaff: boolean, isActive: boolean, isOnboarded: boolean, organization?: { __typename?: 'AuthOrganization', id: string, slug: string, name: string, memberCount: number } | null, project?: { __typename?: 'Project', id: string, name: string, slug: string, hasCompletedOnboardingFor?: any | null, timezone: string, organization: { __typename?: 'AuthOrganization', id: string, slug: string, name: string, memberCount: number } } | null, organizations?: { __typename?: 'OrganizationCountableConnection', edges: Array<{ __typename?: 'OrganizationCountableEdge', node: { __typename?: 'Organization', id: string, slug: string, name: string, memberCount: number, projects?: { __typename?: 'ProjectCountableConnection', edges: Array<{ __typename?: 'ProjectCountableEdge', node: { __typename?: 'Project', id: string, name: string, slug: string, hasCompletedOnboardingFor?: any | null, timezone: string, organization: { __typename?: 'AuthOrganization', id: string, slug: string, name: string, memberCount: number } } }> } | null } }> } | null } } | null, creator: { __typename?: 'User', id: string, email: string, firstName: string, lastName: string, isStaff: boolean, isActive: boolean, isOnboarded: boolean, organization?: { __typename?: 'AuthOrganization', id: string, slug: string, name: string, memberCount: number } | null, project?: { __typename?: 'Project', id: string, name: string, slug: string, hasCompletedOnboardingFor?: any | null, timezone: string, organization: { __typename?: 'AuthOrganization', id: string, slug: string, name: string, memberCount: number } } | null, organizations?: { __typename?: 'OrganizationCountableConnection', edges: Array<{ __typename?: 'OrganizationCountableEdge', node: { __typename?: 'Organization', id: string, slug: string, name: string, memberCount: number, projects?: { __typename?: 'ProjectCountableConnection', edges: Array<{ __typename?: 'ProjectCountableEdge', node: { __typename?: 'Project', id: string, name: string, slug: string, hasCompletedOnboardingFor?: any | null, timezone: string, organization: { __typename?: 'AuthOrganization', id: string, slug: string, name: string, memberCount: number } } }> } | null } }> } | null }, questions: { __typename?: 'SurveyQuestionCountableConnection', edges: Array<{ __typename?: 'SurveyQuestionCountableEdge', node: { __typename?: 'SurveyQuestion', id: string, reference?: string | null, label: string, description: string, type: SurveyQuestionTypeEnum, options?: any | null, settings?: any | null, orderNumber: number, maxPath: number, createdAt: string } }> }, channels: { __typename?: 'SurveyChannelCountableConnection', edges: Array<{ __typename?: 'SurveyChannelCountableEdge', node: { __typename?: 'SurveyChannel', id: string, reference?: string | null, type: SurveyChannelTypeEnum, triggers?: any | null, conditions?: any | null, settings?: any | null, createdAt: string } }> } } | null } | null };
 
-<<<<<<< HEAD
 export type ChannelsQueryVariables = Exact<{
   surveyId: Scalars['ID'];
 }>;
 
 
 export type ChannelsQuery = { __typename?: 'Query', channels?: { __typename?: 'SurveyChannelCountableConnection', edges: Array<{ __typename?: 'SurveyChannelCountableEdge', node: { __typename?: 'SurveyChannel', id: string, reference?: string | null, type: SurveyChannelTypeEnum, triggers?: any | null, conditions?: any | null, settings?: any | null, createdAt: string } }> } | null };
-=======
+
 export type GetQuestionsQueryVariables = Exact<{
   id: Scalars['ID'];
 }>;
@@ -1835,7 +1834,6 @@
 
 
 export type GetSurveyQuery = { __typename?: 'Query', survey?: { __typename?: 'Survey', id: string, reference?: string | null, name?: string | null, slug: string, type: SurveyTypeEnum, status: SurveyStatusEnum, settings?: any | null, createdAt: string, updatedAt: string, theme?: { __typename?: 'ProjectTheme', id: string, reference?: string | null, name: string, colorScheme?: any | null, settings?: any | null, createdAt: string, updatedAt: string, project: { __typename?: 'Project', id: string, name: string, slug: string, hasCompletedOnboardingFor?: any | null, timezone: string, organization: { __typename?: 'AuthOrganization', id: string, slug: string, name: string, memberCount: number } }, creator: { __typename?: 'User', id: string, email: string, firstName: string, lastName: string, isStaff: boolean, isActive: boolean, isOnboarded: boolean, organization?: { __typename?: 'AuthOrganization', id: string, slug: string, name: string, memberCount: number } | null, project?: { __typename?: 'Project', id: string, name: string, slug: string, hasCompletedOnboardingFor?: any | null, timezone: string, organization: { __typename?: 'AuthOrganization', id: string, slug: string, name: string, memberCount: number } } | null, organizations?: { __typename?: 'OrganizationCountableConnection', edges: Array<{ __typename?: 'OrganizationCountableEdge', node: { __typename?: 'Organization', id: string, slug: string, name: string, memberCount: number, projects?: { __typename?: 'ProjectCountableConnection', edges: Array<{ __typename?: 'ProjectCountableEdge', node: { __typename?: 'Project', id: string, name: string, slug: string, hasCompletedOnboardingFor?: any | null, timezone: string, organization: { __typename?: 'AuthOrganization', id: string, slug: string, name: string, memberCount: number } } }> } | null } }> } | null } } | null, creator: { __typename?: 'User', id: string, email: string, firstName: string, lastName: string, isStaff: boolean, isActive: boolean, isOnboarded: boolean, organization?: { __typename?: 'AuthOrganization', id: string, slug: string, name: string, memberCount: number } | null, project?: { __typename?: 'Project', id: string, name: string, slug: string, hasCompletedOnboardingFor?: any | null, timezone: string, organization: { __typename?: 'AuthOrganization', id: string, slug: string, name: string, memberCount: number } } | null, organizations?: { __typename?: 'OrganizationCountableConnection', edges: Array<{ __typename?: 'OrganizationCountableEdge', node: { __typename?: 'Organization', id: string, slug: string, name: string, memberCount: number, projects?: { __typename?: 'ProjectCountableConnection', edges: Array<{ __typename?: 'ProjectCountableEdge', node: { __typename?: 'Project', id: string, name: string, slug: string, hasCompletedOnboardingFor?: any | null, timezone: string, organization: { __typename?: 'AuthOrganization', id: string, slug: string, name: string, memberCount: number } } }> } | null } }> } | null }, questions: { __typename?: 'SurveyQuestionCountableConnection', edges: Array<{ __typename?: 'SurveyQuestionCountableEdge', node: { __typename?: 'SurveyQuestion', id: string, reference?: string | null, label: string, description: string, type: SurveyQuestionTypeEnum, options?: any | null, settings?: any | null, orderNumber: number, maxPath: number, createdAt: string } }> }, channels: { __typename?: 'SurveyChannelCountableConnection', edges: Array<{ __typename?: 'SurveyChannelCountableEdge', node: { __typename?: 'SurveyChannel', id: string, reference?: string | null, type: SurveyChannelTypeEnum, triggers?: any | null, conditions?: any | null, settings?: any | null, createdAt: string } }> } } | null };
->>>>>>> 8bf5aa4a
 
 export type UserFragmentFragment = { __typename?: 'User', id: string, email: string, firstName: string, lastName: string, isStaff: boolean, isActive: boolean, isOnboarded: boolean, organization?: { __typename?: 'AuthOrganization', id: string, slug: string, name: string, memberCount: number } | null, project?: { __typename?: 'Project', id: string, name: string, slug: string, hasCompletedOnboardingFor?: any | null, timezone: string, organization: { __typename?: 'AuthOrganization', id: string, slug: string, name: string, memberCount: number } } | null, organizations?: { __typename?: 'OrganizationCountableConnection', edges: Array<{ __typename?: 'OrganizationCountableEdge', node: { __typename?: 'Organization', id: string, slug: string, name: string, memberCount: number, projects?: { __typename?: 'ProjectCountableConnection', edges: Array<{ __typename?: 'ProjectCountableEdge', node: { __typename?: 'Project', id: string, name: string, slug: string, hasCompletedOnboardingFor?: any | null, timezone: string, organization: { __typename?: 'AuthOrganization', id: string, slug: string, name: string, memberCount: number } } }> } | null } }> } | null };
 
@@ -2860,7 +2858,6 @@
 export type SurveyCreateMutationHookResult = ReturnType<typeof useSurveyCreateMutation>;
 export type SurveyCreateMutationResult = Apollo.MutationResult<SurveyCreateMutation>;
 export type SurveyCreateMutationOptions = Apollo.BaseMutationOptions<SurveyCreateMutation, SurveyCreateMutationVariables>;
-<<<<<<< HEAD
 export const ChannelsDocument = gql`
     query channels($surveyId: ID!) {
   channels(id: $surveyId, first: 50) {
@@ -2878,7 +2875,28 @@
  *
  * To run a query within a React component, call `useChannelsQuery` and pass it any options that fit your needs.
  * When your component renders, `useChannelsQuery` returns an object from Apollo Client that contains loading, error, and data properties
-=======
+ * you can use to render your UI.
+ *
+ * @param baseOptions options that will be passed into the query, supported options are listed on: https://www.apollographql.com/docs/react/api/react-hooks/#options;
+ *
+ * @example
+ * const { data, loading, error } = useChannelsQuery({
+ *   variables: {
+ *      surveyId: // value for 'surveyId'
+ *   },
+ * });
+ */
+export function useChannelsQuery(baseOptions: Apollo.QueryHookOptions<ChannelsQuery, ChannelsQueryVariables>) {
+        const options = {...defaultOptions, ...baseOptions}
+        return Apollo.useQuery<ChannelsQuery, ChannelsQueryVariables>(ChannelsDocument, options);
+      }
+export function useChannelsLazyQuery(baseOptions?: Apollo.LazyQueryHookOptions<ChannelsQuery, ChannelsQueryVariables>) {
+          const options = {...defaultOptions, ...baseOptions}
+          return Apollo.useLazyQuery<ChannelsQuery, ChannelsQueryVariables>(ChannelsDocument, options);
+        }
+export type ChannelsQueryHookResult = ReturnType<typeof useChannelsQuery>;
+export type ChannelsLazyQueryHookResult = ReturnType<typeof useChannelsLazyQuery>;
+export type ChannelsQueryResult = Apollo.QueryResult<ChannelsQuery, ChannelsQueryVariables>;
 export const GetQuestionsDocument = gql`
     query GetQuestions($id: ID!) {
   questions(id: $id, first: 50) {
@@ -2938,31 +2956,11 @@
  *
  * To run a query within a React component, call `useGetSurveyQuery` and pass it any options that fit your needs.
  * When your component renders, `useGetSurveyQuery` returns an object from Apollo Client that contains loading, error, and data properties
->>>>>>> 8bf5aa4a
  * you can use to render your UI.
  *
  * @param baseOptions options that will be passed into the query, supported options are listed on: https://www.apollographql.com/docs/react/api/react-hooks/#options;
  *
  * @example
-<<<<<<< HEAD
- * const { data, loading, error } = useChannelsQuery({
- *   variables: {
- *      surveyId: // value for 'surveyId'
- *   },
- * });
- */
-export function useChannelsQuery(baseOptions: Apollo.QueryHookOptions<ChannelsQuery, ChannelsQueryVariables>) {
-        const options = {...defaultOptions, ...baseOptions}
-        return Apollo.useQuery<ChannelsQuery, ChannelsQueryVariables>(ChannelsDocument, options);
-      }
-export function useChannelsLazyQuery(baseOptions?: Apollo.LazyQueryHookOptions<ChannelsQuery, ChannelsQueryVariables>) {
-          const options = {...defaultOptions, ...baseOptions}
-          return Apollo.useLazyQuery<ChannelsQuery, ChannelsQueryVariables>(ChannelsDocument, options);
-        }
-export type ChannelsQueryHookResult = ReturnType<typeof useChannelsQuery>;
-export type ChannelsLazyQueryHookResult = ReturnType<typeof useChannelsLazyQuery>;
-export type ChannelsQueryResult = Apollo.QueryResult<ChannelsQuery, ChannelsQueryVariables>;
-=======
  * const { data, loading, error } = useGetSurveyQuery({
  *   variables: {
  *      id: // value for 'id'
@@ -2981,7 +2979,6 @@
 export type GetSurveyQueryHookResult = ReturnType<typeof useGetSurveyQuery>;
 export type GetSurveyLazyQueryHookResult = ReturnType<typeof useGetSurveyLazyQuery>;
 export type GetSurveyQueryResult = Apollo.QueryResult<GetSurveyQuery, GetSurveyQueryVariables>;
->>>>>>> 8bf5aa4a
 export const UserUpdateDocument = gql`
     mutation userUpdate($input: UserInput!) {
   userUpdate(input: $input) {
