@tailwind base;
@tailwind components;
@tailwind utilities;

/* Hide scrollbar for Chrome, Safari and Opera */
.scrollbar-hide::-webkit-scrollbar {
    display: none;
}

/* Hide scrollbar for IE, Edge and Firefox */
.scrollbar-hide {
    -ms-overflow-style: none; /* IE and Edge */
    scrollbar-width: none; /* Firefox */
}

.spinner__circle {
    animation: spin-anticlockwise 1s infinite linear;
}

@keyframes spin-anticlockwise {
    from {
        transform: rotate(0deg);
    }
    to {
        transform: rotate(
            -360deg
        ); /* Rotate counterclockwise by -360 degrees */
    }
}

<<<<<<< HEAD
.tooltip__arrow:before {
    content: "";
    width: 0;
    height: 0;
    border-top: 10px solid transparent;
    border-bottom: 10px solid transparent;
    border-right: 17px solid #181325;
    position: absolute;
    left: 23px;
    top: 10px;
}

=======
>>>>>>> 3bd13c36
.editor-input__placeholder::placeholder {
    color: red !important;
}<|MERGE_RESOLUTION|>--- conflicted
+++ resolved
@@ -28,21 +28,6 @@
     }
 }
 
-<<<<<<< HEAD
-.tooltip__arrow:before {
-    content: "";
-    width: 0;
-    height: 0;
-    border-top: 10px solid transparent;
-    border-bottom: 10px solid transparent;
-    border-right: 17px solid #181325;
-    position: absolute;
-    left: 23px;
-    top: 10px;
-}
-
-=======
->>>>>>> 3bd13c36
 .editor-input__placeholder::placeholder {
     color: red !important;
 }