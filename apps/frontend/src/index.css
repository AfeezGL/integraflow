@tailwind base;
@tailwind components;
@tailwind utilities;

/* Hide scrollbar for Chrome, Safari and Opera */
.scrollbar-hide::-webkit-scrollbar {
    display: none;
}

/* Hide scrollbar for IE, Edge and Firefox */
.scrollbar-hide {
    -ms-overflow-style: none; /* IE and Edge */
    scrollbar-width: none; /* Firefox */
<<<<<<< HEAD
=======
}

.spinner__circle {
    animation: spin-anticlockwise 1s infinite linear;
}

@keyframes spin-anticlockwise {
    from {
        transform: rotate(0deg);
    }
    to {
        transform: rotate(
            -360deg
        ); /* Rotate counterclockwise by -360 degrees */
    }
>>>>>>> d17f27ac
}<|MERGE_RESOLUTION|>--- conflicted
+++ resolved
@@ -11,8 +11,6 @@
 .scrollbar-hide {
     -ms-overflow-style: none; /* IE and Edge */
     scrollbar-width: none; /* Firefox */
-<<<<<<< HEAD
-=======
 }
 
 .spinner__circle {
@@ -28,5 +26,4 @@
             -360deg
         ); /* Rotate counterclockwise by -360 degrees */
     }
->>>>>>> d17f27ac
 }