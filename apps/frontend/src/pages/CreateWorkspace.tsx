<<<<<<< HEAD
import { useOrganizationCreateMutation } from "@/generated/graphql";
import { PrivateRoute } from "@/modules/auth/components/PrivateRoute";
import { handleRedirect } from "@/modules/auth/helper";
import { useSession } from "@/modules/users/hooks/useSession";
=======
import { User, useOrganizationCreateMutation } from "@/generated/graphql";
import { PrivateRoute } from "@/layout/PrivateRoute";
import useSession from "@/modules/users/hooks/useSession";
import useUserState from "@/modules/users/hooks/useUserState";
import { Session } from "@/modules/users/states/session";
>>>>>>> 879e267a
import { omitTypename } from "@/utils";
import { useEffect } from "react";
import { useForm } from "react-hook-form";
import slugify from "slugify";
import Logo from "../assets/images/logo.png";
import { Button, SelectInput, TextInput } from "../ui";

enum WorkspaceSize {
    Select = "Select your company size",
    Small = "0-10",
    Medium = "11-50",
    Large = "50+",
}

type WorkSpaceData = {
    workspaceName: string;
    workspaceRole: string;
    workspaceSize: string;
    workspaceUrl: string;
};

const WorkspaceSizeOptions = [
    { label: WorkspaceSize.Select, value: "null" },
    { label: WorkspaceSize.Small, value: WorkspaceSize.Small },
    { label: WorkspaceSize.Medium, value: WorkspaceSize.Medium },
    { label: WorkspaceSize.Large, value: WorkspaceSize.Large },
];

const WorkspaceRoles = [
    { label: "Select your role in the company", value: "null" },
    { label: "Developer", value: "Developer" },
    { label: "Designer", value: "Designer" },
    { label: "Product Manager", value: "Product Manager" },
    { label: "Project Manager", value: "Project Manager" },
    { label: "Marketing", value: "Marketing" },
    { label: "Sales", value: "Sales" },
    { label: "Customer Support", value: "Customer Support" },
    { label: "Other", value: "Other" },
];

const Workspace = () => {
<<<<<<< HEAD
    const navigate = useNavigate();
    const { updateSession } = useSession();
=======
    const { createSession } = useSession();
    const { addWorkSpace } = useUserState();
>>>>>>> 879e267a
    const {
        watch,
        setValue,
        register,
        handleSubmit,
        formState: { errors, touchedFields },
    } = useForm({
        defaultValues: {
            workspaceSize: WorkspaceSizeOptions[0].value,
            workspaceRole: WorkspaceRoles[0].value,
            workspaceName: "",
            workspaceUrl: "",
        },
    });

    const [name] = watch(["workspaceName"]);
    useEffect(() => {
        if (name && !touchedFields.workspaceUrl) {
            setValue(
                "workspaceUrl",
                `${slugify(name, { lower: true, remove: /[*+~.()'"!:@]/g })}`,
            );
        }
        if (!name && !touchedFields.workspaceUrl) {
            setValue("workspaceUrl", "");
        }
    }, [name]);

    const [createOrganization, { data }] = useOrganizationCreateMutation();

    useEffect(() => {
        if (data && data.organizationCreate?.user) {
<<<<<<< HEAD
            updateSession(omitTypename(data.organizationCreate?.user));
            handleRedirect(data.organizationCreate!.user, navigate);
=======
            const user = omitTypename(data.organizationCreate?.user as User);
            addWorkSpace(user);
            createSession({
                organization: user.organization,
                project: user.project,
            } as Session);
>>>>>>> 879e267a
        } else return;
    }, [data]);

    const onSubmit = async (formInfo: WorkSpaceData) => {
        const userTimezone = Intl.DateTimeFormat().resolvedOptions().timeZone;

        if (formInfo) {
            const input = {
                name: formInfo.workspaceName,
                slug: slugify(formInfo.workspaceName, {
                    lower: true,
                    remove: /[*+~.()'"!:@]/g,
                }),
                timezone: userTimezone,
            };

            const survey = {
                companyRole: formInfo.workspaceRole,
                companySize: formInfo.workspaceSize,
            };

            await createOrganization({
                variables: {
                    input: input,
                    survey: survey,
                },
            });
        }
    };

    return (
        <PrivateRoute>
            <main className="h-screen w-screen bg-intg-black">
                <div
                    className="h-full overflow-y-auto px-12 pt-[50px]"
                    style={{
                        backgroundImage:
                            "radial-gradient(rgba(28, 15, 89, 0.30) 50%, rgba(5, 5, 5, 0.30))",
                        backgroundRepeat: "no-repeat",
                        backgroundPosition: "center",
                        backgroundSize: "cover",
                    }}
                >
                    <div>
                        <img src={Logo} alt="Logo" />
                    </div>
                    <div className="flex w-full items-center justify-between">
                        <div className="m-auto rounded-md p-12 lg:max-w-lg">
                            <h3 className="mb-2 px-4 text-center text-3xl font-semibold text-intg-text">
                                Create a new workspace
                            </h3>
                            <p className="text-center text-base text-intg-text-4">
                                Sign in to access your dashboard
                            </p>
                            <form onSubmit={handleSubmit(onSubmit)}>
                                <div className="my-6 rounded-md">
                                    <div className="space-y-4">
                                        <TextInput
                                            label={"Workspace Name"}
                                            placeholder={"Workspace Name"}
                                            {...register("workspaceName", {
                                                required: {
                                                    value: true,
                                                    message:
                                                        "Workspace name is required",
                                                },
                                                minLength: {
                                                    value: 3,
                                                    message:
                                                        "Workspace name must be at least 3 characters",
                                                },
                                                maxLength: {
                                                    value: 64,
                                                    message:
                                                        "Workspace name must be at most 64 characters",
                                                },
                                            })}
                                            error={
                                                !!errors.workspaceName?.message
                                            }
                                            errorMessage={
                                                errors.workspaceName?.message
                                            }
                                        />
                                        <TextInput
                                            prefix="integraflow.app/"
                                            label={"Workspace URL"}
                                            placeholder={""}
                                            {...register("workspaceUrl", {
                                                required: {
                                                    value: true,
                                                    message:
                                                        "Workspace URL is required",
                                                },
                                                minLength: {
                                                    value: 3,
                                                    message:
                                                        "Workspace URL must be at least 3 characters",
                                                },
                                                maxLength: {
                                                    value: 48,
                                                    message:
                                                        "Workspace URL must be at most 20 characters",
                                                },
                                                pattern: {
                                                    value: /^[a-z0-9]+(?:-[a-z0-9]+)*$/,
                                                    message:
                                                        "Workspace URL must be in the correct format, eg: my-workspace",
                                                },
                                            })}
                                            error={
                                                !!errors.workspaceUrl
                                                    ?.message ||
                                                !!data?.organizationCreate
                                                    ?.errors
                                            }
                                            errorMessage={
                                                errors.workspaceUrl?.message
                                                    ? errors.workspaceUrl
                                                          ?.message
                                                    : data?.organizationCreate
                                                          ?.errors.length > 0
                                                    ? (data?.organizationCreate
                                                          ?.errors[0]
                                                          .message as string)
                                                    : undefined
                                            }
                                        />
                                    </div>
                                    <hr className="my-6 border-[1px] border-intg-bg-4" />
                                    <div className="space-y-4">
                                        <SelectInput
                                            title={"How large is your company"}
                                            defaultValue={
                                                WorkspaceSizeOptions[0].value
                                            }
                                            options={WorkspaceSizeOptions}
                                            {...register("workspaceSize", {
                                                required: {
                                                    value: true,
                                                    message:
                                                        "Workspace size is required",
                                                },
                                            })}
                                        />
                                        <SelectInput
                                            title={
                                                "What is your role in the company"
                                            }
                                            defaultValue={
                                                WorkspaceRoles[0].value
                                            }
                                            options={WorkspaceRoles}
                                            {...register("workspaceRole", {
                                                required: {
                                                    value: true,
                                                    message:
                                                        "Workspace role is required",
                                                },
                                            })}
                                        />
                                    </div>
                                </div>
                                <Button text="Create Workspace" />
                            </form>
                        </div>
                    </div>
                </div>
            </main>
        </PrivateRoute>
    );
};

export default Workspace;<|MERGE_RESOLUTION|>--- conflicted
+++ resolved
@@ -1,15 +1,8 @@
-<<<<<<< HEAD
-import { useOrganizationCreateMutation } from "@/generated/graphql";
-import { PrivateRoute } from "@/modules/auth/components/PrivateRoute";
-import { handleRedirect } from "@/modules/auth/helper";
-import { useSession } from "@/modules/users/hooks/useSession";
-=======
 import { User, useOrganizationCreateMutation } from "@/generated/graphql";
 import { PrivateRoute } from "@/layout/PrivateRoute";
 import useSession from "@/modules/users/hooks/useSession";
 import useUserState from "@/modules/users/hooks/useUserState";
 import { Session } from "@/modules/users/states/session";
->>>>>>> 879e267a
 import { omitTypename } from "@/utils";
 import { useEffect } from "react";
 import { useForm } from "react-hook-form";
@@ -51,13 +44,8 @@
 ];
 
 const Workspace = () => {
-<<<<<<< HEAD
-    const navigate = useNavigate();
-    const { updateSession } = useSession();
-=======
     const { createSession } = useSession();
     const { addWorkSpace } = useUserState();
->>>>>>> 879e267a
     const {
         watch,
         setValue,
@@ -90,17 +78,12 @@
 
     useEffect(() => {
         if (data && data.organizationCreate?.user) {
-<<<<<<< HEAD
-            updateSession(omitTypename(data.organizationCreate?.user));
-            handleRedirect(data.organizationCreate!.user, navigate);
-=======
             const user = omitTypename(data.organizationCreate?.user as User);
             addWorkSpace(user);
             createSession({
                 organization: user.organization,
                 project: user.project,
             } as Session);
->>>>>>> 879e267a
         } else return;
     }, [data]);
 
