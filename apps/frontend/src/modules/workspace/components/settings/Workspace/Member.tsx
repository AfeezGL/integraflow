--- conflicted
+++ resolved
@@ -35,20 +35,11 @@
     return (
         <div className="w-[810px] pt-10 text-intg-text-4">
             <div className="space-y-4">
-<<<<<<< HEAD
-                <div>
-                    <h3 className="font-semibold">Invite Link</h3>
-                    <p className="text-sm">
-                        Invite link will provide a unique URL that allows anyone to join your organization.
-                    </p>
-                </div>
-=======
                 <Header
                     title="Invite Link"
                     description="Invite link will provide a unique URL that allow anyone to join your organization."
                     variant="3"
                 />
->>>>>>> 2a9e34c8
 
                 <div className="flex w-full items-end gap-2">
                     <div className="flex-1">
