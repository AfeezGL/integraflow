import { WorkspaceInvite } from "@/modules/workspace/components/invite/WorkspaceInvite";
import { useWorkspaceInvite } from "@/modules/workspace/hooks/useWorkspaceInvite";
import { Button, Header, TextInput } from "@/ui";
import { Copy, PlusCircle, Search } from "@/ui/icons";
import { addEllipsis, copyToClipboard } from "@/utils";
import { RefreshCcwIcon } from "lucide-react";
import { useEffect, useState } from "react";
import { InviteList } from "./components/InviteList";
import { MemberList } from "./components/MemberList";

export const Member = () => {
    const { getInviteLink, resetInviteLink, loading } = useWorkspaceInvite();

    const [inviteLink, setInviteLink] = useState("");
    const [openInviteModal, setOpenInviteModal] = useState(false);
    const [searchValue, setSearchValue] = useState("");

    const handleLinkInvite = async () => {
        const response = await getInviteLink();
        if (response?.inviteLink) {
            setInviteLink(`${window.location.host}${response?.inviteLink}`);
        }
    };
    useEffect(() => {
        handleLinkInvite();
    }, []);

    const handleInviteLinkRefresh = async () => {
        const response = await resetInviteLink();
        if (response?.inviteLink) {
            setInviteLink(`${window.location.host}${response?.inviteLink}`);
        }
    };

    return (
        <div className="w-[810px] pt-10 text-intg-text-4">
            <div className="space-y-4">
                <Header
                    title="Invite Link"
                    description="Invite link will provide a unique URL that allow anyone to join your organization."
                    variant="3"
                />

                <div className="flex w-full items-end gap-2">
                    <div className="flex-1">
                        <TextInput
                            placeholder=""
                            inputSize="md"
                            value={addEllipsis(inviteLink, 60)}
                            disabled={loading}
                            rightIcon={
                                <Button
                                    variant="custom"
                                    size="sm"
                                    disabled={loading}
                                    onClick={handleInviteLinkRefresh}
                                    icon={<RefreshCcwIcon size={16} className={loading ? "spinner__circle" : ""} />}
                                />
                            }
                        />
                    </div>
                    <div className="w-[92px]">
                        <Button
                            text="Copy"
                            size="sm"
                            icon={<Copy color="#FFFFFF" />}
                            textAlign="center"
                            onClick={() => copyToClipboard(inviteLink, "Invite link copied to clipboard")}
                        />
                    </div>
                </div>
            </div>
            <hr className="my-6 border-[1px] border-intg-bg-4" />
            <div className="space-y-6">
<<<<<<< HEAD
                <div>
                    <h3 className="font-semibold">Manage members</h3>
                    <p className="text-sm">
                        Invite others to your project to collaborate together in Integraflow. An invite is specific to
                        an email address and expires after 3 days.
                    </p>
                </div>
=======
                <Header
                    title="Manage members"
                    description="Invite others to your project to collaborate together in Integraflow. An invite is specific to an email address and expires after 3 days."
                    variant="3"
                />
>>>>>>> 2f276c8d
                <div className="flex justify-between">
                    <div className="basis-[40%]">
                        <TextInput
                            placeholder="Search by name or email"
                            value={searchValue}
                            onChange={(e) => setSearchValue(e.target.value)}
                            icon={Search}
                            className="w-full"
                            inputSize="md"
                        />
                    </div>
                    <div>
                        <Button
                            icon={<PlusCircle />}
                            size="sm"
                            text="Invite team member"
                            onClick={() => setOpenInviteModal(true)}
                        />
                    </div>
                    <WorkspaceInvite
                        open={openInviteModal}
                        onOpenChange={(value) => {
                            setOpenInviteModal(value);
                        }}
                    />
                </div>
                <MemberList searchValue={searchValue} />
                <InviteList />
            </div>
        </div>
    );
};<|MERGE_RESOLUTION|>--- conflicted
+++ resolved
@@ -72,21 +72,11 @@
             </div>
             <hr className="my-6 border-[1px] border-intg-bg-4" />
             <div className="space-y-6">
-<<<<<<< HEAD
-                <div>
-                    <h3 className="font-semibold">Manage members</h3>
-                    <p className="text-sm">
-                        Invite others to your project to collaborate together in Integraflow. An invite is specific to
-                        an email address and expires after 3 days.
-                    </p>
-                </div>
-=======
                 <Header
                     title="Manage members"
                     description="Invite others to your project to collaborate together in Integraflow. An invite is specific to an email address and expires after 3 days."
                     variant="3"
                 />
->>>>>>> 2f276c8d
                 <div className="flex justify-between">
                     <div className="basis-[40%]">
                         <TextInput
