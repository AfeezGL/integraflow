import { useWorkspace } from "@/modules/workspace/hooks/useWorkspace";
import { Button, TextInput } from "@/ui";
<<<<<<< HEAD
=======
import { toast } from "@/utils/toast";
>>>>>>> 14240664
import { useForm } from "react-hook-form";

type WorkspaceData = {
    workspaceName: string | undefined;
    workspaceUrl: string | undefined;
};

export const General = () => {
<<<<<<< HEAD
    const { workspace } = useWorkspace();
=======
    const { workspace, updateWorkspace } = useWorkspace();
>>>>>>> 14240664

    const {
        register,
        handleSubmit,
        formState: { errors },
    } = useForm({
        defaultValues: {
            workspaceName: workspace?.name,
            workspaceUrl: workspace?.slug,
        },
    });

    const onSubmit = async (formInfo: WorkspaceData) => {
        if (!formInfo) {
            toast.error("Field cannot be empty");
            return;
        }

        await updateWorkspace(
            {
                name: formInfo.workspaceName,
                slug: formInfo.workspaceUrl,
            },
            false,
        );
        toast.success(`Your organization name has been updated`);
    };
    return (
        <form className="w-[593px] pt-10" onSubmit={handleSubmit(onSubmit)}>
            <div className="space-y-4">
                <TextInput
                    label={"Workspace Name"}
                    className="font-semibold"
                    {...register("workspaceName", {
                        required: {
                            value: true,
                            message: "Workspace name is required",
                        },
                        minLength: {
                            value: 3,
                            message: "Workspace name must be at least 3 characters",
                        },
                        maxLength: {
                            value: 64,
                            message: "Workspace name must be at most 64 characters",
                        },
                    })}
                    defaultValue={workspace?.name}
                    error={!!errors.workspaceName?.message}
                    errorMessage={errors.workspaceName?.message}
                />
                <TextInput
                    prefix="integraflow.app/"
                    label={"Workspace URL"}
                    defaultValue={workspace?.slug}
                    placeholder={""}
                    {...register("workspaceUrl", {
                        required: {
                            value: true,
                            message: "Workspace URL is required",
                        },
                        minLength: {
                            value: 3,
                            message: "Workspace URL must be at least 3 characters",
                        },
                        maxLength: {
                            value: 48,
                            message: "Workspace URL must be at most 20 characters",
                        },
                        pattern: {
                            value: /^[a-z0-9]+(?:-[a-z0-9]+)*$/,
                            message: "Workspace URL must be in the correct format, eg: my-workspace",
                        },
                    })}
                    error={!!errors.workspaceUrl?.message}
                    errorMessage={errors.workspaceUrl?.message}
                />
                <div className="w-[114px]">
                    <Button text="Update" type="submit" className="w-[114px]" size="md" />
                </div>
            </div>

            {/*
            <div className="space-y-6 text-sm text-intg-text-4">
                <div className="space-y-2">
                    <h3 className="font-semibold">Delete Workspace</h3>
                    <p className="text-sm">
                        If you want to permanently delete this workspace and all of it’s data, including all users
                        responses.
                    </p>
                </div>
                <div className="w-[213px]">
                    <Button
                        text="Delete this project"
                        size="md"
                        variant="custom"
                        className="bg-[#CE3C55] text-white"
                        onClick={() => setOpenDeleteModal(true)}
                    />
                    <Dialog open={openDeleteModal} onOpenChange={(value) => setOpenDeleteModal(value)}>
                        <DialogContent alignHeader="left" title={"Verify workspace delete request"}>
                            <div className="space-y-6">
                                <div className="space-y-3 text-sm text-intg-text">
                                    <p>
                                        If you are sure you want to proceed with the deletion of the workspace
                                        Integraflow, please continue below.
                                    </p>
                                    <p>
                                        Keep in mind this operation is irreversible and will result in a complete
                                        deletion of all the data associated with the workspace.
                                    </p>
                                    <p>
                                        Data including but not limited to users, issues and comments will be permanently
                                        deleted.
                                    </p>
                                </div>
                                <div className="space-y-2">
                                    <p className="text-sm text-intg-text-2">
                                        Enter the wokspace name
                                        <span className="font-semibold">"{`${workspace?.name}`}"</span> to delete this
                                        workspace.
                                    </p>
                                    <TextInput placeholder="Enter the deletion code" />
                                </div>
                                <div className="flex items-center gap-2 text-sm text-intg-text">
                                    <input type="checkbox" className="mt-1 self-start" />
                                    <p>
                                        I acknowledge that all of the workspace data will be deleted and want to
                                        proceed.
                                    </p>
                                </div>
                                <hr className="border-[1px] border-intg-bg-4" />

                                <Button
                                    text="Delete this workspace"
                                    variant="custom"
                                    size="md"
                                    className="bg-[#CE3C55]"
                                />
                            </div>
                        </DialogContent>
                    </Dialog>
                </div>
            </div> */}
        </form>
    );
};<|MERGE_RESOLUTION|>--- conflicted
+++ resolved
@@ -1,9 +1,6 @@
 import { useWorkspace } from "@/modules/workspace/hooks/useWorkspace";
 import { Button, TextInput } from "@/ui";
-<<<<<<< HEAD
-=======
 import { toast } from "@/utils/toast";
->>>>>>> 14240664
 import { useForm } from "react-hook-form";
 
 type WorkspaceData = {
@@ -12,11 +9,7 @@
 };
 
 export const General = () => {
-<<<<<<< HEAD
-    const { workspace } = useWorkspace();
-=======
     const { workspace, updateWorkspace } = useWorkspace();
->>>>>>> 14240664
 
     const {
         register,
