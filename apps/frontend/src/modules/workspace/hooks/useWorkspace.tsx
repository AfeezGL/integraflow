import { DeepPartial } from "@apollo/client/utilities";
import { useCallback, useMemo } from "react";
import { useParams } from "react-router-dom";

import {
    AuthOrganization,
    AuthUser,
    OnboardingCustomerSurvey,
    Organization,
    OrganizationCreateInput,
    Project,
    useOrganizationCreateMutation,
} from "@/generated/graphql";
<<<<<<< HEAD
import useRedirect from "@/modules/auth/hooks/useRedirect";
import { isOver24Hours, omitTypename } from "@/utils";
import { logDebug } from "@/utils/log";
import { DeepOmit } from "@apollo/client/utilities";
import { useCallback, useEffect, useMemo, useState } from "react";
import { useParams } from "react-router-dom";
import useUserState from "../../users/hooks/useUserState";
import { Workspace } from "../states/workSpace";
import useWorkspaceState from "./useWorkspaceState";

export default function useWorkspace() {
    const [isValidating, setIsValidating] = useState(true);
    const { orgSlug, projectSlug } = useParams();
    const { workspace, updateWorkspace } = useWorkspaceState();
    const { user, lastUpdate: lastUserUpdate, updateUser } = useUserState();
    const [fetchUser] = useViewerLazyQuery();
    const redirect = useRedirect();

    const switchWorkspace = useCallback(
        (data: Workspace) => {
            updateWorkspace(data);
            if (
                orgSlug !== data.organization.slug ||
                projectSlug !== data.project.slug
            ) {
                redirect(data);
            }
        },
        [orgSlug, projectSlug],
    );

    const isCurrentOrg = useMemo(() => {
        if (!orgSlug) return false;
        return (
            workspace?.organization.slug.toLowerCase() === orgSlug.toLowerCase()
        );
    }, [workspace?.organization.slug, orgSlug]);

    const isValidProject = useMemo(() => {
        if (!projectSlug) {
            return (
                workspace?.project.organization.slug.toLowerCase() ===
                workspace?.organization.slug.toLowerCase()
            );
        } else {
            return (
                workspace?.project.slug.toLowerCase() ===
                    projectSlug.toLowerCase() &&
                workspace.project.organization.slug.toLowerCase() ===
                    workspace.organization.slug.toLowerCase()
            );
        }
    }, [projectSlug, orgSlug, workspace]);

    const isValidWorkspace = useMemo(() => {
        if (!projectSlug && !orgSlug) return true;
        return isCurrentOrg && isValidProject;
    }, [projectSlug, orgSlug, isCurrentOrg, isValidProject]);

    const createValidWorkspaceData = useCallback(async () => {
        let org = null;
        let project = null;

        if (!orgSlug) {
            org = user?.organization;
            project = user?.project;
        } else {
            org =
                user?.organizations?.edges.find(
                    (edge) =>
                        edge.node.slug.toLowerCase() === orgSlug?.toLowerCase(),
                )?.node || null;
            project = !projectSlug
                ? org?.projects?.edges[0].node
                : org?.projects?.edges.find(
                      (edge) =>
                          edge.node.slug.toLowerCase() ===
                          projectSlug?.toLowerCase(),
                  )?.node || null;
        }

        if ((!org || !project) && isOver24Hours(lastUserUpdate)) {
            logDebug("User might be stale\nUpdating user...");
            // debugger;
            await fetchUser({
                onCompleted: ({ viewer }) => {
                    const newUser = omitTypename(viewer as User);
                    updateUser(newUser);

                    if (!orgSlug) {
                        org = newUser?.organization;
                        project = newUser?.project;
                    } else {
                        org =
                            newUser?.organizations?.edges.find(
                                (edge) =>
                                    edge.node.slug.toLowerCase() ===
                                    orgSlug?.toLowerCase(),
                            )?.node || null;
                        project = !projectSlug
                            ? org?.projects?.edges[0].node
                            : org?.projects?.edges.find(
                                  (edge) =>
                                      edge.node.slug.toLowerCase() ===
                                      projectSlug.toLowerCase(),
                              )?.node || null;
                    }
                },
            });
        }

        if (!org || !project) {
            logDebug("Couldn't find valid org or project\n404 Error.");
            return null;
        }

        return {
            organization: org,
            project: project,
        } as Workspace;
    }, [orgSlug, projectSlug, workspace]);

    const currentOrgData = useMemo(() => {
        const data =
            user?.organizations?.edges.find(
                (edge) =>
                    edge.node.slug.toLowerCase() ===
                    workspace?.organization.slug.toLowerCase(),
            )?.node || null;
=======
import { useRedirect } from "@/modules/auth/hooks/useRedirect";
import { useCurrentUser } from "@/modules/users/hooks/useCurrentUser";
import { convertToAuthOrganization } from "@/modules/users/states/user";

export const useWorkspace = () => {
    const { orgSlug } = useParams();
    const { user, organizations, updateUser } = useCurrentUser();
    const redirect = useRedirect();
    const [createOrganization, { loading }] =
        useOrganizationCreateMutation();
>>>>>>> 65453949

    const workspace = useMemo(() => {
        const slug = orgSlug ?? user?.organization?.slug;

        return (
            organizations.find((organization) => organization?.slug === slug) ??
            null
        );
    }, [orgSlug, user, organizations]);

    const projects = useMemo(() => {
        if (!workspace || !workspace.projects?.edges) {
            return [];
        }

        return workspace.projects.edges.map((edge) => edge?.node);
    }, [workspace]);

    const handleSwitchWorkspace = useCallback(
        (organization: AuthOrganization, project: Project) => {
            const updatedUser = {
                organization,
                project,
            };

            updateUser(updatedUser, true);

            if (orgSlug !== organization.slug) {
                redirect({
                    ...(user ?? {}),
                    ...updatedUser,
                });
            }
        },
        [orgSlug, redirect, updateUser, user],
    );

    const handleAddWorkspace = useCallback(
        (organization: DeepPartial<Organization>) => {
            updateUser(
                {
                    organizations: {
                        ...user.organizations,
                        totalCount: (user.organizations?.totalCount ?? 0) + 1,
                        edges: [
                            ...(user.organizations?.edges ?? []),
                            {
                                node: organization,
                            },
                        ],
                    },
                },
                true,
            );

            const project = organization.projects?.edges?.[0]?.node as Project;
            if (organization && project) {
                handleSwitchWorkspace(
                    convertToAuthOrganization(organization) as AuthOrganization,
                    project,
                );
            }
        },
        [handleSwitchWorkspace, updateUser, user.organizations],
    );

    const handleUpdateWorkspace = useCallback(
        (organization: DeepPartial<Organization>) => {
            const organizations = {
                ...user.organizations,
                edges: (user.organizations?.edges ?? []).map((edge) => {
                    if (edge?.node?.id === organization.id) {
                        return {
                            ...edge,
                            node: organization,
                        };
                    }

                    return edge;
                }),
            };
            updateUser(
                {
                    organization: convertToAuthOrganization(organization),
                    organizations,
                },
                true,
            );
        },
        [updateUser, user],
    );

    const handleCreateWorkspace = useCallback(
        async (
            input: OrganizationCreateInput,
            survey?: OnboardingCustomerSurvey,
        ) => {
            try {
                const response = await createOrganization({
                    variables: {
                        input,
                        survey,
                    },
                });

                if (response.errors) {
                    return response.errors[0];
                }

                const { data } = response;

                if (
                    data &&
                    data.organizationCreate &&
                    data.organizationCreate.user
                ) {
                    const { organization, project } = data.organizationCreate
                        .user as AuthUser;

                    if (organization && project) {
                        handleAddWorkspace({
                            id: organization?.id,
                            name: organization?.name,
                            slug: organization?.slug,
                            memberCount: organization?.memberCount,
                            projects: {
                                edges: [{ node: project }],
                            },
                        });
                    }
                }

                return data?.organizationCreate;
            } catch (error) {
                console.log(error);
            }
        },
        [createOrganization, handleAddWorkspace],
    );

    return {
        loading,
        workspace,
        projects,
        createWorkspace: handleCreateWorkspace,
        addWorkspace: handleAddWorkspace,
        updateWorkspace: handleUpdateWorkspace,
        switchWorkspace: handleSwitchWorkspace,
    };
};<|MERGE_RESOLUTION|>--- conflicted
+++ resolved
@@ -11,137 +11,6 @@
     Project,
     useOrganizationCreateMutation,
 } from "@/generated/graphql";
-<<<<<<< HEAD
-import useRedirect from "@/modules/auth/hooks/useRedirect";
-import { isOver24Hours, omitTypename } from "@/utils";
-import { logDebug } from "@/utils/log";
-import { DeepOmit } from "@apollo/client/utilities";
-import { useCallback, useEffect, useMemo, useState } from "react";
-import { useParams } from "react-router-dom";
-import useUserState from "../../users/hooks/useUserState";
-import { Workspace } from "../states/workSpace";
-import useWorkspaceState from "./useWorkspaceState";
-
-export default function useWorkspace() {
-    const [isValidating, setIsValidating] = useState(true);
-    const { orgSlug, projectSlug } = useParams();
-    const { workspace, updateWorkspace } = useWorkspaceState();
-    const { user, lastUpdate: lastUserUpdate, updateUser } = useUserState();
-    const [fetchUser] = useViewerLazyQuery();
-    const redirect = useRedirect();
-
-    const switchWorkspace = useCallback(
-        (data: Workspace) => {
-            updateWorkspace(data);
-            if (
-                orgSlug !== data.organization.slug ||
-                projectSlug !== data.project.slug
-            ) {
-                redirect(data);
-            }
-        },
-        [orgSlug, projectSlug],
-    );
-
-    const isCurrentOrg = useMemo(() => {
-        if (!orgSlug) return false;
-        return (
-            workspace?.organization.slug.toLowerCase() === orgSlug.toLowerCase()
-        );
-    }, [workspace?.organization.slug, orgSlug]);
-
-    const isValidProject = useMemo(() => {
-        if (!projectSlug) {
-            return (
-                workspace?.project.organization.slug.toLowerCase() ===
-                workspace?.organization.slug.toLowerCase()
-            );
-        } else {
-            return (
-                workspace?.project.slug.toLowerCase() ===
-                    projectSlug.toLowerCase() &&
-                workspace.project.organization.slug.toLowerCase() ===
-                    workspace.organization.slug.toLowerCase()
-            );
-        }
-    }, [projectSlug, orgSlug, workspace]);
-
-    const isValidWorkspace = useMemo(() => {
-        if (!projectSlug && !orgSlug) return true;
-        return isCurrentOrg && isValidProject;
-    }, [projectSlug, orgSlug, isCurrentOrg, isValidProject]);
-
-    const createValidWorkspaceData = useCallback(async () => {
-        let org = null;
-        let project = null;
-
-        if (!orgSlug) {
-            org = user?.organization;
-            project = user?.project;
-        } else {
-            org =
-                user?.organizations?.edges.find(
-                    (edge) =>
-                        edge.node.slug.toLowerCase() === orgSlug?.toLowerCase(),
-                )?.node || null;
-            project = !projectSlug
-                ? org?.projects?.edges[0].node
-                : org?.projects?.edges.find(
-                      (edge) =>
-                          edge.node.slug.toLowerCase() ===
-                          projectSlug?.toLowerCase(),
-                  )?.node || null;
-        }
-
-        if ((!org || !project) && isOver24Hours(lastUserUpdate)) {
-            logDebug("User might be stale\nUpdating user...");
-            // debugger;
-            await fetchUser({
-                onCompleted: ({ viewer }) => {
-                    const newUser = omitTypename(viewer as User);
-                    updateUser(newUser);
-
-                    if (!orgSlug) {
-                        org = newUser?.organization;
-                        project = newUser?.project;
-                    } else {
-                        org =
-                            newUser?.organizations?.edges.find(
-                                (edge) =>
-                                    edge.node.slug.toLowerCase() ===
-                                    orgSlug?.toLowerCase(),
-                            )?.node || null;
-                        project = !projectSlug
-                            ? org?.projects?.edges[0].node
-                            : org?.projects?.edges.find(
-                                  (edge) =>
-                                      edge.node.slug.toLowerCase() ===
-                                      projectSlug.toLowerCase(),
-                              )?.node || null;
-                    }
-                },
-            });
-        }
-
-        if (!org || !project) {
-            logDebug("Couldn't find valid org or project\n404 Error.");
-            return null;
-        }
-
-        return {
-            organization: org,
-            project: project,
-        } as Workspace;
-    }, [orgSlug, projectSlug, workspace]);
-
-    const currentOrgData = useMemo(() => {
-        const data =
-            user?.organizations?.edges.find(
-                (edge) =>
-                    edge.node.slug.toLowerCase() ===
-                    workspace?.organization.slug.toLowerCase(),
-            )?.node || null;
-=======
 import { useRedirect } from "@/modules/auth/hooks/useRedirect";
 import { useCurrentUser } from "@/modules/users/hooks/useCurrentUser";
 import { convertToAuthOrganization } from "@/modules/users/states/user";
@@ -150,9 +19,7 @@
     const { orgSlug } = useParams();
     const { user, organizations, updateUser } = useCurrentUser();
     const redirect = useRedirect();
-    const [createOrganization, { loading }] =
-        useOrganizationCreateMutation();
->>>>>>> 65453949
+    const [createOrganization, { loading }] = useOrganizationCreateMutation();
 
     const workspace = useMemo(() => {
         const slug = orgSlug ?? user?.organization?.slug;
