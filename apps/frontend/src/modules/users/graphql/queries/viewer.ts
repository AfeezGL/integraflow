--- conflicted
+++ resolved
@@ -15,22 +15,14 @@
             project {
                 ...ProjectFragment
             }
-<<<<<<< HEAD
-            organizations(first: 1) {
-=======
             organizations(first: 50) {
->>>>>>> 879e267a
                 edges {
                     node {
                         id
                         slug
                         name
                         memberCount
-<<<<<<< HEAD
-                        projects(first: 1) {
-=======
                         projects(first: 100) {
->>>>>>> 879e267a
                             edges {
                                 node {
                                     ...ProjectFragment
