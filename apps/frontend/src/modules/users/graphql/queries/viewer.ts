import { gql } from "@apollo/client";

export const VIEWER = gql`
    query viewer {
        viewer {
<<<<<<< HEAD
          ...UserFragment
=======
            ...UserFragment
>>>>>>> 3225bec4
        }
    }
`;<|MERGE_RESOLUTION|>--- conflicted
+++ resolved
@@ -3,11 +3,7 @@
 export const VIEWER = gql`
     query viewer {
         viewer {
-<<<<<<< HEAD
-          ...UserFragment
-=======
             ...UserFragment
->>>>>>> 3225bec4
         }
     }
 `;