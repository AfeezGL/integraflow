--- conflicted
+++ resolved
@@ -3,25 +3,16 @@
 import { useAuthToken } from "@/modules/auth/hooks/useAuthToken";
 import { Button, TextInput } from "@/ui";
 import { Google } from "@/ui/icons";
-import { toast } from "@/utils/toast";
 import { useGoogleLogin } from "@react-oauth/google";
 import { useState } from "react";
 import { Link, useNavigate } from "react-router-dom";
-<<<<<<< HEAD
 import { handleRedirect } from "../helper";
-=======
-import { handleLoginRedirect } from "../helpers";
-import { useAuthToken } from "../hooks/useAuthToken";
->>>>>>> 70ea36cb
+import { toast } from "@/utils/toast";
 
 function Login({ variant = "login" }: { variant?: "login" | "signup" }) {
     const [email, setEmail] = useState("");
     const navigate = useNavigate();
-<<<<<<< HEAD
-    const { login } = useAuthToken();
-=======
     const login = useAuthToken().login;
->>>>>>> 70ea36cb
 
     const handleSubmit = (e: React.FormEvent<HTMLFormElement>) => {
         e.preventDefault();
@@ -46,11 +37,9 @@
                 )
                     return;
 
-                handleLoginRedirect(
-                    result.data?.googleUserAuth?.user?.organization,
-                    result.data?.googleUserAuth?.user?.project,
-                    navigate,
-                );
+                    if (result.data?.googleUserAuth?.user) {
+                        handleRedirect(result.data?.googleUserAuth?.user, navigate);
+                    }                
 
                 login(
                     result.data?.googleUserAuth?.token,
@@ -60,15 +49,11 @@
             }
         },
         onError: async () => {
-<<<<<<< HEAD
-            navigate("/");
-=======
             {
                 toast.error("Something went wrong", {
                     position: "bottom-left",
                 });
             }
->>>>>>> 70ea36cb
         },
     });
 
