--- conflicted
+++ resolved
@@ -2,16 +2,9 @@
 import { Button, TextInput } from "@/ui";
 import { Google } from "@/ui/icons";
 import { useGoogleLogin } from "@react-oauth/google";
-<<<<<<< HEAD
-import { Link, useNavigate } from "react-router-dom";
-import { Button, TextInput } from "../../../ui";
-import { Google } from "../../../ui/icons";
-import { GOOGLE_USER_AUTH } from "../graphql.internal/mutations";
-import { handleLoginRedirect } from "../helpers";
-=======
 import { useState } from "react";
 import { Link } from "react-router-dom";
->>>>>>> 3b20d00e
+import { handleLoginRedirect } from "../helpers";
 
 function Login({ variant = "login" }: { variant?: "login" | "signup" }) {
   const [email, setEmail] = useState("");
@@ -20,13 +13,7 @@
     e.preventDefault();
   };
 
-<<<<<<< HEAD
-  const navigate = useNavigate();
-
-  const [googleAuth, { data }] = useMutation(GOOGLE_USER_AUTH);
-=======
   const [googleAuth, { data, loading, error }] = useGoogleUserAuthMutation();
->>>>>>> 3b20d00e
 
   const loginWithGoogle = useGoogleLogin({
     flow: "auth-code",
@@ -78,7 +65,7 @@
           </span>
           <Link
             to={variant === "signup" ? "/" : "/signup"}
-            className="font-medium text-transparent bg-gradient-button-hover bg-clip-text"
+            className="bg-gradient-button-hover bg-clip-text font-medium text-transparent"
           >
             {variant === "signup" ? "Log in" : "Sign up"}
           </Link>
@@ -97,7 +84,7 @@
       </div>
 
       {variant === "signup" ? (
-        <div className="self-center max-w-xs text-base text-center text-intg-text">
+        <div className="max-w-xs self-center text-center text-base text-intg-text">
           By signing up, you agree to Integraflow Privacy and terms services
         </div>
       ) : (
