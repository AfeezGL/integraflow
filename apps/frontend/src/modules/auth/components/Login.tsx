<<<<<<< HEAD
import { GlobalSpinner } from "@/components/GlobalSpinner";
import { useGoogleUserAuthMutation } from "@/generated/graphql";
import { useAuthToken } from "@/modules/auth/hooks/useAuthToken";
import { Button, TextInput } from "@/ui";
import { Google } from "@/ui/icons";
import { useGoogleLogin } from "@react-oauth/google";
import { useState } from "react";
import { Link, useNavigate } from "react-router-dom";
import { handleRedirect } from "../helper";
import { toast } from "@/utils/toast";
=======
import { GlobalSpinner } from "@/components";
import {
    useEmailUserAuthChallengeMutation,
    useGoogleUserAuthMutation,
} from "@/generated/graphql";
import { Button, TextInput } from "@/ui";
import { Google } from "@/ui/icons";
import { toast } from '@/utils/toast';
import { useGoogleLogin } from "@react-oauth/google";
import { SubmitHandler, useForm } from "react-hook-form";
import { Link, createSearchParams, useNavigate } from "react-router-dom";
import { handleLoginRedirect } from "../helper";
import { useAuthToken } from '../hooks/useAuthToken';

type Inputs = {
    email: string,
}
>>>>>>> 400ce782

function Login({ variant = "login" }: { variant?: "login" | "signup" }) {
    const {
            register,
            handleSubmit,
            watch,
            formState: { errors },
        } = useForm<Inputs>({
        defaultValues: {
            email: "",
        },
    });
    const email = watch("email");
    const navigate = useNavigate();
    const { login } = useAuthToken();

    const onSubmit: SubmitHandler<Inputs> = (data) => {
        getToken({
            variables: {
                email: data.email,
            },
        });
    }

    const [googleAuth, { loading }] = useGoogleUserAuthMutation();

    const loginWithGoogle = useGoogleLogin({
        flow: "auth-code",
        ux_mode: "popup",
        onSuccess: async (codeResponse) => {
            const result = await googleAuth({
                variables: {
                    code: codeResponse.code,
                },
            });

            if (result.data?.googleUserAuth) {
                if (
                    !result.data?.googleUserAuth?.token ||
                    !result.data?.googleUserAuth?.refreshToken ||
                    !result.data?.googleUserAuth?.csrfToken
                ) {
                    return;
                }

<<<<<<< HEAD
                    if (result.data?.googleUserAuth?.user) {
                        handleRedirect(result.data?.googleUserAuth?.user, navigate);
                    }                
=======
                if (result.data?.googleUserAuth?.user) {
                    handleLoginRedirect(result.data?.googleUserAuth?.user, navigate);
                }
>>>>>>> 400ce782

                login(
                    result.data?.googleUserAuth?.token,
                    result.data?.googleUserAuth?.refreshToken,
                    result.data?.googleUserAuth?.csrfToken,
                );
            }
        },
        onError: () => {
            toast.error("Something went wrong", {
                position: "bottom-left",
            });
        },
    });

    const [getToken, { loading: gettingToken }] =
        useEmailUserAuthChallengeMutation({
            onCompleted: ({ emailUserAuthChallenge }) => {
                if (emailUserAuthChallenge?.success) {
                    navigate({
                        pathname: "/auth/magic-sign-in/",
                        search: createSearchParams({ email }).toString(),
                    });
                }
            },
            onError: () => {
                toast.error("Something went wrong, please try again later.", {
                    position: "bottom-left",
                });
            },
        });



    if (loading || gettingToken) {
        return <GlobalSpinner />;
    }

    return (
        <>
            <div className="flex w-[478px] flex-col gap-6 self-center p-12">
                <header className="flex flex-col gap-2 text-center">
                    <h1 className="text-[28px] font-medium leading-normal text-white">
                        {
                            variant === "signup"
                            ? "Create your Integraflow account"
                            : "Log in to Integraflow"
                        }
                    </h1>
                    <p className="text-base text-intg-text">
                        {
                            variant === "signup"
                            ? "Let's get your account set up"
                            : "Welcome back 🥰"
                        }
                    </p>
                </header>

                <form onSubmit={handleSubmit(onSubmit)} className="flex flex-col gap-4">
                    <TextInput
                        placeholder="Enter your email"
                        type="email"
                        {...register("email", { required: {value: true, message: "Email is required"} })}
                        error={!!errors.email?.message}
                        errorMessage={errors.email?.message}
                    />
                    <Button text="Continue with Email" />
                </form>

                <div className="self-center text-base text-intg-text-6">
                    <span>
                        {variant === "signup"
                            ? "Already have an account? "
                            : "Don't have an account yet? "}
                    </span>
                    <Link
                        to={variant === "signup" ? "/" : "/signup"}
                        className="font-medium text-transparent bg-gradient-button-hover bg-clip-text"
                    >
                        {variant === "signup" ? "Log in" : "Sign up"}
                    </Link>
                </div>

                <hr className="border border-intg-bg-4" />

                <Button
                    variant="secondary"
                    className="flex items-center justify-center gap-2"
                    onClick={() => loginWithGoogle()}
                >
                    <Google />
                    Continue with Google
                </Button>
            </div>

            {variant === "signup" ? (
                <div className="self-center max-w-xs text-base text-center text-intg-text">
                    By signing up, you agree to Integraflow Privacy and terms
                    services
                </div>
            ) : (
                <div />
            )}
        </>
    );
}

export default Login;<|MERGE_RESOLUTION|>--- conflicted
+++ resolved
@@ -1,15 +1,3 @@
-<<<<<<< HEAD
-import { GlobalSpinner } from "@/components/GlobalSpinner";
-import { useGoogleUserAuthMutation } from "@/generated/graphql";
-import { useAuthToken } from "@/modules/auth/hooks/useAuthToken";
-import { Button, TextInput } from "@/ui";
-import { Google } from "@/ui/icons";
-import { useGoogleLogin } from "@react-oauth/google";
-import { useState } from "react";
-import { Link, useNavigate } from "react-router-dom";
-import { handleRedirect } from "../helper";
-import { toast } from "@/utils/toast";
-=======
 import { GlobalSpinner } from "@/components";
 import {
     useEmailUserAuthChallengeMutation,
@@ -21,13 +9,12 @@
 import { useGoogleLogin } from "@react-oauth/google";
 import { SubmitHandler, useForm } from "react-hook-form";
 import { Link, createSearchParams, useNavigate } from "react-router-dom";
-import { handleLoginRedirect } from "../helper";
 import { useAuthToken } from '../hooks/useAuthToken';
+import { handleRedirect } from "../helper";
 
 type Inputs = {
     email: string,
 }
->>>>>>> 400ce782
 
 function Login({ variant = "login" }: { variant?: "login" | "signup" }) {
     const {
@@ -73,15 +60,9 @@
                     return;
                 }
 
-<<<<<<< HEAD
                     if (result.data?.googleUserAuth?.user) {
                         handleRedirect(result.data?.googleUserAuth?.user, navigate);
                     }                
-=======
-                if (result.data?.googleUserAuth?.user) {
-                    handleLoginRedirect(result.data?.googleUserAuth?.user, navigate);
-                }
->>>>>>> 400ce782
 
                 login(
                     result.data?.googleUserAuth?.token,
