import { GlobalSpinner } from "@/components/GlobalSpinner";
import { useGoogleUserAuthMutation } from "@/generated/graphql";
import { Button, TextInput } from "@/ui";
import { Google } from "@/ui/icons";
import { useGoogleLogin } from "@react-oauth/google";
import { useState } from "react";
<<<<<<< HEAD
import { Link } from "react-router-dom";
=======
import { Link, useNavigate } from "react-router-dom";
>>>>>>> 42ee364e
import { handleLoginRedirect } from "../helpers";

function Login({ variant = "login" }: { variant?: "login" | "signup" }) {
  const [email, setEmail] = useState("");
  const navigate = useNavigate();

  const handleSubmit = (e: React.FormEvent<HTMLFormElement>) => {
    e.preventDefault();
  };

  const [googleAuth, { loading }] = useGoogleUserAuthMutation();

  const loginWithGoogle = useGoogleLogin({
    flow: "auth-code",
    ux_mode: "popup",
<<<<<<< HEAD
    onSuccess: (codeResponse) => {
      googleAuth({
=======
    onSuccess: async (codeResponse) => {
      const result = await googleAuth({
>>>>>>> 42ee364e
        variables: {
          code: codeResponse.code,
        },
      });
<<<<<<< HEAD
      const {
        user: { organization, project },
      } = data.googleUserAuth;
      handleLoginRedirect(organization, project, navigate);
=======
      if (result) {
        handleLoginRedirect(
          result.data?.googleUserAuth?.user?.organization,
          result.data?.googleUserAuth?.user?.project,
          navigate,
        );
      }
>>>>>>> 42ee364e
    },
  });

  if (loading) {
    return <GlobalSpinner />;
  }

  return (
    <>
      <div className="flex w-[478px] flex-col gap-6 self-center p-12">
        <header className="flex flex-col gap-2 text-center">
          <h1 className="text-[28px] font-medium leading-normal text-white">
            {variant === "signup"
              ? "Create your Integraflow account"
              : "Log in to Integraflow"}
          </h1>
          <p className="text-base text-intg-text">
            {variant === "signup"
              ? "Let's get your account set up"
              : "Welcome back 🥰"}
          </p>
        </header>

        <form onSubmit={handleSubmit} className="flex flex-col gap-4">
          <TextInput
            placeholder="Enter your email"
            type="email"
            value={email}
            onChange={(e) => setEmail(e.target.value)}
          />
          <Button text="Continue with Email" />
        </form>

        <div className="self-center text-base text-intg-text-6">
          <span>
            {variant === "signup"
              ? "Already have an account? "
              : "Don't have an account yet? "}
          </span>
          <Link
            to={variant === "signup" ? "/" : "/signup"}
            className="bg-gradient-button-hover bg-clip-text font-medium text-transparent"
          >
            {variant === "signup" ? "Log in" : "Sign up"}
          </Link>
        </div>

        <hr className="border border-intg-bg-4" />

        <Button
          variant="secondary"
          className="flex items-center justify-center gap-2"
          onClick={() => loginWithGoogle()}
        >
          <Google />
          Continue with Google
        </Button>
      </div>

      {variant === "signup" ? (
        <div className="max-w-xs self-center text-center text-base text-intg-text">
          By signing up, you agree to Integraflow Privacy and terms services
        </div>
      ) : (
        <div />
      )}
    </>
  );
}

export default Login;<|MERGE_RESOLUTION|>--- conflicted
+++ resolved
@@ -4,11 +4,7 @@
 import { Google } from "@/ui/icons";
 import { useGoogleLogin } from "@react-oauth/google";
 import { useState } from "react";
-<<<<<<< HEAD
-import { Link } from "react-router-dom";
-=======
 import { Link, useNavigate } from "react-router-dom";
->>>>>>> 42ee364e
 import { handleLoginRedirect } from "../helpers";
 
 function Login({ variant = "login" }: { variant?: "login" | "signup" }) {
@@ -24,23 +20,12 @@
   const loginWithGoogle = useGoogleLogin({
     flow: "auth-code",
     ux_mode: "popup",
-<<<<<<< HEAD
-    onSuccess: (codeResponse) => {
-      googleAuth({
-=======
     onSuccess: async (codeResponse) => {
       const result = await googleAuth({
->>>>>>> 42ee364e
         variables: {
           code: codeResponse.code,
         },
       });
-<<<<<<< HEAD
-      const {
-        user: { organization, project },
-      } = data.googleUserAuth;
-      handleLoginRedirect(organization, project, navigate);
-=======
       if (result) {
         handleLoginRedirect(
           result.data?.googleUserAuth?.user?.organization,
@@ -48,7 +33,6 @@
           navigate,
         );
       }
->>>>>>> 42ee364e
     },
   });
 
