import { AuthUser, User } from "@/generated/graphql";
import { Workspace } from "@/modules/workspace/states/workSpace";
import { ROUTES } from "@/routes";
import { DeepOmit } from "@apollo/client/utilities";
import { useNavigate } from "react-router-dom";

export default function useRedirect() {
    const navigate = useNavigate();
    const handleRedirect = (
        user:
            | Workspace
            | DeepOmit<User | AuthUser, "__typename">
            | User
            | AuthUser,
    ) => {
        if (!user.organization) {
            navigate("/create-workspace");
        } else if (
            (user.organization &&
                user.project &&
                user.project.hasCompletedOnboardingFor) ||
            (user as User | AuthUser)?.isOnboarded
        ) {
            navigate(
<<<<<<< HEAD
                `/${user.organization.slug}/projects/${user.project.slug}`,
=======
                ROUTES.SURVEY_LIST.replace(
                    ":orgSlug",
                    user.organization.slug,
                ).replace(":projectSlug", user.project.slug),
>>>>>>> 3225bec4
            );
        } else if (
            user.organization &&
            user.project &&
            !user.project.hasCompletedOnboardingFor
        ) {
            navigate(
                ROUTES.GET_STARTED.replace(
                    ":orgSlug",
                    user.organization.slug,
                ).replace(":projectSlug", user.project.slug),
            );
        }
    };
    return handleRedirect;
}<|MERGE_RESOLUTION|>--- conflicted
+++ resolved
@@ -13,7 +13,7 @@
             | User
             | AuthUser,
     ) => {
-        if (!user.organization) {
+        if (!user.organization || !user.project) {
             navigate("/create-workspace");
         } else if (
             (user.organization &&
@@ -22,14 +22,10 @@
             (user as User | AuthUser)?.isOnboarded
         ) {
             navigate(
-<<<<<<< HEAD
-                `/${user.organization.slug}/projects/${user.project.slug}`,
-=======
                 ROUTES.SURVEY_LIST.replace(
                     ":orgSlug",
                     user.organization.slug,
-                ).replace(":projectSlug", user.project.slug),
->>>>>>> 3225bec4
+                ).replace(":projectSlug", user?.project?.slug),
             );
         } else if (
             user.organization &&
