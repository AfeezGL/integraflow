import { gql } from "@apollo/client";

export const AUTH_USER = gql`
<<<<<<< HEAD
  fragment AuthUserFragment on AuthUser {
    id
    email
    isActive
    firstName
    lastName
    isStaff
    organization {
      ...AuthOrganizationFragment
=======
    fragment AuthUserFragment on AuthUser {
        id
        email
        firstName
        lastName
        isStaff
        isActive
        organization {
            ...AuthOrganizationFragment
        }
        project {
            ...ProjectFragment
        }
>>>>>>> 400ce782
    }
`;

export const AUTH_ORGANIZATION = gql`
    fragment AuthOrganizationFragment on AuthOrganization {
        id
        slug
        name
        memberCount
    }
`;

export const USER_ERROR = gql`
    fragment UserErrorFragment on UserError {
        field
        message
        code
    }
`;

export const GOOGLE_USER_AUTH = gql`
    fragment GoogleUserAuthFragment on GoogleUserAuth {
        token
        refreshToken
        user {
            ...AuthUserFragment
        }
        csrfToken
        userErrors {
            ...UserErrorFragment
        }
    }
`;

export const EMAIL_TOKEN_USER_AUTH = gql`
    fragment EmailTokenUserAuthFragment on EmailTokenUserAuth {
        token
        refreshToken
        csrfToken
        user {
            ...AuthUserFragment
        }
        userErrors {
            ...UserErrorFragment
        }
    }
`;<|MERGE_RESOLUTION|>--- conflicted
+++ resolved
@@ -1,17 +1,6 @@
 import { gql } from "@apollo/client";
 
 export const AUTH_USER = gql`
-<<<<<<< HEAD
-  fragment AuthUserFragment on AuthUser {
-    id
-    email
-    isActive
-    firstName
-    lastName
-    isStaff
-    organization {
-      ...AuthOrganizationFragment
-=======
     fragment AuthUserFragment on AuthUser {
         id
         email
@@ -25,7 +14,6 @@
         project {
             ...ProjectFragment
         }
->>>>>>> 400ce782
     }
 `;
 
