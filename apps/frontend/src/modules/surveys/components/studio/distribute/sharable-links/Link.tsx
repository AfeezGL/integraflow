import useChannels from "@/modules/surveys/hooks/useChannels";
import { ParsedChannel } from "@/types";
import { Dialog, DialogContent, DialogTrigger, Header } from "@/ui";
import { Copy, QRCode, SettingsIcon, Trash } from "@/ui/icons";
import { cn, copyToClipboard } from "@/utils";
import { ExternalLink } from "lucide-react";
import { useState } from "react";
import EditLink from "./EditLink";
import QRCodeView from "./QRCodeview";

export type LinkProps = {
    link: ParsedChannel;
};

<<<<<<< HEAD
const LINK_SURVEY_HOST =
    import.meta.env.VITE_LINK_SURVEY_HOST ??
    "https://surveys.useintegraflow.com";
=======
const LINK_SURVEY_HOST = import.meta.env.VITE_LINK_SURVEY_HOST ?? "https://surveys.useintegraflow.com";
>>>>>>> a055bb77

export default function Link({ link }: LinkProps) {
    const [editing, setEditing] = useState(false);
    const settings = link.settings;
    const { deleteChannel } = useChannels();
    const url = `${LINK_SURVEY_HOST}/${link.link}`;

    return (
        <div className="flex items-center justify-between rounded-lg bg-intg-bg-14 p-4">
<<<<<<< HEAD
            <Header
                variant="3"
                title={settings.name || "Link"}
                description={url}
                font="medium"
            />
=======
            <Header variant="3" title={settings.name || "Link"} description={url} font="medium" />
>>>>>>> a055bb77

            <div className={cn("flex gap-2 transition-opacity duration-300 ease-in")}>
                <button
                    onClick={() => {
                        copyToClipboard(url, "Link copied to clipboard!");
                    }}
                >
                    <Copy />
                </button>

                <Dialog>
                    <DialogTrigger>
                        <QRCode />
                    </DialogTrigger>
                    <DialogContent title={"QR Code"}>
                        <QRCodeView url={url} name={settings.name || "Link"} />
                    </DialogContent>
                </Dialog>

                <Dialog open={editing} onOpenChange={(value) => setEditing(value)}>
                    <DialogTrigger onClick={() => setEditing(true)}>
                        <SettingsIcon />
                    </DialogTrigger>
                    <DialogContent title={`${settings.name} settings`}>
                        <EditLink link={link} settings={settings} close={() => setEditing(false)} />
                    </DialogContent>
                </Dialog>

                <a href={url} className="text-intg-text" target="_blank">
                    <ExternalLink size={20} />
                </a>

                <button onClick={() => deleteChannel(link)}>
                    <Trash />
                </button>
            </div>
        </div>
    );
}<|MERGE_RESOLUTION|>--- conflicted
+++ resolved
@@ -12,13 +12,7 @@
     link: ParsedChannel;
 };
 
-<<<<<<< HEAD
-const LINK_SURVEY_HOST =
-    import.meta.env.VITE_LINK_SURVEY_HOST ??
-    "https://surveys.useintegraflow.com";
-=======
 const LINK_SURVEY_HOST = import.meta.env.VITE_LINK_SURVEY_HOST ?? "https://surveys.useintegraflow.com";
->>>>>>> a055bb77
 
 export default function Link({ link }: LinkProps) {
     const [editing, setEditing] = useState(false);
@@ -28,16 +22,7 @@
 
     return (
         <div className="flex items-center justify-between rounded-lg bg-intg-bg-14 p-4">
-<<<<<<< HEAD
-            <Header
-                variant="3"
-                title={settings.name || "Link"}
-                description={url}
-                font="medium"
-            />
-=======
             <Header variant="3" title={settings.name || "Link"} description={url} font="medium" />
->>>>>>> a055bb77
 
             <div className={cn("flex gap-2 transition-opacity duration-300 ease-in")}>
                 <button
