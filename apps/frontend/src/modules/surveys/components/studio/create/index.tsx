import { HelpCircle, SettingsIcon } from "@/ui/icons";
import * as Tabs from "@radix-ui/react-tabs";
import * as Tooltip from "@radix-ui/react-tooltip";
import { Pen } from "lucide-react";
import React from "react";
import ScrollToBottom from "react-scroll-to-bottom";
import { UpdateDesignEditor } from "./editor-panel/DesignEditor/index.tsx";
import UpdateQuestion from "./editor-panel/questions/index.tsx";
import { Preview } from "./preview-panel/index.tsx";

const tabs = [
    {
        id: crypto.randomUUID(),
        label: "Update questions",
        icon: <HelpCircle />,
        content: <UpdateQuestion />,
    },
    {
        id: crypto.randomUUID(),
        label: "Update design",
        icon: <Pen size={20} color="#AFAAC7" fill="#AFAAC7" />,
        content: <UpdateDesignEditor />,
    },
    {
        id: crypto.randomUUID(),
        label: "Update settings",
        icon: <SettingsIcon />,
        content: <div>Settings</div>,
    },
];

export default function Create() {
    return (
        <Tabs.Root
            className="flex h-screen pt-[84px]"
            defaultValue={tabs[0].label}
        >
            <Tabs.List className="flex h-full flex-col gap-6 border-r border-intg-bg-4 px-[18px] pt-12">
                {tabs.map(({ id, label, icon }, index: React.Key) => (
                    <Tabs.Trigger
                        value={label}
                        key={index}
                        className="data-[state=active]:rounded-md data-[state=active]:bg-[#272138]"
                        asChild
                    >
                        <div>
                            <Tooltip.Provider>
                                <Tooltip.Root key={id}>
                                    <Tooltip.Trigger className="h-9 rounded px-2 ease-in-out hover:bg-[#272138] hover:transition-all">
                                        {icon}
                                    </Tooltip.Trigger>

                                    <Tooltip.Portal>
                                        <Tooltip.Content className="tooltip__arrow">
                                            <div className="absolute -left-6 top-1 ml-16 rounded-md border border-intg-text-4 bg-intg-bg-9 px-1 py-2 text-xs text-intg-text-4">
                                                <p className="w-28">{label}</p>
                                            </div>
                                        </Tooltip.Content>
                                    </Tooltip.Portal>
                                </Tooltip.Root>
                            </Tooltip.Provider>
                        </div>
                    </Tabs.Trigger>
                ))}
            </Tabs.List>

<<<<<<< HEAD
    return (
        <div className="scrollbar-hide h-full w-full space-y-4 overflow-y-scroll pt-2">
            <div
                className={cn(
                    `${
                        isAddingQuestion ? "block" : "hidden"
                    } scrollbar-hide overflow-y-scroll`,
                )}
            >
                <Accordion.Root
                    type="single"
                    collapsible={true}
                    value={openQuestion}
                    className="space-y-4"
                >
                    {questions.map((item) => {
                        console.log("item:", item);
                        return (
                            <Accordion.Item value={item.id}>
                                <Accordion.Header>
                                    <Accordion.Trigger
                                        className={cn(
                                            ` ${
                                                openQuestion === item.id
                                                    ? "hidden"
                                                    : "block"
                                            } text-intg-text-7" flex w-full items-center justify-between gap-2 rounded-lg bg-intg-bg-9 p-4`,
                                        )}
                                        onClick={() => setOpenquestion(item.id)}
                                    >
                                        <div>❤️</div>
                                        <div className="font-bold text-intg-text-9">
                                            {item.orderNumber < 10
                                                ? `0${item.orderNumber}`
                                                : item.orderNumber}
                                        </div>
                                        <div className="w-[415px] rounded-lg bg-intg-bg-15 px-[16px] py-4 text-start text-intg-text-1 ">
                                            {addEllipsis(
                                                "Lorem ipsum dolor sit, ametconsectetur adipisicing elit.",
                                                40,
                                            )}
                                        </div>
                                    </Accordion.Trigger>
                                </Accordion.Header>
                                <Accordion.Content>
                                    <QuestionPanel
                                        setOpenQuestion={setOpenquestion}
                                        currentQuestionType={
                                            currentQuestionType
                                        }
                                    />
                                </Accordion.Content>
                            </Accordion.Item>
                        );
                    })}
                </Accordion.Root>
            </div>

            <QuestionOptions
                setOpenQuestion={setOpenquestion}
                setIsAddingQuestion={setIsAddingQuestion}
                setCurrentQuestionType={setCurrentQuestionType}
            />
        </div>
=======
            <div className="flex max-h-[calc(100vh-110px)] flex-1 gap-[38px] pl-5 pr-12 pt-6">
                <ScrollToBottom
                    mode="top"
                    scrollViewClassName="scrollbar-hide overflow-y-auto max-h-[calc(100vh-110px)] h-full"
                    className="max-h-[calc(100vh-110px)] w-[519px] pb-8"
                >
                    {tabs.map(({ content, label, id }) => (
                        <Tabs.Content key={id} value={label}>
                            {content}
                        </Tabs.Content>
                    ))}
                </ScrollToBottom>
                <div className="min-w-[580px] flex-1 pb-8">
                    <Preview />
                </div>
            </div>
        </Tabs.Root>
>>>>>>> 031315f2
    );
}<|MERGE_RESOLUTION|>--- conflicted
+++ resolved
@@ -64,72 +64,6 @@
                 ))}
             </Tabs.List>
 
-<<<<<<< HEAD
-    return (
-        <div className="scrollbar-hide h-full w-full space-y-4 overflow-y-scroll pt-2">
-            <div
-                className={cn(
-                    `${
-                        isAddingQuestion ? "block" : "hidden"
-                    } scrollbar-hide overflow-y-scroll`,
-                )}
-            >
-                <Accordion.Root
-                    type="single"
-                    collapsible={true}
-                    value={openQuestion}
-                    className="space-y-4"
-                >
-                    {questions.map((item) => {
-                        console.log("item:", item);
-                        return (
-                            <Accordion.Item value={item.id}>
-                                <Accordion.Header>
-                                    <Accordion.Trigger
-                                        className={cn(
-                                            ` ${
-                                                openQuestion === item.id
-                                                    ? "hidden"
-                                                    : "block"
-                                            } text-intg-text-7" flex w-full items-center justify-between gap-2 rounded-lg bg-intg-bg-9 p-4`,
-                                        )}
-                                        onClick={() => setOpenquestion(item.id)}
-                                    >
-                                        <div>❤️</div>
-                                        <div className="font-bold text-intg-text-9">
-                                            {item.orderNumber < 10
-                                                ? `0${item.orderNumber}`
-                                                : item.orderNumber}
-                                        </div>
-                                        <div className="w-[415px] rounded-lg bg-intg-bg-15 px-[16px] py-4 text-start text-intg-text-1 ">
-                                            {addEllipsis(
-                                                "Lorem ipsum dolor sit, ametconsectetur adipisicing elit.",
-                                                40,
-                                            )}
-                                        </div>
-                                    </Accordion.Trigger>
-                                </Accordion.Header>
-                                <Accordion.Content>
-                                    <QuestionPanel
-                                        setOpenQuestion={setOpenquestion}
-                                        currentQuestionType={
-                                            currentQuestionType
-                                        }
-                                    />
-                                </Accordion.Content>
-                            </Accordion.Item>
-                        );
-                    })}
-                </Accordion.Root>
-            </div>
-
-            <QuestionOptions
-                setOpenQuestion={setOpenquestion}
-                setIsAddingQuestion={setIsAddingQuestion}
-                setCurrentQuestionType={setCurrentQuestionType}
-            />
-        </div>
-=======
             <div className="flex max-h-[calc(100vh-110px)] flex-1 gap-[38px] pl-5 pr-12 pt-6">
                 <ScrollToBottom
                     mode="top"
@@ -147,6 +81,5 @@
                 </div>
             </div>
         </Tabs.Root>
->>>>>>> 031315f2
     );
 }