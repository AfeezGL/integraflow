import MinusIcon from "@/assets/icons/studio/MinusIcon";
import { useQuestion } from "@/modules/surveys/hooks/useQuestion";
import { useSurvey } from "@/modules/surveys/hooks/useSurvey";
import { LogicConditionEnum, LogicOperator, ParsedQuestion, QuestionLogic } from "@/types";
import {
    changeableOperator,
    conditionOptions,
    destinationOptions,
    getLogicOperator,
    logicValuesOptions,
} from "@/utils/question";
import React, { useEffect, useState } from "react";
import { MultiValue, SingleValue } from "react-select";
import MinMaxSelector from "../MinMaxSelector";
import { Option, ReactSelect } from "../ReactSelect";

type Props = {
    logicValues: QuestionLogic;
    isCreatingLogic: boolean;
    setLogicValues: React.Dispatch<React.SetStateAction<QuestionLogic>>;
    setIsCreatingLogic: React.Dispatch<React.SetStateAction<boolean>>;
};

export const DefaultLogicBox: React.FC<Props> = ({
    logicValues,
    isCreatingLogic,
    setLogicValues,
    setIsCreatingLogic,
}: Props) => {
    const { parsedQuestions } = useSurvey();
    const { updateQuestion, question } = useQuestion();
    const [enableUserOptions, setEnableUserOptions] = useState(false);
    const [logicOperator, setLogicOperator] = useState(logicValues.operator);

    useEffect(() => {
        if (
            logicValues.condition === LogicConditionEnum.ANSWER_CONTAINS ||
            logicValues.condition === LogicConditionEnum.ANSWER_DOES_NOT_CONTAIN
        ) {
            setEnableUserOptions(true);
        } else {
            setEnableUserOptions(false);
        }
    }, [logicValues]);

    const handleConditionChange = (value: SingleValue<Option> | MultiValue<Option>) => {
        setLogicValues({
            ...logicValues,
            condition: (value as SingleValue<Option>)?.value,
            values: [],
            operator: getLogicOperator((value as SingleValue<Option>)?.value),
            destination: "",
        });
    };

    const handleMinChange = (option: SingleValue<Option> | MultiValue<Option>) => {
        const newValues = [...(logicValues.values || [])];
        newValues[0] = (option as SingleValue<Option>)?.value;
        setLogicValues({ ...logicValues, values: newValues });
    };

    const handleMaxChange = (option: SingleValue<Option> | MultiValue<Option>) => {
        const newValues = [...(logicValues.values || [])];
        newValues[1] = (option as SingleValue<Option>)?.value;
        setLogicValues({ ...logicValues, values: newValues });
    };

    const handleValuesSelection = (values: SingleValue<Option> | MultiValue<Option>) => {
        setLogicValues({
            ...logicValues,
            values: (values as MultiValue<Option>).map((v) => v.value),
        });
    };

    const handleDestinationSelection = (option: SingleValue<Option> | MultiValue<Option>) => {
        updateQuestion({
            settings: {
                ...question?.settings,
                logic: [
                    ...(question?.settings.logic || []),
                    {
                        ...logicValues,
                        destination: (option as SingleValue<Option>)?.value,
                    },
                ],
            },
        });

        setIsCreatingLogic(false);
        setLogicValues({
            ...logicValues,
        });
    };

    const handleCancel = () => {
        setIsCreatingLogic(false);
        setLogicValues({
            id: "",
            condition: undefined,
            values: undefined,
            operator: undefined,
            destination: "",
            orderNumber: undefined,
        });
    };

    const handleOperatorChange = () => {
        const newValues = {
            ...logicValues,
            operator: logicOperator === LogicOperator.AND ? LogicOperator.OR : LogicOperator.AND,
        };
        setLogicValues(newValues);
        setLogicOperator(newValues.operator);
    };

    if (!isCreatingLogic) {
        return null;
    }

    return (
        <div className="relative space-y-6 rounded-md border border-intg-bg-4 p-6">
            <div className="flex justify-between">
                <p>If answer</p>
                <div className="w-[330px]">
                    <ReactSelect
                        options={conditionOptions((question as ParsedQuestion).type)}
                        onchange={handleConditionChange}
                        defaultValue={conditionOptions((question as ParsedQuestion).type!)?.find(
                            (option: Option) => option.value === (logicValues.condition as string),
                        )}
                        value={conditionOptions((question as ParsedQuestion).type!)?.find(
                            (option: Option) => option.value === (logicValues.condition as string),
                        )}
                    />
                </div>
            </div>

            {logicValues.condition === "between" && (
                <div className="flex justify-between">
                    <div></div>
                    <div className="w-[330px]">
                        <MinMaxSelector
<<<<<<< HEAD
                            options={
                                question?.options?.map((option, index) => ({
                                    value: option.id,
                                    label: option.label,
                                    index: index,
                                })) || []
                            }
=======
                            options={question?.options?.map((option, index) => ({
                                value: option.id,
                                label: option.label,
                                index: index,
                            })) || []}
>>>>>>> 6f680cda
                            maxChange={handleMaxChange}
                            minChange={handleMinChange}
                        />
                    </div>
                </div>
            )}

            {logicValues.condition &&
                ![
                    LogicConditionEnum.NOT_ANSWERED,
                    LogicConditionEnum.HAS_ANY_VALUE,
                    LogicConditionEnum.ANSWERED,
                    LogicConditionEnum.IS_FALSE,
                    LogicConditionEnum.IS_TRUE,
                    LogicConditionEnum.BETWEEN,
                ].includes(logicValues.condition) && (
                    <div className="flex justify-between">
                        <div></div>
                        <div className="w-[330px]">
                            <ReactSelect
                                shouldLogicalOperatorChange={changeableOperator((question as ParsedQuestion).type!)}
                                enableUserOptions={enableUserOptions || false}
                                logicOperator={logicOperator}
                                onOperatorChange={() => {
                                    handleOperatorChange();
                                }}
                                comboBox={true}
                                options={logicValuesOptions(question!)}
                                onchange={handleValuesSelection}
                                value={
                                    enableUserOptions
                                        ? logicValues.values?.map((v) => {
                                              return {
                                                  value: v,
                                                  label: v,
                                              };
                                          })
                                        : logicValues.values &&
                                          logicValues.values.map((v) => ({
                                              value: v,
                                              label: question?.options?.find((o) => o.id === v)?.label,
                                          }))
                                }
                            />
                        </div>
                    </div>
                )}

            {(logicValues.values && logicValues.values.length > 0) ||
            ["not_answered", "any_value", "answered", "is_false", "is_true"].includes(logicValues.condition ?? "") ? (
                <div className="flex justify-between gap-14">
                    <p>then</p>
                    <div className="w-[330px]">
                        <ReactSelect
                            options={destinationOptions(parsedQuestions, question!)}
                            onchange={handleDestinationSelection}
                        />
                    </div>
                </div>
            ) : null}

            <div className="absolute -right-2.5 bottom-[50%] translate-y-1/2 cursor-pointer" onClick={handleCancel}>
                <MinusIcon />
            </div>
        </div>
    );
};<|MERGE_RESOLUTION|>--- conflicted
+++ resolved
@@ -140,21 +140,11 @@
                     <div></div>
                     <div className="w-[330px]">
                         <MinMaxSelector
-<<<<<<< HEAD
-                            options={
-                                question?.options?.map((option, index) => ({
-                                    value: option.id,
-                                    label: option.label,
-                                    index: index,
-                                })) || []
-                            }
-=======
                             options={question?.options?.map((option, index) => ({
                                 value: option.id,
                                 label: option.label,
                                 index: index,
                             })) || []}
->>>>>>> 6f680cda
                             maxChange={handleMaxChange}
                             minChange={handleMinChange}
                         />
