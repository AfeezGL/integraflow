--- conflicted
+++ resolved
@@ -1,38 +1,25 @@
 import { cn } from "@/utils";
 import { TextInput, TextInputProps } from "@tremor/react";
-<<<<<<< HEAD
+
 export interface EditorTextProps extends TextInputProps {
     label?: string;
     classname?: string;
     placeholder?: string;
-=======
-
-export interface EditorTextProps extends TextInputProps {
-    label?: string;
-    classname?: string;
->>>>>>> ef1c73ed4d2649d315c838675480d41a2aa00e11
     characterCount?: number;
     showCharacterCount?: boolean;
     maxCharacterCount?: number;
 }
-<<<<<<< HEAD
+
 export const EditorTextInput = ({
     label,
     classname,
     placeholder,
-=======
-
-export const EditorTextInput = ({
-    label,
-    classname,
->>>>>>> ef1c73ed4d2649d315c838675480d41a2aa00e11
     showCharacterCount = true,
     maxCharacterCount = 5000,
     ...props
 }: EditorTextProps) => {
     return (
         <div className={cn(`${classname} relative w-full`)}>
-<<<<<<< HEAD
             <label
                 htmlFor={label}
                 className="text-sm font-normal text-intg-text-2"
@@ -45,23 +32,11 @@
                 className="my-4 rounded-lg border border-transparent bg-[#272138] py-[6px] pl-1
                 text-sm font-medium tracking-[-0.408px] text-intg-text-1
                 placeholder:text-intg-text-1 focus:border-intg-text-3 focus:outline-none"
-=======
-            <p className="text-sm text-intg-text-2">{label}</p>
-            <TextInput
-                {...props}
-                className="rounded-lg border border-transparent bg-[#272138] py-[6px] pl-1 text-sm
-                font-medium tracking-[-0.408px] text-intg-text-1 placeholder:text-intg-text-3 
-                focus:border-intg-text-3 focus:outline-none"
->>>>>>> ef1c73ed4d2649d315c838675480d41a2aa00e11
                 disabled={maxCharacterCount === props.characterCount}
             />
             {showCharacterCount && (
                 <div className="absolute bottom-0 right-0 translate-y-1/2 rounded bg-[#2B2045] p-1 text-xs text-intg-text">
-<<<<<<< HEAD
                     {props.characterCount}/{maxCharacterCount}
-=======
-                    {(props.characterCount)}/{maxCharacterCount}
->>>>>>> ef1c73ed4d2649d315c838675480d41a2aa00e11
                 </div>
             )}
         </div>
