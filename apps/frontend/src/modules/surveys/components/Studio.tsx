<<<<<<< HEAD
import { ROUTES } from "@/routes";
=======
import { SurveyStatusEnum } from "@/generated/graphql";
>>>>>>> 2ad526cb
import { Button, GlobalSpinner } from "@/ui";
import { toast } from "@/utils/toast";
import * as Tabs from "@radix-ui/react-tabs";
import debounce from "lodash.debounce";
import { XIcon } from "lucide-react";
import React from "react";
import { useNavigate, useParams } from "react-router-dom";
import useStudioState from "../hooks/useStudioState";
import { useSurvey } from "../hooks/useSurvey";
import Analyze from "./studio/analyze";
import Create from "./studio/create";
import Distribute from "./studio/distribute";

const tabs = [
    { label: "Create", screen: Create },
    {
        label: "Distribute",
        screen: Distribute,
    },
    { label: "Analyze", screen: Analyze },
];

export default function Studio() {
    const params = useParams();
    const navigate = useNavigate();
    const { loading, survey, updateSurvey } = useSurvey();
    const [surveyTitle, setSurveyTitle] = React.useState<string>("");
    const { enableStudioMode, disableStudioMode } = useStudioState();
<<<<<<< HEAD
=======
    const [activeTab, setActiveTab] = useState(tabs[0].label);
    const { loadingCreateSurvey, updateSurvey } = useSurvey();
>>>>>>> 2ad526cb

    const { orgSlug, projectSlug } = params;
    const surveyName = survey?.survey?.name;

    const updateSurveyTitle = React.useCallback(
        debounce((value: string) => {
            if (survey.survey && value.trim() !== "" && value !== surveyName) {
                updateSurvey(survey.survey, { name: value });
            }
        }, 1000),
        [survey?.survey, surveyName],
    );

    const handleChange = (event: React.ChangeEvent<HTMLInputElement>) => {
        const { value } = event.target;
        setSurveyTitle(value);

        updateSurveyTitle(value);
    };

    // using the disableStudioMode state value alone doesn't cut it. We still need to navigate to the survey list page
    const closeStudio = () => {
        disableStudioMode();
        navigate(
            ROUTES.SURVEY_LIST.replace(":orgSlug", orgSlug!).replace(
                ":projectSlug",
                projectSlug!,
            ),
        );
    };

    React.useEffect(() => {
        if (surveyName) {
            setSurveyTitle(surveyName);
        }
    }, [survey, surveyName]);

    React.useEffect(() => {
        enableStudioMode();

        return () => {
            disableStudioMode();
        };
    }, []);

<<<<<<< HEAD
    // if (loading) return <GlobalSpinner />;
=======
    const publishSurvey = async () => {
        await updateSurvey({
            status: SurveyStatusEnum.Active,
        });
        toast.success("Survey published successfully");
    };

    if (loadingCreateSurvey) return <GlobalSpinner />;
>>>>>>> 2ad526cb

    return (
        <Tabs.Root className="h-full w-full" value={activeTab} onValueChange={setActiveTab}>
            <header className="fixed z-10 flex w-full items-center justify-between border-b border-intg-bg-4 bg-[#090713] py-[22px] pl-10 pr-12">
                <input
                    type="text"
                    name="title"
                    id="title"
                    placeholder="Enter Title"
                    value={surveyTitle}
                    onChange={(e) => handleChange(e)}
                    className="w-[120px] text-ellipsis bg-transparent px-2 py-1 text-sm text-white"
                />

                <Tabs.List className="flex gap-[15px]">
                    {tabs.map((tab) => (
                        <Tabs.Trigger
                            key={tab.label}
                            value={tab.label}
                            className={`rounded-md px-3 py-2 text-sm text-intg-text transition-all ease-in hover:bg-[#272138] data-[state=active]:bg-[#272138] data-[state=active]:text-white`}
                        >
                            {tab.label}
                        </Tabs.Trigger>
                    ))}
                </Tabs.List>

                <div className="flex gap-[35px]">
<<<<<<< HEAD
                    <Button text="Next" className="px-[16px] py-[8px]" />
                    <button onClick={closeStudio}>
=======
                    <Button
                        className="px-[16px] py-[8px]"
                        text={activeTab === tabs[1].label ? "Publish" : "Next"}
                        onClick={() => {
                            if (activeTab === tabs[1].label) {
                                publishSurvey();
                            } else {
                                setActiveTab(tabs[1].label);
                            }
                        }}
                    />
                    <button>
>>>>>>> 2ad526cb
                        <XIcon color="#AFAAC7" />
                    </button>
                </div>
            </header>

<<<<<<< HEAD
            {tabs.map(({ screen: Screen, id }) => (
                <Tabs.Content key={id} value={id}>
                    <Screen
                        loading={loading}
                        loader={<GlobalSpinner inStudio />}
                    />
                    {/* {loading ? <GlobalSpinner inStudio /> : <Screen />} */}
=======
            {tabs.map(({ screen: Screen, label }) => (
                <Tabs.Content key={label} value={label}>
                    <Screen />
>>>>>>> 2ad526cb
                </Tabs.Content>
            ))}
        </Tabs.Root>
    );
}<|MERGE_RESOLUTION|>--- conflicted
+++ resolved
@@ -1,14 +1,12 @@
-<<<<<<< HEAD
+import { SurveyStatusEnum } from "@/generated/graphql";
+import { useProject } from "@/modules/projects/hooks/useProject";
 import { ROUTES } from "@/routes";
-=======
-import { SurveyStatusEnum } from "@/generated/graphql";
->>>>>>> 2ad526cb
 import { Button, GlobalSpinner } from "@/ui";
 import { toast } from "@/utils/toast";
 import * as Tabs from "@radix-ui/react-tabs";
 import debounce from "lodash.debounce";
 import { XIcon } from "lucide-react";
-import React from "react";
+import React, { useState } from "react";
 import { useNavigate, useParams } from "react-router-dom";
 import useStudioState from "../hooks/useStudioState";
 import { useSurvey } from "../hooks/useSurvey";
@@ -29,42 +27,36 @@
     const params = useParams();
     const navigate = useNavigate();
     const { loading, survey, updateSurvey } = useSurvey();
-    const [surveyTitle, setSurveyTitle] = React.useState<string>("");
+    const [surveyTitle, setSurveyTitle] = useState("");
     const { enableStudioMode, disableStudioMode } = useStudioState();
-<<<<<<< HEAD
-=======
     const [activeTab, setActiveTab] = useState(tabs[0].label);
-    const { loadingCreateSurvey, updateSurvey } = useSurvey();
->>>>>>> 2ad526cb
 
     const { orgSlug, projectSlug } = params;
-    const surveyName = survey?.survey?.name;
+    const surveyName = survey?.name;
+    const { project } = useProject();
+
+    console.log("Project: ", project);
+
+    console.log("Survey: ", survey);
 
     const updateSurveyTitle = React.useCallback(
         debounce((value: string) => {
-            if (survey.survey && value.trim() !== "" && value !== surveyName) {
-                updateSurvey(survey.survey, { name: value });
+            if (survey && value.trim() !== "" && value !== surveyName) {
+                updateSurvey(survey, { name: value });
             }
         }, 1000),
-        [survey?.survey, surveyName],
+        [survey, surveyName],
     );
 
     const handleChange = (event: React.ChangeEvent<HTMLInputElement>) => {
         const { value } = event.target;
         setSurveyTitle(value);
-
         updateSurveyTitle(value);
     };
 
-    // using the disableStudioMode state value alone doesn't cut it. We still need to navigate to the survey list page
     const closeStudio = () => {
         disableStudioMode();
-        navigate(
-            ROUTES.SURVEY_LIST.replace(":orgSlug", orgSlug!).replace(
-                ":projectSlug",
-                projectSlug!,
-            ),
-        );
+        navigate(ROUTES.SURVEY_LIST.replace(":orgSlug", orgSlug!).replace(":projectSlug", projectSlug!));
     };
 
     React.useEffect(() => {
@@ -81,18 +73,16 @@
         };
     }, []);
 
-<<<<<<< HEAD
-    // if (loading) return <GlobalSpinner />;
-=======
     const publishSurvey = async () => {
-        await updateSurvey({
+        if (!survey) return;
+
+        await updateSurvey(survey, {
             status: SurveyStatusEnum.Active,
         });
         toast.success("Survey published successfully");
     };
 
-    if (loadingCreateSurvey) return <GlobalSpinner />;
->>>>>>> 2ad526cb
+    if (loading) return <GlobalSpinner />;
 
     return (
         <Tabs.Root className="h-full w-full" value={activeTab} onValueChange={setActiveTab}>
@@ -120,10 +110,6 @@
                 </Tabs.List>
 
                 <div className="flex gap-[35px]">
-<<<<<<< HEAD
-                    <Button text="Next" className="px-[16px] py-[8px]" />
-                    <button onClick={closeStudio}>
-=======
                     <Button
                         className="px-[16px] py-[8px]"
                         text={activeTab === tabs[1].label ? "Publish" : "Next"}
@@ -135,26 +121,15 @@
                             }
                         }}
                     />
-                    <button>
->>>>>>> 2ad526cb
+                    <button onClick={closeStudio}>
                         <XIcon color="#AFAAC7" />
                     </button>
                 </div>
             </header>
 
-<<<<<<< HEAD
-            {tabs.map(({ screen: Screen, id }) => (
-                <Tabs.Content key={id} value={id}>
-                    <Screen
-                        loading={loading}
-                        loader={<GlobalSpinner inStudio />}
-                    />
-                    {/* {loading ? <GlobalSpinner inStudio /> : <Screen />} */}
-=======
             {tabs.map(({ screen: Screen, label }) => (
                 <Tabs.Content key={label} value={label}>
                     <Screen />
->>>>>>> 2ad526cb
                 </Tabs.Content>
             ))}
         </Tabs.Root>
