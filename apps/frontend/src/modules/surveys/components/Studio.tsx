import { Button, GlobalSpinner } from "@/ui";
import * as Tabs from "@radix-ui/react-tabs";
import { XIcon } from "lucide-react";
import { useEffect, useState } from "react";
import useStudioState from "../hooks/useStudioState";
import { useSurvey } from "../hooks/useSurvey";
import Analyze from "./studio/analyze";
import Create from "./studio/create";
import Distribute from "./studio/distribute";

const tabs = [
    { label: "Create", screen: Create },
    {
        label: "Distribute",
        screen: Distribute,
    },
    { label: "Analyze", screen: Analyze },
];

export default function Studio() {
    const [title, setTitle] = useState("");
    const { enableStudioMode, disableStudioMode } = useStudioState();
    const [activeTab, setActiveTab] = useState(tabs[0].label);
    const { loading } = useSurvey();

    useEffect(() => {
        enableStudioMode();

        return () => {
            disableStudioMode();
        };
    }, []);

    if (loading) return <GlobalSpinner />;

    return (
<<<<<<< HEAD
        <Tabs.Root
            className="h-full w-full"
            value={activeTab}
            onValueChange={setActiveTab}
        >
            <header className="fixed z-10 flex w-full items-center justify-between border-b border-intg-bg-4 bg-[#090713] py-[22px] pl-10 pr-12">
=======
        <Tabs.Root className="h-full w-full" defaultValue={tabs[0].id}>
            <header className="fixed flex w-full items-center justify-between border-b border-intg-bg-4 bg-[#090713] py-[22px] pl-10 pr-12">
>>>>>>> 054a3f8c
                <input
                    type="text"
                    name="title"
                    id="title"
                    placeholder="Enter Title"
                    value={title}
                    onChange={(e) => setTitle(e.target.value)}
                    className="w-[96px] bg-transparent px-2 py-1 text-sm text-white"
                />

                <Tabs.List className="flex gap-[15px]">
                    {tabs.map((tab) => (
                        <Tabs.Trigger
                            key={tab.label}
                            value={tab.label}
                            className={`rounded-md px-3 py-2 text-sm text-intg-text transition-all ease-in hover:bg-[#272138] data-[state=active]:bg-[#272138] data-[state=active]:text-white`}
                        >
                            {tab.label}
                        </Tabs.Trigger>
                    ))}
                </Tabs.List>

                <div className="flex gap-[35px]">
                    <Button
                        className="px-[16px] py-[8px]"
                        text={activeTab === tabs[1].label ? "Publish" : "Next"}
                        onClick={() => {
                            if (activeTab === tabs[1].label) {
                                // TODO publishSurvey();
                            } else {
                                setActiveTab(tabs[1].label);
                            }
                        }}
                    />
                    <button>
                        <XIcon color="#AFAAC7" />
                    </button>
                </div>
            </header>

            {tabs.map(({ screen: Screen, label }) => (
                <Tabs.Content key={label} value={label}>
                    <Screen />
                </Tabs.Content>
            ))}
        </Tabs.Root>
    );
}<|MERGE_RESOLUTION|>--- conflicted
+++ resolved
@@ -21,7 +21,7 @@
     const [title, setTitle] = useState("");
     const { enableStudioMode, disableStudioMode } = useStudioState();
     const [activeTab, setActiveTab] = useState(tabs[0].label);
-    const { loading } = useSurvey();
+    const { loadingCreateSurvey } = useSurvey();
 
     useEffect(() => {
         enableStudioMode();
@@ -31,20 +31,15 @@
         };
     }, []);
 
-    if (loading) return <GlobalSpinner />;
+    if (loadingCreateSurvey) return <GlobalSpinner />;
 
     return (
-<<<<<<< HEAD
         <Tabs.Root
             className="h-full w-full"
             value={activeTab}
             onValueChange={setActiveTab}
         >
             <header className="fixed z-10 flex w-full items-center justify-between border-b border-intg-bg-4 bg-[#090713] py-[22px] pl-10 pr-12">
-=======
-        <Tabs.Root className="h-full w-full" defaultValue={tabs[0].id}>
-            <header className="fixed flex w-full items-center justify-between border-b border-intg-bg-4 bg-[#090713] py-[22px] pl-10 pr-12">
->>>>>>> 054a3f8c
                 <input
                     type="text"
                     name="title"
