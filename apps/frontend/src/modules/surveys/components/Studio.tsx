import { Button } from "@/ui";
import * as Tabs from "@radix-ui/react-tabs";
import { XIcon } from "lucide-react";
import { useEffect, useState } from "react";
import useStudioState from "../hooks/useStudioState";
import Analyze from "./studio/analyze";
import Configure from "./studio/configure";
import Create from "./studio/create/editor-panel";

const tabs = [
    { id: crypto.randomUUID(), label: "Create", screen: Create },
    {
        id: crypto.randomUUID(),
        label: "Configure/Distribute",
        screen: Configure,
    },
    { id: crypto.randomUUID(), label: "Analyze", screen: Analyze },
];

export default function Studio() {
    const [title, setTitle] = useState("");

    const { enableStudioMode, disableStudioMode } = useStudioState();

    useEffect(() => {
        enableStudioMode();

        return () => {
            disableStudioMode();
        };
    }, []);

    return (
        <Tabs.Root className="h-full w-full" defaultValue={tabs[0].id}>
            <header className="fixed flex w-full items-center justify-between border-b border-intg-bg-4 py-[22px] pl-10 pr-12">
                <input
                    type="text"
                    name="title"
                    id="title"
                    placeholder="Enter Title"
                    value={title}
                    onChange={(e) => setTitle(e.target.value)}
                    className="w-[96px] bg-transparent px-2 py-1 text-sm text-white"
                />

                <Tabs.List className="flex gap-[15px]">
                    {tabs.map((tab) => (
                        <Tabs.Trigger
<<<<<<< HEAD
                            key={tab.label}
                            value={tab.label}
                            className={`hover:bg-intg-bg-15 data-[state=active]:bg-intg-bg-15 rounded-md px-3 py-2 text-sm text-intg-text transition-all ease-in data-[state=active]:text-white`}
=======
                            key={tab.id}
                            value={tab.id}
                            className={`rounded-md px-3 py-2 text-sm text-intg-text transition-all ease-in hover:bg-[#272138] data-[state=active]:bg-[#272138] data-[state=active]:text-white`}
>>>>>>> 9b03a08d
                        >
                            {tab.label}
                        </Tabs.Trigger>
                    ))}
                </Tabs.List>

                <div className="flex gap-[35px]">
                    <Button text="Next" className="px-[16px] py-[8px]" />
                    <button>
                        <XIcon color="#AFAAC7" />
                    </button>
                </div>
            </header>

            {tabs.map(({ screen: Screen, id }) => (
                <Tabs.Content key={id} value={id}>
                    <Screen />
                </Tabs.Content>
            ))}
        </Tabs.Root>
    );
}<|MERGE_RESOLUTION|>--- conflicted
+++ resolved
@@ -46,15 +46,9 @@
                 <Tabs.List className="flex gap-[15px]">
                     {tabs.map((tab) => (
                         <Tabs.Trigger
-<<<<<<< HEAD
-                            key={tab.label}
-                            value={tab.label}
-                            className={`hover:bg-intg-bg-15 data-[state=active]:bg-intg-bg-15 rounded-md px-3 py-2 text-sm text-intg-text transition-all ease-in data-[state=active]:text-white`}
-=======
                             key={tab.id}
                             value={tab.id}
                             className={`rounded-md px-3 py-2 text-sm text-intg-text transition-all ease-in hover:bg-[#272138] data-[state=active]:bg-[#272138] data-[state=active]:text-white`}
->>>>>>> 9b03a08d
                         >
                             {tab.label}
                         </Tabs.Trigger>
