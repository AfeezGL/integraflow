--- conflicted
+++ resolved
@@ -5,12 +5,7 @@
 import useStudioState from "../hooks/useStudioState";
 import Analyze from "./studio/analyze";
 import Configure from "./studio/configure";
-<<<<<<< HEAD
 import Create from "./studio/create";
-import Publish from "./studio/publish";
-=======
-import Create from "./studio/create/editor-panel";
->>>>>>> 9b03a08d
 
 const tabs = [
     { id: crypto.randomUUID(), label: "Create", screen: Create },
