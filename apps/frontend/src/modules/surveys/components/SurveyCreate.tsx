--- conflicted
+++ resolved
@@ -1,8 +1,8 @@
 import { CreateSurvey } from "@/types";
+import { Header } from "@/ui";
+import { List, PlusCircle } from "@/ui/icons";
 import { cn } from "@/utils";
 import { useSurvey } from "../hooks/useSurvey";
-import { Header } from "@/ui";
-import { List, PlusCircle } from "@/ui/icons";
 
 type Props = {
     className?: string;
@@ -42,13 +42,8 @@
             {surveyCreateOptions.map((option, index) => (
                 <div
                     key={option.title}
-<<<<<<< HEAD
-                    className="flex flex-1 flex-col items-center justify-center gap-3 rounded-lg bg-intg-bg-14"
-                    to={option.href}
-=======
                     className="flex flex-1 flex-col items-center justify-center gap-3 rounded-lg bg-[#261F36]"
                     onClick={() => createSurvey(option.id)}
->>>>>>> ef1c73ed4d2649d315c838675480d41a2aa00e11
                 >
                     {option.icon}
                     <Header
