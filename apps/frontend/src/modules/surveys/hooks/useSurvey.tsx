import {
    ProjectTheme,
    SurveyQuestionTypeEnum,
    SurveyStatusEnum,
    SurveyTypeEnum,
    SurveyUpdateInput,
    useGetSurveyLazyQuery,
    useSurveyCreateMutation,
    useSurveyQuestionCreateMutation,
    useSurveyUpdateMutation,
} from "@/generated/graphql";
import useUserState from "@/modules/users/hooks/useUserState";
import { ROUTES } from "@/routes";
import { generateRandomString } from "@/utils";
import { createSelectors } from "@/utils/selectors";
import { useEffect } from "react";
import { useNavigate, useParams } from "react-router-dom";
import { useScrollToBottom } from "react-scroll-to-bottom";
import { SURVEY_QUESTION } from "../graphql/fragments/surveyFragment";
import { useSurveyStore } from "../states/survey";

export const useSurvey = () => {
    const { orgSlug, projectSlug, surveySlug } = useParams();
    const scrollToBottom = useScrollToBottom();
    const navigate = useNavigate();
    const { user } = useUserState();

    const surveyStore = createSelectors(useSurveyStore);
    const openQuestion = surveyStore.use.openQuestion();
    const setOpenQuestion = surveyStore.use.setOpenQuestion();

    const [createSurveyMutation] = useSurveyCreateMutation();
    const [createQuestionMutaton] = useSurveyQuestionCreateMutation({});
<<<<<<< HEAD
    const [getSurveyQuery, { data: survey }] = useGetSurveyLazyQuery();
    const [updateSurveyMutation] = useSurveyUpdateMutation({});
=======
    const [getSurveyQuery, { data: survey, loading }] = useGetSurveyLazyQuery();
>>>>>>> 492d9b83

    const questions = survey?.survey?.questions?.edges || [];
    const surveyId = survey?.survey?.id;
    console.log(surveyId);

    useEffect(() => {
        const getSurvey = async () => {
            if (!surveySlug) return;
            await getSurveyQuery({
                variables: {
                    slug: surveySlug,
                },
                onCompleted: (data) => {
                    console.log("data:", data);
                },
            });
        };
        getSurvey();
    }, [surveySlug]);

    const createSurvey = async (_template?: string) => {
        const surveySlug = `survey-${generateRandomString(10)}`;
        navigate(
            ROUTES.STUDIO.replace(":orgSlug", orgSlug!)
                .replace(":projectSlug", projectSlug!)
                .replace(":surveySlug", surveySlug),
        );
        const surveyId = crypto.randomUUID();

        await createSurveyMutation({
            variables: {
                input: {
                    id: surveyId,
                    slug: surveySlug,
                },
            },
            onError: () => {
                navigate(
                    ROUTES.SURVEY_LIST.replace(":orgSlug", orgSlug!).replace(
                        ":projectSlug",
                        projectSlug!,
                    ),
                );
            },
        });
    };

    const createQuestion = async (type: SurveyQuestionTypeEnum) => {
        const id = crypto.randomUUID();
        if (!surveyId) return;

        await createQuestionMutaton({
            variables: {
                input: {
                    orderNumber: questions.length + 1,
                    surveyId: surveyId,
                    id,
                    type: type,
                },
            },
            optimisticResponse: {
                __typename: "Mutation",
                surveyQuestionCreate: {
                    __typename: "SurveyQuestionCreate",
                    surveyQuestion: {
                        __typename: "SurveyQuestion",
                        id: "temp-id",
                        createdAt: new Date().toISOString(),
                        description: "",
                        label: "",
                        maxPath: 0,
                        orderNumber: questions.length + 1,
                        reference: id,
                        type: type,
                        settings: null,
                        options: null,
                    },
                    surveyErrors: [],
                    errors: [],
                },
            },
            update: (cache, { data }) => {
                if (!data?.surveyQuestionCreate?.surveyQuestion) return;
                console.log(cache);
                cache.modify({
                    id: `Survey:${surveyId}`,
                    fields: {
                        questions(existingQuestions = []) {
                            const newQuestionRef = cache.writeFragment({
                                data: data.surveyQuestionCreate?.surveyQuestion,
                                fragment: SURVEY_QUESTION,
                            });

                            return {
                                __typename: "SurveyQuestionCountableConnection",
                                edges: [
                                    ...existingQuestions.edges,
                                    {
                                        __typename:
                                            "SurveyQuestionCountableEdge",
                                        node: newQuestionRef,
                                    },
                                ],
                            };
                        },
                    },
                });
            },
            onCompleted: ({ surveyQuestionCreate }) => {
                const { surveyQuestion } = surveyQuestionCreate ?? {};
                setOpenQuestion(surveyQuestion?.id as string);
                scrollToBottom();
            },
        });
    };

    const updateSurvey = async (
        input: SurveyUpdateInput,
        newTheme?: Partial<ProjectTheme>,
    ) => {
        console.log(surveyId, user, survey);
        if (!surveyId || !user || !survey) return;
        console.log("updateSurvey", newTheme);

        console.log("inut", input);

        await updateSurveyMutation({
            variables: {
                id: surveyId,
                input: {
                    ...input,
                    themeId: input.themeId,
                },
            },
            optimisticResponse: {
                __typename: "Mutation",
                surveyUpdate: {
                    __typename: "SurveyUpdate",
                    survey: {
                        __typename: "Survey",
                        id: surveyId,
                        name: input.name ?? survey?.survey?.name,
                        reference: survey?.survey?.reference ?? "",
                        type:
                            input.type ??
                            survey?.survey?.type ??
                            SurveyTypeEnum.Survey,
                        status:
                            input.status ??
                            survey.survey?.status ??
                            SurveyStatusEnum.Draft,
                        slug: input.slug ?? surveySlug ?? "",
                        questions: survey?.survey?.questions ?? {
                            __typename: "SurveyQuestionCountableConnection",
                            edges: [],
                        },
                        channels: survey?.survey?.channels ?? {
                            __typename: "SurveyChannelCountableConnection",
                            edges: [],
                        },
                        createdAt:
                            survey?.survey?.createdAt ??
                            new Date().toISOString(),
                        updatedAt: new Date().toISOString(),

                        creator: survey?.survey?.creator ?? user,
                        theme: newTheme ?? survey?.survey?.theme ?? null,
                    },
                    surveyErrors: [],
                    errors: [],
                },
            },
        });
    };

    return {
        createSurvey,
        createQuestion,
        questions,
        surveySlug,
        setOpenQuestion,
        openQuestion,
        surveyId,
        survey,
<<<<<<< HEAD
        updateSurvey,
=======
        loading,
>>>>>>> 492d9b83
    };
};<|MERGE_RESOLUTION|>--- conflicted
+++ resolved
@@ -31,12 +31,8 @@
 
     const [createSurveyMutation] = useSurveyCreateMutation();
     const [createQuestionMutaton] = useSurveyQuestionCreateMutation({});
-<<<<<<< HEAD
-    const [getSurveyQuery, { data: survey }] = useGetSurveyLazyQuery();
     const [updateSurveyMutation] = useSurveyUpdateMutation({});
-=======
     const [getSurveyQuery, { data: survey, loading }] = useGetSurveyLazyQuery();
->>>>>>> 492d9b83
 
     const questions = survey?.survey?.questions?.edges || [];
     const surveyId = survey?.survey?.id;
@@ -221,10 +217,7 @@
         openQuestion,
         surveyId,
         survey,
-<<<<<<< HEAD
         updateSurvey,
-=======
         loading,
->>>>>>> 492d9b83
     };
 };