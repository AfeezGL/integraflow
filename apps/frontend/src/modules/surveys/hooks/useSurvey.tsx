import {
    SurveyQuestionTypeEnum,
    useGetSurveyLazyQuery,
    useSurveyCreateMutation,
    useSurveyQuestionCreateMutation,
} from "@/generated/graphql";
import { ROUTES } from "@/routes";
import { generateRandomString } from "@/utils";
import { createSelectors } from "@/utils/selectors";
import { useEffect } from "react";
import { useNavigate, useParams } from "react-router-dom";
import { useScrollToBottom } from "react-scroll-to-bottom";
import { SURVEY_QUESTION } from "../graphql/fragments/surveyFragment";
import { useSurveyStore } from "../states/survey";

export const useSurvey = () => {
    const { orgSlug, projectSlug, surveySlug } = useParams();
    const scrollToBottom = useScrollToBottom();
    const navigate = useNavigate();

    const surveyStore = createSelectors(useSurveyStore);
    const openQuestion = surveyStore.use.openQuestion();
    const setOpenQuestion = surveyStore.use.setOpenQuestion();

    const [createSurveyMutation] = useSurveyCreateMutation();
<<<<<<< HEAD
    const { orgSlug, projectSlug } = useParams();
    // use the updateSurveyTheme mutation
    // const [updateSurveyTheme] = useSurvey

    // get the current survey id from zustand
    // const { id: currentSurveyId } = useSurveyStore();
=======
    const [createQuestionMutaton] = useSurveyQuestionCreateMutation({});
    const [getSurveyQuery, { data: survey }] = useGetSurveyLazyQuery();

    const questions = survey?.survey?.questions?.edges || [];
    const surveyId = survey?.survey?.id;
    console.log(surveyId);

    useEffect(() => {
        const getSurvey = async () => {
            if (!surveySlug) return;
            await getSurveyQuery({
                variables: {
                    slug: surveySlug,
                },
                onCompleted: (data) => {
                    console.log("data:", data);
                },
            });
        };
        getSurvey();
    }, [surveySlug]);
>>>>>>> 031315f2

    const createSurvey = async (_template?: string) => {
        const surveySlug = `survey-${generateRandomString(10)}`;
        navigate(
            ROUTES.STUDIO.replace(":orgSlug", orgSlug!)
                .replace(":projectSlug", projectSlug!)
                .replace(":surveySlug", surveySlug),
        );
        const surveyId = crypto.randomUUID();

        await createSurveyMutation({
            variables: {
                input: {
                    id: surveyId,
                    slug: surveySlug,
                },
            },
<<<<<<< HEAD

            onCompleted: ({ surveyCreate }) => {
                addSurveyDetails({
                    id: surveyCreate?.survey?.id as string,
                    slug: surveyCreate?.survey?.slug as string,
                });
            },
=======
>>>>>>> 031315f2
            onError: () => {
                navigate(
                    ROUTES.SURVEY_LIST.replace(":orgSlug", orgSlug!).replace(
                        ":projectSlug",
                        projectSlug!,
                    ),
                );
            },
        });
    };

<<<<<<< HEAD
    // const updateSurveyTheme = async(id: string, colorScheme: ColorScheme) => {
    //     await
    // }

    // const updateSurveyTheme = async (colorScheme: ColorScheme) => {
    //     await createSurveyMutation({
    //         variables: {
    //             input: {
    //                 id: currentSurveyId,

    //             },
    //         },
    //     });
    // };
=======
    const createQuestion = async (type: SurveyQuestionTypeEnum) => {
        const id = crypto.randomUUID();
        if (!surveyId) return;
        await createQuestionMutaton({
            variables: {
                input: {
                    orderNumber: questions.length + 1,
                    surveyId: surveyId,
                    id,
                    type: type,
                },
            },
            optimisticResponse: {
                __typename: "Mutation",
                surveyQuestionCreate: {
                    __typename: "SurveyQuestionCreate",
                    surveyQuestion: {
                        __typename: "SurveyQuestion",
                        id: "temp-id",
                        createdAt: new Date().toISOString(),
                        description: "",
                        label: "",
                        maxPath: 0,
                        orderNumber: questions.length + 1,
                        reference: id,
                        type: type,
                        settings: null,
                        options: null,
                    },
                    surveyErrors: [],
                    errors: [],
                },
            },
            update: (cache, { data }) => {
                if (!data?.surveyQuestionCreate?.surveyQuestion) return;
                console.log(cache);
                cache.modify({
                    id: `Survey:${surveyId}`,
                    fields: {
                        questions(existingQuestions = []) {
                            const newQuestionRef = cache.writeFragment({
                                data: data.surveyQuestionCreate?.surveyQuestion,
                                fragment: SURVEY_QUESTION,
                            });

                            return {
                                __typename: "SurveyQuestionCountableConnection",
                                edges: [
                                    ...existingQuestions.edges,
                                    {
                                        __typename:
                                            "SurveyQuestionCountableEdge",
                                        node: newQuestionRef,
                                    },
                                ],
                            };
                        },
                    },
                });
            },
            onCompleted: ({ surveyQuestionCreate }) => {
                const { surveyQuestion } = surveyQuestionCreate ?? {};
                setOpenQuestion(surveyQuestion?.id as string);
                scrollToBottom();
            },
        });
    };
>>>>>>> 031315f2

    return {
        // updateSurveyTheme: (colorScheme: ColorScheme) =>
        //     updateSurveyTheme(colorScheme),
        createSurvey,
        createQuestion,
        questions,
        surveySlug,
        setOpenQuestion,
        openQuestion,
        surveyId,
        survey,
    };
};<|MERGE_RESOLUTION|>--- conflicted
+++ resolved
@@ -23,14 +23,6 @@
     const setOpenQuestion = surveyStore.use.setOpenQuestion();
 
     const [createSurveyMutation] = useSurveyCreateMutation();
-<<<<<<< HEAD
-    const { orgSlug, projectSlug } = useParams();
-    // use the updateSurveyTheme mutation
-    // const [updateSurveyTheme] = useSurvey
-
-    // get the current survey id from zustand
-    // const { id: currentSurveyId } = useSurveyStore();
-=======
     const [createQuestionMutaton] = useSurveyQuestionCreateMutation({});
     const [getSurveyQuery, { data: survey }] = useGetSurveyLazyQuery();
 
@@ -52,7 +44,6 @@
         };
         getSurvey();
     }, [surveySlug]);
->>>>>>> 031315f2
 
     const createSurvey = async (_template?: string) => {
         const surveySlug = `survey-${generateRandomString(10)}`;
@@ -70,16 +61,6 @@
                     slug: surveySlug,
                 },
             },
-<<<<<<< HEAD
-
-            onCompleted: ({ surveyCreate }) => {
-                addSurveyDetails({
-                    id: surveyCreate?.survey?.id as string,
-                    slug: surveyCreate?.survey?.slug as string,
-                });
-            },
-=======
->>>>>>> 031315f2
             onError: () => {
                 navigate(
                     ROUTES.SURVEY_LIST.replace(":orgSlug", orgSlug!).replace(
@@ -91,22 +72,6 @@
         });
     };
 
-<<<<<<< HEAD
-    // const updateSurveyTheme = async(id: string, colorScheme: ColorScheme) => {
-    //     await
-    // }
-
-    // const updateSurveyTheme = async (colorScheme: ColorScheme) => {
-    //     await createSurveyMutation({
-    //         variables: {
-    //             input: {
-    //                 id: currentSurveyId,
-
-    //             },
-    //         },
-    //     });
-    // };
-=======
     const createQuestion = async (type: SurveyQuestionTypeEnum) => {
         const id = crypto.randomUUID();
         if (!surveyId) return;
@@ -174,11 +139,8 @@
             },
         });
     };
->>>>>>> 031315f2
 
     return {
-        // updateSurveyTheme: (colorScheme: ColorScheme) =>
-        //     updateSurveyTheme(colorScheme),
         createSurvey,
         createQuestion,
         questions,
