import { create } from "zustand";

export type StudioState = {
    studioModeIsActive: boolean;
<<<<<<< HEAD
    editTheme: boolean;
=======
    currentEvent: string;
    addingAudienceProperty: boolean;
>>>>>>> 2ad526cb
};

export type StudioActions = {
    enableStudioMode: () => void;
    disableStudioMode: () => void;
    updateStudio: (data: Partial<StudioState>) => void;
};

const initialState: StudioState = {
    studioModeIsActive: false,
<<<<<<< HEAD
    editTheme: false,
=======
    currentEvent: "",
    addingAudienceProperty: false,
>>>>>>> 2ad526cb
};

export const useStudioStore = create<StudioState & StudioActions>()((set) => ({
    ...initialState,
    enableStudioMode: () =>
        set({
            studioModeIsActive: true,
        }),
    disableStudioMode: () => set({ studioModeIsActive: false }),
    updateStudio: (data) => set(data),
}));<|MERGE_RESOLUTION|>--- conflicted
+++ resolved
@@ -2,12 +2,9 @@
 
 export type StudioState = {
     studioModeIsActive: boolean;
-<<<<<<< HEAD
     editTheme: boolean;
-=======
     currentEvent: string;
     addingAudienceProperty: boolean;
->>>>>>> 2ad526cb
 };
 
 export type StudioActions = {
@@ -18,12 +15,9 @@
 
 const initialState: StudioState = {
     studioModeIsActive: false,
-<<<<<<< HEAD
     editTheme: false,
-=======
     currentEvent: "",
     addingAudienceProperty: false,
->>>>>>> 2ad526cb
 };
 
 export const useStudioStore = create<StudioState & StudioActions>()((set) => ({
