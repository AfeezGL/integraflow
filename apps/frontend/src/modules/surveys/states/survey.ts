--- conflicted
+++ resolved
@@ -1,18 +1,7 @@
-<<<<<<< HEAD
-import { ProjectTheme, SurveyQuestion } from "@/generated/graphql";
-import { create } from "zustand";
-
-export type SurveyState = {
-    id: string;
-    slug: string;
-    questions: SurveyQuestion[];
-    theme: ProjectTheme | null;
-=======
 import { create } from "zustand";
 
 export type SurveyState = {
     openQuestion: string;
->>>>>>> 031315f2
 };
 
 export type SurveyActions = {
@@ -20,42 +9,14 @@
 };
 
 const initialState: SurveyState = {
-<<<<<<< HEAD
-    id: "",
-    slug: "",
-    questions: [],
-    theme: null,
-=======
     openQuestion: "", //the value of the open accordion question
->>>>>>> 031315f2
 };
 
 export const useSurveyStore = create<SurveyState & SurveyActions>()((set) => ({
     ...initialState,
-<<<<<<< HEAD
-
-    addSurveyDetails: (data) => {
-        return set({
-            ...data,
-            id: data.id,
-            slug: data.slug,
-        });
-    },
-
-    addQuestion: (question) => {
-        set((state) => ({
-            questions: [...state.questions, question],
-        }));
-    },
-
-    clear: () => {
-        set(initialState);
-    },
-=======
     setOpenQuestion: (view) => {
         set({
             openQuestion: view,
         });
     },
->>>>>>> 031315f2
 }));