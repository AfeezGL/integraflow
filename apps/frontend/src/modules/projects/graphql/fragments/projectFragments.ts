import { gql } from "@apollo/client";

export const PROJECT_CREATE = gql`
    fragment ProjectCreateFragment on ProjectCreate {
        project {
            ...ProjectFragment
        }
        projectErrors {
            ...ProjectErrorFragment
        }
        errors {
            ...ProjectErrorFragment
        }
    }
`;

export const PROJECT_ERROR = gql`
    fragment ProjectErrorFragment on ProjectError {
        field
        message
        code
    }
`;

export const PROJECT = gql`
    fragment ProjectFragment on Project {
        id
        name
        slug
        hasCompletedOnboardingFor
        timezone
        organization {
            ...AuthOrganizationFragment
        }
    }
`;

<<<<<<< HEAD


export const PROJECT_THEME = gql`
    fragment ProjectThemeFragment on ProjectTheme {
        id
        reference
        name
        colorScheme
        settings
        project {
            ...ProjectFragment
        }
        creator {
            ...UserFragment
        }
        createdAt
        updatedAt
=======
export const PROJECT_UPDATE = gql`
    fragment ProjectUpdateFragment on ProjectUpdate {
        project {
            ...ProjectFragment
        }
        projectErrors {
            ...ProjectErrorFragment
        }
        errors {
            ...ProjectErrorFragment
        }
>>>>>>> 3225bec4
    }
`;<|MERGE_RESOLUTION|>--- conflicted
+++ resolved
@@ -35,7 +35,6 @@
     }
 `;
 
-<<<<<<< HEAD
 
 
 export const PROJECT_THEME = gql`
@@ -53,7 +52,9 @@
         }
         createdAt
         updatedAt
-=======
+    }
+`;
+
 export const PROJECT_UPDATE = gql`
     fragment ProjectUpdateFragment on ProjectUpdate {
         project {
@@ -65,6 +66,5 @@
         errors {
             ...ProjectErrorFragment
         }
->>>>>>> 3225bec4
     }
 `;