--- conflicted
+++ resolved
@@ -1,25 +1,15 @@
 import { ApolloClient } from "@apollo/client";
 
-<<<<<<< HEAD
-export type AuthToken = {
-    token: string | null;
-    refreshToken: string | null;
-=======
 export type AuthParams = {
     token: string | null;
     refreshToken: string | null;
     currentProjectId?: string | null;
     refresh: () => Promise<string | undefined>;
->>>>>>> a055bb77
 };
 
 export interface ApolloManager<TCacheShape> {
     getClient(): ApolloClient<TCacheShape>;
-<<<<<<< HEAD
-    updateAuthToken(authToken: AuthToken | null): void;
-=======
     updateAuthParams(authParams: AuthParams | null): void;
->>>>>>> a055bb77
 }
 
 export enum OperationType {
@@ -27,13 +17,4 @@
     Mutation = "mutation",
     Subscription = "subscription",
     Error = "error",
-<<<<<<< HEAD
-}
-
-export type ApolloWorkspace = {
-    project: string;
-    organization: string;
-};
-=======
-}
->>>>>>> a055bb77
+}