--- conflicted
+++ resolved
@@ -1,14 +1,15 @@
 import { ApolloClient } from "@apollo/client";
 
-<<<<<<< HEAD
-export type AuthToken = {
+export type AuthParams = {
     token: string | null;
     refreshToken: string | null;
+    currentProjectId?: string | null;
+    refresh: () => Promise<string | undefined>;
 };
 
 export interface ApolloManager<TCacheShape> {
     getClient(): ApolloClient<TCacheShape>;
-    updateAuthToken(authToken: AuthToken | null): void;
+    updateAuthParams(authParams: AuthParams | null): void;
 }
 
 export enum OperationType {
@@ -21,24 +22,4 @@
 export type ApolloWorkspace = {
     project: string;
     organization: string;
-};
-=======
-export type AuthParams = {
-    token: string | null;
-    refreshToken: string | null;
-    currentProjectId?: string | null;
-    refresh: () => Promise<string | undefined>;
-}
-
-export interface ApolloManager<TCacheShape> {
-    getClient(): ApolloClient<TCacheShape>;
-    updateAuthParams(authParams: AuthParams | null): void;
-}
-
-export enum OperationType {
-    Query = 'query',
-    Mutation = 'mutation',
-    Subscription = 'subscription',
-    Error = 'error',
-}
->>>>>>> 98a36f47
+};