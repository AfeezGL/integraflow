import { InMemoryCache, NormalizedCacheObject } from "@apollo/client";
import { useMemo, useRef } from "react";
import { useNavigate } from "react-router-dom";

import { useIsMatchingLocation, useUpdateEffect } from "@/hooks";
<<<<<<< HEAD
import { useAuthTokenStore } from "@/modules/auth/states/authToken";
import { createSelectors } from "@/utils/selectors";

=======

import { useAuthToken } from "@/modules/auth/hooks/useAuthToken";
>>>>>>> 137db003
import { ApolloFactory } from "../services/apollo.factory";

const isDebugMode = import.meta.env.VITE_DEBUG_MODE ?? true;

export const useApolloFactory = () => {
  const apolloRef = useRef<ApolloFactory<NormalizedCacheObject> | null>(null);

  const navigate = useNavigate();
  const isMatchingLocation = useIsMatchingLocation();

<<<<<<< HEAD
  const authToken = createSelectors(useAuthTokenStore);
  const token = authToken.use.token();
  const refreshToken = authToken.use.refreshToken();
  const refresh = authToken.use.refresh();
  const logout = authToken.use.logout();

  console.log("useApolloFactory", refresh, token);

  const apolloClient = useMemo(() => {
    apolloRef.current = new ApolloFactory({
      uri: `${import.meta.env.VITE_SERVER_BASE_URL}/graphql`,
      cache: new InMemoryCache(),
      defaultOptions: {
        query: {
          fetchPolicy: "cache-first",
        },
      },
      connectToDevTools: isDebugMode,
      // We don't want to re-create the client on token change or it will cause infinite loop
      initialAuthToken: {
        token,
        refreshToken,
      },
      onAccessTokenChange: (token: string) => refresh(token),
      onUnauthenticatedError: () => {
        logout();
=======
    const { token, refresh, refreshToken, logout } = useAuthToken();

    const apolloClient = useMemo(() => {
        apolloRef.current = new ApolloFactory({
            uri: `${import.meta.env.VITE_SERVER_BASE_URL}/graphql`,
            cache: new InMemoryCache(),
            defaultOptions: {
                query: {
                    fetchPolicy: "cache-first",
                },
            },
            connectToDevTools: isDebugMode,
            // We don't want to re-create the client on token change or it will cause infinite loop
            initialAuthToken: {
                token,
                refreshToken,
            },
            onAccessTokenChange: (token: string) => refresh(token),
            onUnauthenticatedError: () => {
                logout();

                // TODO: Extract all app paths in into an enum
                if (
                    !isMatchingLocation("/") &&
                    !isMatchingLocation("/signup")
                ) {
                    navigate("/");
                }
            },
            extraLinks: [],
            isDebugMode,
        });
>>>>>>> 137db003

        // TODO: Extract all app paths in into an enum
        if (!isMatchingLocation("/") && !isMatchingLocation("/signup")) {
          navigate("/");
        }
      },
      extraLinks: [],
      isDebugMode,
    });

    return apolloRef.current.getClient();
    // eslint-disable-next-line react-hooks/exhaustive-deps
  }, [token, refreshToken]);

  useUpdateEffect(() => {
    if (apolloRef.current) {
      apolloRef.current.updateAuthToken({ token, refreshToken });
    }
  }, [token, refreshToken]);

<<<<<<< HEAD
  return apolloClient;
=======
    return apolloClient;
>>>>>>> 137db003
};<|MERGE_RESOLUTION|>--- conflicted
+++ resolved
@@ -3,14 +3,8 @@
 import { useNavigate } from "react-router-dom";
 
 import { useIsMatchingLocation, useUpdateEffect } from "@/hooks";
-<<<<<<< HEAD
-import { useAuthTokenStore } from "@/modules/auth/states/authToken";
-import { createSelectors } from "@/utils/selectors";
-
-=======
 
 import { useAuthToken } from "@/modules/auth/hooks/useAuthToken";
->>>>>>> 137db003
 import { ApolloFactory } from "../services/apollo.factory";
 
 const isDebugMode = import.meta.env.VITE_DEBUG_MODE ?? true;
@@ -21,12 +15,7 @@
   const navigate = useNavigate();
   const isMatchingLocation = useIsMatchingLocation();
 
-<<<<<<< HEAD
-  const authToken = createSelectors(useAuthTokenStore);
-  const token = authToken.use.token();
-  const refreshToken = authToken.use.refreshToken();
-  const refresh = authToken.use.refresh();
-  const logout = authToken.use.logout();
+  const { token, refresh, refreshToken, logout } = useAuthToken();
 
   console.log("useApolloFactory", refresh, token);
 
@@ -48,40 +37,6 @@
       onAccessTokenChange: (token: string) => refresh(token),
       onUnauthenticatedError: () => {
         logout();
-=======
-    const { token, refresh, refreshToken, logout } = useAuthToken();
-
-    const apolloClient = useMemo(() => {
-        apolloRef.current = new ApolloFactory({
-            uri: `${import.meta.env.VITE_SERVER_BASE_URL}/graphql`,
-            cache: new InMemoryCache(),
-            defaultOptions: {
-                query: {
-                    fetchPolicy: "cache-first",
-                },
-            },
-            connectToDevTools: isDebugMode,
-            // We don't want to re-create the client on token change or it will cause infinite loop
-            initialAuthToken: {
-                token,
-                refreshToken,
-            },
-            onAccessTokenChange: (token: string) => refresh(token),
-            onUnauthenticatedError: () => {
-                logout();
-
-                // TODO: Extract all app paths in into an enum
-                if (
-                    !isMatchingLocation("/") &&
-                    !isMatchingLocation("/signup")
-                ) {
-                    navigate("/");
-                }
-            },
-            extraLinks: [],
-            isDebugMode,
-        });
->>>>>>> 137db003
 
         // TODO: Extract all app paths in into an enum
         if (!isMatchingLocation("/") && !isMatchingLocation("/signup")) {
@@ -102,9 +57,5 @@
     }
   }, [token, refreshToken]);
 
-<<<<<<< HEAD
-  return apolloClient;
-=======
     return apolloClient;
->>>>>>> 137db003
 };